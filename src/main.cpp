#include <core/md_compiler.h>

#if MD_COMPILER_MSVC
#   ifndef _CRT_SECURE_NO_WARNINGS
#       define _CRT_SECURE_NO_WARNINGS
#   endif
#   pragma warning( disable : 26812 4244 )
#endif

#define IMGUI_DEFINE_MATH_OPERATORS

#define VIAMD_RECOMPUTE_ORBITAL_PER_FRAME 0

#include <md_util.h>
#include <md_gl.h>
#include <md_gfx.h>
#include <md_filter.h>
#include <md_script.h>
#include <md_molecule.h>
#include <md_trajectory.h>
#include <md_xvg.h>
#include <md_csv.h>
#include <md_lammps.h>

#include <core/md_platform.h>
#include <core/md_log.h>
#include <core/md_str.h>
#include <core/md_array.h>
#include <core/md_allocator.h>
#include <core/md_arena_allocator.h>
#include <core/md_ring_allocator.h>
#include <core/md_tracking_allocator.h>
#include <core/md_simd.h>
#include <core/md_os.h>
#include <core/md_base64.h>
#include <core/md_unit.h>
#include <core/md_str_builder.h>
#include <core/md_parse.h>
#include <core/md_hash.h>

#include <gfx/gl.h>
#include <gfx/gl_utils.h>
#include <gfx/camera.h>
#include <gfx/camera_utils.h>
#include <gfx/immediate_draw_utils.h>
#include <gfx/postprocessing_utils.h>
#include <gfx/volumerender_utils.h>

#include <imgui_widgets.h>
#include <implot_widgets.h>
#include <task_system.h>
#include <color_utils.h>
#include <loader.h>
#include <image.h>
#include <app/application.h>
#include <app/IconsFontAwesome6.h>
#include <event.h>

#include <imgui.h>
#include <imgui_internal.h>

#include <implot.h>
#include <implot_internal.h>
#include <TextEditor.h>
#include <imgui_notify.h>

#include <stdio.h>
#include <bitset>

#include <viamd.h>
#include <serialization_utils.h>

#define MAX_POPULATION_SIZE 256
#define MAX_TEMPORAL_SUBPLOTS 10
#define MAX_DISTRIBUTION_SUBPLOTS 10
#define EXPERIMENTAL_GFX_API 0
#define PICKING_JITTER_HACK 0
#define COMPILATION_TIME_DELAY_IN_SECONDS 1.0
#define NOTIFICATION_DISPLAY_TIME_IN_SECONDS 5.0
#define IR_SEMAPHORE_MAX_COUNT 3
#define MEASURE_EVALUATION_TIME 1
#define FRAME_ALLOCATOR_BYTES MEGABYTES(256)

#define LOG_INFO  MD_LOG_INFO
#define LOG_DEBUG MD_LOG_DEBUG
#define LOG_ERROR MD_LOG_ERROR
#define LOG_SUCCESS(...) ImGui::InsertNotification(ImGuiToast(ImGuiToastType_Success, 6000, __VA_ARGS__))

// Global data for application
static md_allocator_i* frame_alloc = 0; // Linear allocator for scratch data which only is valid for the frame and then is reset
static md_allocator_i* persistent_alloc = 0;

static TextEditor editor {};
static bool use_gfx = false;

constexpr str_t header_snippet = STR_LIT(
R"(#01010110#01001001#01000001#01001101#01000100#01001101#01000001#01001001#01010110#
#                                                                                #
#            VIAMD — Visual Interactive Analysis of Molecular Dynamics           #
#                                                                                #
#                    github: https://github.com/scanberg/viamd                   #
#                 manual: https://github.com/scanberg/viamd/wiki                 #
#                    youtube playlist: https://bit.ly/4aRsPrh                    #
#                                twitter: @VIAMD_                                #
#                                                                                #
#                If you use VIAMD in your research, please cite:                 #
#   "VIAMD: a Software for Visual Interactive Analysis of Molecular Dynamics"    #
#       Robin Skånberg, Ingrid Hotz, Anders Ynnerman, and Mathieu Linares        #
#                 J. Chem. Inf. Model. 2023, 63, 23, 7382–7391                   #
#                   https://doi.org/10.1021/acs.jcim.3c01033                     #
#                                                                                #
#01010110#01001001#01000001#01001101#01000100#01001101#01000001#01001001#01010110#

)");

constexpr str_t shader_output_snippet = STR_LIT(R"(
layout(location = 0) out vec4 out_color;
layout(location = 1) out vec4 out_normal;
layout(location = 2) out vec4 out_velocity;
layout(location = 3) out vec4 out_atom_index;

vec2 encode_normal (vec3 n) {
   float p = sqrt(n.z * 8 + 8);
   return n.xy / p + 0.5;
}

vec4 encode_index(uint index) {
    return vec4(
        (index & 0x000000FFU) >> 0U,
        (index & 0x0000FF00U) >> 8U,
        (index & 0x00FF0000U) >> 16U,
        (index & 0xFF000000U) >> 24U) / 255.0;
}

vec2 compute_ss_vel(vec3 view_coord, vec3 view_vel) {
    vec3 prev_view_coord = view_coord - view_vel;
    vec4 prev_clip_coord = u_curr_view_to_prev_clip * vec4(prev_view_coord, 1);

    vec4 clip_coord = u_view_to_clip * vec4(view_coord, 1);
    vec2 curr_ndc = clip_coord.xy / clip_coord.w;
    vec2 prev_ndc = prev_clip_coord.xy / prev_clip_coord.w;
    vec2 ss_vel = (curr_ndc - prev_ndc) * 0.5 + (u_jitter_uv.xy - u_jitter_uv.zw);
    return ss_vel;
}

void write_fragment(vec3 view_coord, vec3 view_vel, vec3 view_normal, vec4 color, uint atom_index) {
   out_color  = color;
   out_normal = vec4(encode_normal(view_normal), 0, 0);
   out_velocity = vec4(compute_ss_vel(view_coord, view_vel), 0, 0);
   out_atom_index = encode_index(atom_index);
}
)");

constexpr str_t shader_output_snippet_lean_and_mean = STR_LIT(R"(
void write_fragment(vec3 view_coord, vec3 view_vel, vec3 view_normal, vec4 color, uint atom_index) {
}
)");

//constexpr ImGuiKey KEY_CONSOLE = ImGuiKey_GraveAccent;
constexpr ImGuiKey KEY_PLAY_PAUSE          = ImGuiKey_Space;
constexpr ImGuiKey KEY_SKIP_TO_PREV_FRAME  = ImGuiKey_LeftArrow;
constexpr ImGuiKey KEY_SKIP_TO_NEXT_FRAME  = ImGuiKey_RightArrow;
constexpr ImGuiKey KEY_RECOMPILE_SHADERS   = ImGuiKey_F5;
constexpr ImGuiKey KEY_SHOW_DEBUG_WINDOW   = ImGuiKey_F11;
constexpr ImGuiKey KEY_SCRIPT_EVALUATE     = ImGuiKey_Enter;
constexpr ImGuiKey KEY_SCRIPT_EVALUATE_MOD = ImGuiMod_Shift;

constexpr str_t WORKSPACE_FILE_EXTENSION = STR_LIT("via");

constexpr uint32_t PROPERTY_COLORS[] = {4293119554, 4290017311, 4287291314, 4281114675, 4288256763, 4280031971, 4285513725, 4278222847, 4292260554, 4288298346, 4288282623, 4280834481};
constexpr str_t SCRIPT_IMPORT_FILE_EXTENSIONS[] = { STR_LIT("edr"), STR_LIT("xvg"), STR_LIT("csv") };

inline const ImVec4& vec_cast(const vec4_t& v) { return *(const ImVec4*)(&v); }
inline const vec4_t& vec_cast(const ImVec4& v) { return *(const vec4_t*)(&v); }
inline const ImVec2& vec_cast(const vec2_t& v) { return *(const ImVec2*)(&v); }
inline const vec2_t& vec_cast(const ImVec2& v) { return *(const vec2_t*)(&v); }

inline ImVec4& vec_cast(vec4_t& v) { return *(ImVec4*)(&v); }
inline vec4_t& vec_cast(ImVec4& v) { return *(vec4_t*)(&v); }
inline ImVec2& vec_cast(vec2_t& v) { return *(ImVec2*)(&v); }
inline vec2_t& vec_cast(ImVec2& v) { return *(vec2_t*)(&v); }

enum LegendColorMapMode_ {
    LegendColorMapMode_Opaque,
    LegendColorMapMode_Transparent,
    LegendColorMapMode_Split,
};

enum RepBit_ {
    RepBit_DirtyColor   = 0x1,
    RepBit_DirtyFilter  = 0x2
};

enum MarkerType_{
    MarkerType_None,
    MarkerType_Error,
    MarkerType_Warning,
    MarkerType_Visualization,
};

// #struct Structure Declarations

// This is viamd's representation of a property
struct DisplayProperty {
    enum Type {
        Type_Temporal,
        Type_Distribution,
        Type_Volume,
        Type_Count
    };

    enum PlotType {
        PlotType_Line,      // Single line
        PlotType_Area,      // Shaded area
        PlotType_Bars,      // Bar chart
        PlotType_Scatter,   // Scatter plot
        PlotType_Count
    };

    enum ColorType {
        ColorType_Solid,
        ColorType_Colormap,
        ColorType_Count
    };

    // This is the payload passed to getters for display properties
    struct Payload {
        DisplayProperty* display_prop;
        int dim_idx;
    };

    // Callback signature for printing out the value (when hovering with mouse for example)
    typedef int (*PrintValue)(char* buf, size_t buf_cap, int sample_idx, Payload* data);

    struct Histogram {
        int num_bins;
        int dim = 0;
        // Can be multidimensional
        // Total number of entries will be dim * num_bins
        md_array(float) bins = 0;
        double x_min;
        double x_max;
        double y_min;
        double y_max;
        md_allocator_i* alloc;
    };

    Type type = Type_Temporal;

    char label[32] = "";

    ColorType color_type = ColorType_Solid;
    ImVec4 color = {1,1,1,1};
    ImPlotColormap colormap = ImPlotColormap_Plasma;
    float colormap_alpha = 1.0f;

    PlotType plot_type = PlotType_Line;
    ImPlotMarker marker_type = ImPlotMarker_Square;
    float marker_size = 1.0f;
    double bar_width_scale = 1.0;

    // We need two getters to support areas (min / max)
    ImPlotGetter getter[2] = {0,0};
    PrintValue   print_value = 0;

    bool aggregate_histogram = false;

    int dim = 1;                // Number of values per sample
    int num_samples = 0;        // Number of samples (length of x)
    const float* y_values = 0;  // Values (y)
    const float* x_values = 0;  // Corresponding x values

    int num_bins = 128;         // Requested number of bins for histogram

    md_unit_t unit[2] = {md_unit_none(), md_unit_none()};
    char unit_str[2][32] = {"",""};

    const md_script_eval_t* eval = NULL;

    md_script_property_flags_t prop_flags = MD_SCRIPT_PROPERTY_FLAG_NONE;
    const md_script_property_data_t* prop_data = NULL;
    const md_script_vis_payload_o* vis_payload = NULL;

    uint64_t prop_fingerprint = 0;

    // Encodes which temporal subplots this property is visible in
    uint32_t temporal_subplot_mask = 0;

    // Encodes which distribution subplots this property is visible in
    uint32_t distribution_subplot_mask = 0;

    bool show_in_volume = false;
    bool partial_evaluation = false;

    // Encodes which indices of the population to show (if applicable, i.e. dim > 1)
    std::bitset<MAX_POPULATION_SIZE> population_mask = {};

    STATIC_ASSERT(MAX_TEMPORAL_SUBPLOTS     <= sizeof(temporal_subplot_mask) * 8,     "Cannot fit temporal subplot mask");
    STATIC_ASSERT(MAX_DISTRIBUTION_SUBPLOTS <= sizeof(distribution_subplot_mask) * 8, "Cannot fit distribution subplot mask");

    Histogram hist = {};
};

struct LoadParam {
    md_molecule_loader_i*   mol_loader  = NULL;
    md_trajectory_loader_i* traj_loader = NULL;
    str_t file_path = STR_LIT("");
    bool coarse_grained = false;
    const void* mol_loader_arg = NULL;
    LoadTrajectoryFlags traj_loader_flags = 0;
};

const str_t* find_in_arr(str_t str, const str_t arr[], size_t len) {
    for (size_t i = 0; i < len; ++i) {
        if (str_eq(arr[i], str)) {
            return &arr[i];
        }
    }
    return NULL;
}

static inline bool file_queue_empty(const FileQueue* queue) {
    return queue->head == queue->tail;
}

static inline bool file_queue_full(const FileQueue* queue) {
    return (queue->head + 1) % ARRAY_SIZE(queue->arr) == queue->tail;
}

static inline void file_queue_push(FileQueue* queue, str_t path, FileFlags flags = FileFlags_None) {
    ASSERT(queue);
    ASSERT(!file_queue_full(queue));
    int prio = 0;

    str_t ext;
    if (extract_ext(&ext, path) && str_eq(ext, WORKSPACE_FILE_EXTENSION)) {
        prio = 1;
    } else if (load::mol::loader_from_ext(ext)) {
        prio = 2;
    } else if (load::traj::loader_from_ext(ext)) {
        prio = 3;
    } else if (find_in_arr(ext, SCRIPT_IMPORT_FILE_EXTENSIONS, ARRAY_SIZE(SCRIPT_IMPORT_FILE_EXTENSIONS))) {
        prio = 4;
    } else {
        // Unknown extension
        prio = 5;
        flags |= FileFlags_ShowDialogue;
    }

    uint64_t i = queue->head;
    queue->arr[queue->head] = {str_copy(path, queue->ring), flags, prio};
    queue->head = (queue->head + 1) % ARRAY_SIZE(queue->arr);

    // Sort queue based on prio
     while (i != queue->tail && queue->arr[i].prio < queue->arr[(i - 1) % ARRAY_SIZE(queue->arr)].prio) {
        FileQueue::Entry tmp = queue->arr[i];
        queue->arr[i] = queue->arr[(i - 1) % ARRAY_SIZE(queue->arr)];
        queue->arr[(i - 1) % ARRAY_SIZE(queue->arr)] = tmp;
        i = (i - 1) % ARRAY_SIZE(queue->arr);
     }
}

static inline FileQueue::Entry file_queue_front(const FileQueue* queue) {
    ASSERT(!file_queue_empty(queue));
    return queue->arr[queue->tail];
}

static inline FileQueue::Entry file_queue_pop(FileQueue* queue) {
    ASSERT(queue);
    ASSERT(!file_queue_empty(queue));
    FileQueue::Entry front = file_queue_front(queue);
    queue->tail = (queue->tail + 1) % ARRAY_SIZE(queue->arr);
    return front;
}

static inline uint64_t generate_fingerprint() {
    return (uint64_t)md_time_current();
}

static void free_histogram(DisplayProperty::Histogram* hist) {
    ASSERT(hist);
    ASSERT(hist->alloc);
    md_array_free(hist->bins, hist->alloc);
    hist->bins = 0;
}

static void compute_histogram(float* bins, int num_bins, float bin_range_min, float bin_range_max, const float* values, int num_values, float* bin_val_min, float* bin_val_max) {
    MEMSET(bins, 0, sizeof(float) * num_bins);

    const float range_ext = bin_range_max - bin_range_min;
    const float inv_range = 1.0f / range_ext;
    int count = 0;
    for (int i = 0; i < num_values; ++i) {
        if (values[i] < bin_range_min || bin_range_max < values[i]) continue;
        int idx = CLAMP((int)(((values[i] - bin_range_min) * inv_range) * num_bins), 0, num_bins - 1);
        bins[idx] += 1.0f;
        count += 1;
    }

    if (count == 0) {
        if (bin_val_min) *bin_val_min = 0;
        if (bin_val_max) *bin_val_max = 0;
        return;
    }
    
    float min_val = FLT_MAX;
    float max_val = -FLT_MAX;
    const float width = range_ext / num_bins;
    const float scl = 1.0f / (width * count);
    for (int i = 0; i < num_bins; ++i) {
        bins[i] *= scl;
        min_val = MIN(min_val, bins[i]);
        max_val = MAX(max_val, bins[i]);
    }
    
    if (bin_val_min) *bin_val_min = min_val;
    if (bin_val_max) *bin_val_max = max_val;
}

static void compute_histogram_masked(DisplayProperty::Histogram* hist, int num_bins, float value_range_min, float value_range_max, const float* values, int dim, const md_bitfield_t* mask, bool aggregate = false) {
    ASSERT(hist);
    ASSERT(values);
    ASSERT(mask);
    ASSERT(dim > 0);

    md_vm_arena_temp_t temp = md_vm_arena_temp_begin(frame_alloc);
    defer { md_vm_arena_temp_end(temp); };

    hist->dim = aggregate ? 1 : dim;
    md_array_resize(hist->bins, (size_t)(hist->dim * num_bins), hist->alloc);
    MEMSET(hist->bins, 0, md_array_bytes(hist->bins));

    const size_t num_samples = md_bitfield_popcount(mask) * dim;
    if (num_samples == 0) return;

    const float range_ext = value_range_max - value_range_min;
    const float inv_range = range_ext > 0.0f ? 1.0f / range_ext : 0.0f;

    int* count = (int*)md_vm_arena_push_zero_array(frame_alloc, int, hist->dim);

    // We evaluate each frame, one at a time
    md_bitfield_iter_t it = md_bitfield_iter_create(mask);
    while (md_bitfield_iter_next(&it)) {
        const int val_idx = dim * (int)md_bitfield_iter_idx(&it);
        for (int i = 0; i < dim; ++i) {
            const float val = values[val_idx + i];
            if (val < value_range_min || value_range_max < val) continue;
            const int bin_idx = CLAMP((int)(((val - value_range_min) * inv_range) * num_bins), 0, num_bins - 1);

            if (aggregate) {
                hist->bins[bin_idx] += 1.0f;
                count[0] += 1;
            } else {
                hist->bins[num_bins * i + bin_idx] += 1.0f;
                count[i] += 1;
            }
        }
    }

    float min_bin =  FLT_MAX;
    float max_bin = -FLT_MAX;
    const float width = range_ext / num_bins;
    for (int i = 0; i < hist->dim; ++i) {
        const float scl = 1.0f / (width * count[i]);
        for (int j = 0; j < num_bins; ++j) {
            float& val = hist->bins[num_bins * i + j];
            val *= scl;
            min_bin = MIN(min_bin, val);
            max_bin = MAX(max_bin, val);
        }
    }

    hist->num_bins = num_bins;
    hist->x_min = value_range_min;
    hist->x_max = value_range_max;
    hist->y_min = min_bin;
    hist->y_max = max_bin;
}

static void downsample_histogram(float* dst_bins, int num_dst_bins, const float* src_bins, const float* src_weights, int num_src_bins) {
    ASSERT(dst_bins);
    ASSERT(src_bins);
    ASSERT(num_dst_bins <= num_src_bins);

    MEMSET(dst_bins, 0, sizeof(float) * num_dst_bins);

    const int factor = MAX(1, num_src_bins / num_dst_bins);
    for (int dst_idx = 0; dst_idx < num_dst_bins; ++dst_idx) {
        double bin = 0.0;
        double weight = 0.0;
        for (int i = 0; i < factor; ++i) {
            int src_idx = dst_idx * factor + i;
            bin += src_bins[src_idx];
            weight += src_weights ? src_weights[src_idx] : 1.0;
        }
        dst_bins[dst_idx] = (float)(bin / weight);
    }
}

static void scale_histogram(float* bins, const float* weights, int num_bins) {
    ASSERT(bins);
    ASSERT(weights);

    for (int i = 0; i < num_bins; ++i) {
        if (weights[i]) {
            bins[i] /= weights[i];
        }
    }
}

static double frame_to_time(double frame, const ApplicationState& data) {
    const int64_t num_frames = md_array_size(data.timeline.x_values);
    ASSERT(num_frames);
    const int64_t f0 = CLAMP((int64_t)frame + 0, 0, num_frames - 1);
    const int64_t f1 = CLAMP((int64_t)frame + 1, 0, num_frames - 1);
    return lerp(data.timeline.x_values[f0], data.timeline.x_values[f1], fract(frame));
}

// Try to map time t back into frame
static double time_to_frame(double time, const md_array(float) frame_times) {
    const int64_t num_frames = md_array_size(frame_times);
    if (!num_frames) return 0.0;

    const double beg = frame_times[0];
    const double end = frame_times[num_frames - 1];
    time = CLAMP(time, beg, end);

    // Estimate the frame
    const double frame_est = CLAMP(((time - beg) / (end-beg)) * (num_frames - 1), 0, num_frames - 1);

    int64_t prev_frame_idx = CLAMP((int64_t)frame_est,     0, num_frames - 1);
    int64_t next_frame_idx = CLAMP((int64_t)frame_est + 1, 0, num_frames - 1);

    if (time < (double)frame_times[prev_frame_idx]) {
        // Linear search down
        for (prev_frame_idx = prev_frame_idx - 1; prev_frame_idx >= 0; --prev_frame_idx) {
            next_frame_idx = prev_frame_idx + 1;
            if ((double)frame_times[prev_frame_idx] <= time && time <= (double)frame_times[next_frame_idx])
                break;
        }
    }
    else if (time > (double)frame_times[next_frame_idx]) {
        // Linear search up
        for (next_frame_idx = next_frame_idx + 1; next_frame_idx < num_frames; ++next_frame_idx) {
            prev_frame_idx = next_frame_idx - 1;
            if ((double)frame_times[prev_frame_idx] <= time && time <= (double)frame_times[next_frame_idx])
                break;
        }
    }

    // Compute true fraction between timestamps
    double t = (time - (double)frame_times[prev_frame_idx]) / ((double)frame_times[next_frame_idx] - (double)frame_times[prev_frame_idx]);
    t = CLAMP(t, 0.0, 1.0);

    // Compose frame value (base + fraction)
    return (double)prev_frame_idx + t;
}

//static void launch_prefetch_job(ApplicationState* data);

static void init_dataset_items(ApplicationState* data);
static void clear_dataset_items(ApplicationState* data);

static void init_display_properties(ApplicationState* data);
static void update_display_properties(ApplicationState* data);

static void update_density_volume(ApplicationState* data);
static void clear_density_volume(ApplicationState* data);

static void interpolate_atomic_properties(ApplicationState* data);
static void update_view_param(ApplicationState* data);
static void reset_view(ApplicationState* data, bool move_camera = false, bool smooth_transition = false);

static void handle_camera_interaction(ApplicationState* data);

//static void init_display_properties(ApplicationState* data);
//static void update_density_volume_texture(ApplicationState* data);
static void handle_picking(ApplicationState* data);

static void fill_gbuffer(ApplicationState* data);
static void apply_postprocessing(const ApplicationState& data);

static void draw_representations_opaque(ApplicationState*);
static void draw_representations_opaque_lean_and_mean(ApplicationState*, uint32_t mask = 0xFFFFFFFFU);
static void draw_representations_transparent(ApplicationState*);

static void draw_load_dataset_window(ApplicationState* data);
static void draw_main_menu(ApplicationState* data);
static void draw_context_popup(ApplicationState* data);
static void draw_selection_query_window(ApplicationState* data);
static void draw_selection_grow_window(ApplicationState* data);
static void draw_animation_window(ApplicationState* data);
static void draw_representations_window(ApplicationState* data);
static void draw_timeline_window(ApplicationState* data);
static void draw_distribution_window(ApplicationState* data);
static void draw_async_task_window(ApplicationState* data);
static void draw_density_volume_window(ApplicationState* data);
static void draw_script_editor_window(ApplicationState* data);
static void draw_dataset_window(ApplicationState* data);
static void draw_debug_window(ApplicationState* data);
static void draw_property_export_window(ApplicationState* data);
static void draw_notifications_window();

static void update_md_buffers(ApplicationState* data);

static void init_molecule_data(ApplicationState* data);
static void init_trajectory_data(ApplicationState* data);

static void interrupt_async_tasks(ApplicationState* data);

static bool load_dataset_from_file(ApplicationState* data, const LoadParam& param);

static void load_workspace(ApplicationState* data, str_t file);
static void save_workspace(ApplicationState* data, str_t file);

static bool export_xvg(const float* column_data[], const char* column_labels[], size_t num_columns, size_t num_rows, str_t filename);
static bool export_csv(const float* column_data[], const char* column_labels[], size_t num_columns, size_t num_rows, str_t filename);

static void create_screenshot(ApplicationState* data);

// Representations
static Representation* create_representation(ApplicationState* data, RepresentationType type = RepresentationType::SpaceFill,
                                             ColorMapping color_mapping = ColorMapping::Cpk, str_t filter = STR_LIT("all"));
static Representation* clone_representation(ApplicationState* data, const Representation& rep);
static void remove_representation(ApplicationState*, int idx);
static void update_representation(ApplicationState*, Representation* rep);
static void update_representation_info(ApplicationState*);
static void update_all_representations(ApplicationState*);
static void init_representation(ApplicationState*, Representation* rep);
static void init_all_representations(ApplicationState*);
static void clear_representations(ApplicationState*);
static void create_default_representations(ApplicationState*);
static void recompute_atom_visibility_mask(ApplicationState*);

// Selections
static Selection* create_selection(ApplicationState* data, str_t name, md_bitfield_t* bf = 0);
static void remove_selection(ApplicationState* data, int idx);
static void clear_selections(ApplicationState* data);

static bool filter_expression(ApplicationState* data, str_t expr, md_bitfield_t* mask, bool* is_dynamic, char* error_str, int error_cap);

static void modify_selection(ApplicationState* data, md_bitfield_t* atom_mask, SelectionOperator op = SelectionOperator::Set) {
    ASSERT(data);
    modify_field(&data->selection.selection_mask, atom_mask, op);
}

static void modify_selection(ApplicationState* data, md_range_t range, SelectionOperator op = SelectionOperator::Set) {
    ASSERT(data);
    modify_field(&data->selection.selection_mask, range, op);
}

static void set_hovered_property(ApplicationState* data, str_t label, int population_idx = -1) {
    data->hovered_display_property_label = label;
    data->hovered_display_property_pop_idx = population_idx;
}

int main(int argc, char** argv) {
#if DEBUG
    persistent_alloc = md_tracking_allocator_create(md_get_heap_allocator());
#elif RELEASE
    persistent_alloc = md_get_heap_allocator();
#else
#error "Must define DEBUG or RELEASE"
#endif
    frame_alloc = md_vm_arena_create(GIGABYTES(4));

    struct NotificationState {
        md_mutex_t lock;
        uint64_t hash;
        md_timestamp_t time;
    };

    NotificationState notification_state = {
        .lock = md_mutex_create(),
        .hash = 0,
        .time = 0
    };

    md_logger_i notification_logger = {
        (md_logger_o*)&notification_state,
        [](struct md_logger_o* inst, enum md_log_type_t log_type, const char* msg) {
            NotificationState& state = *(NotificationState*)inst;            

            // Prevent spamming the logger with the same message by comparing its hash
            const md_timestamp_t time = md_time_current();
            const uint64_t hash = md_hash64(msg, strlen(msg), 0);

            if (md_time_as_seconds(time - state.time) < 1.0 && hash == state.hash) {
                return;
            }
            state.hash = hash;
            state.time = time;
            
            ImGuiToastType toast_type = ImGuiToastType_None;
            switch (log_type) {
            case MD_LOG_TYPE_INFO:
                toast_type = ImGuiToastType_Info;
                break;
            case MD_LOG_TYPE_ERROR:
                toast_type = ImGuiToastType_Error;
                break;
            case MD_LOG_TYPE_DEBUG:
            default:
                break;
            }
            if (toast_type != ImGuiToastType_None) {
                md_mutex_lock(&state.lock);
                defer { md_mutex_unlock(&state.lock); };
                // @NOTE: This needs to be protected with a mutex as it pushes to an internal vector
                ImGui::InsertNotification(ImGuiToast(toast_type, (uint64_t)(NOTIFICATION_DISPLAY_TIME_IN_SECONDS * 1000), msg));
            }
        }
    };

    md_logger_add(&notification_logger);

    ApplicationState data;
    data.allocator.persistent = persistent_alloc;
    data.allocator.frame = frame_alloc;
    data.representation.info.alloc = md_arena_allocator_create(persistent_alloc, MEGABYTES(1));
    data.file_queue.ring = md_ring_allocator_create(md_alloc(persistent_alloc, MEGABYTES(1)), MEGABYTES(1));
    data.mold.mol_alloc  = md_arena_allocator_create(persistent_alloc, MEGABYTES(1));

    md_bitfield_init(&data.selection.selection_mask, persistent_alloc);
    md_bitfield_init(&data.selection.highlight_mask, persistent_alloc);
    md_bitfield_init(&data.selection.query.mask, persistent_alloc);
    md_bitfield_init(&data.selection.grow.mask, persistent_alloc);

    md_bitfield_init(&data.representation.visibility_mask, persistent_alloc);

    md_semaphore_init(&data.script.ir_semaphore, IR_SEMAPHORE_MAX_COUNT);

    // Init platform
    LOG_DEBUG("Initializing GL...");
    if (!application::initialize(&data.app, 0, 0, STR_LIT("VIAMD"))) {
        LOG_ERROR("Could not initialize application...\n");
        return -1;
    }

    data.app.window.vsync = true;
    data.app.file_drop.user_data = &data;
    data.app.file_drop.callback = [](size_t num_files, const str_t file_paths[], void* user_data) {
        ApplicationState* data = (ApplicationState*)user_data;
        ASSERT(data);

        for (int i = 0; i < num_files; ++i) {
            file_queue_push(&data->file_queue, file_paths[i], FileFlags_None);
        }
    };

    LOG_DEBUG("Initializing framebuffer...");
    init_gbuffer(&data.gbuffer, data.app.framebuffer.width, data.app.framebuffer.height);

    for (int i = 0; i < (int)ARRAY_SIZE(data.view.jitter.sequence); ++i) {
        data.view.jitter.sequence[i].x = md_halton(i + 1, 2);
        data.view.jitter.sequence[i].y = md_halton(i + 1, 3);
    }

    // Init subsystems
    LOG_DEBUG("Initializing immediate draw...");
    immediate::initialize();
    LOG_DEBUG("Initializing post processing...");
    postprocessing::initialize(data.gbuffer.width, data.gbuffer.height);
    LOG_DEBUG("Initializing volume...");
    volume::initialize();
    LOG_DEBUG("Initializing task system...");
    const size_t num_threads = VIAMD_NUM_WORKER_THREADS == 0 ? md_os_num_processors() : VIAMD_NUM_WORKER_THREADS;
    task_system::initialize(CLAMP(num_threads, 2, (uint32_t)md_os_num_processors()));

    md_gl_initialize();
    data.mold.gl_shaders                = md_gl_shaders_create(shader_output_snippet);
    data.mold.gl_shaders_lean_and_mean  = md_gl_shaders_create(shader_output_snippet_lean_and_mean);

    viamd::event_system_broadcast_event(viamd::EventType_ViamdInitialize, viamd::EventPayloadType_ApplicationState, &data);

#if EXPERIMENTAL_GFX_API
    md_gfx_initialize(data.gbuffer.width, data.gbuffer.height, 0);
#endif

    ImGui::init_theme();

    editor.SetLanguageDefinition(TextEditor::LanguageDefinition::VIAMD());
    editor.SetPalette(TextEditor::GetDarkPalette());

    {
#ifdef VIAMD_DATASET_DIR
        char exe[1024];
        size_t len = md_path_write_exe(exe, sizeof(exe));
        if (len) {
            md_strb_t sb = md_strb_create(frame_alloc);
            str_t folder;
            extract_folder_path(&folder, {exe, len});
            sb += folder;
            sb += VIAMD_DATASET_DIR "/1ALA-500.pdb";
            replace_char(md_strb_ptr(sb), md_strb_len(sb), '\\', '/');
            str_t path = md_strb_to_str(sb);
            if (md_path_is_valid(path)) {
                // @NOTE: We want explicitly to disable writing of cache files for the default dataset
                // The motivation is that the dataset may reside in a shared folder on the system that has no write access.
                file_queue_push(&data.file_queue, path, FileFlags_DisableCacheWrite);
                editor.SetText("s1 = resname(\"ALA\")[2:8];\nd1 = distance(10,30);\na1 = angle(2,1,3) in resname(\"ALA\");\nr = rdf(element('C'), element('H'), 10.0);\nv = sdf(s1, element('H'), 10.0);\n{lin,plan,iso} = shape_weights(all);");
            }
        }
#endif
        if (argc > 1) {
            // Assume argv[1..] are files to load
            // Currently we do not support any command line flags
            // So anything here which is a file path is assumed to be a file to load
            for (int i = 1; i < argc; ++i) {
                str_t path = str_from_cstr(argv[i]);
                if (md_path_is_valid(path)) {
                    file_queue_push(&data.file_queue, path);
                }
            }
        }
    }

#if EXPERIMENTAL_SDF == 1
    draw::scan::test_scan();
#endif
    bool time_changed = true;
    bool time_stopped = true;

    //bool demo_window = true;

    // Main loop
    while (!data.app.window.should_close) {
        application::update(&data.app);
        
        // This needs to happen first (in imgui events) to enable docking of imgui windows
#if VIAMD_IMGUI_ENABLE_DOCKSPACE
        ImGui::CreateDockspace();
#endif

        const size_t num_frames  = md_trajectory_num_frames(data.mold.traj);
        const size_t last_frame  = num_frames > 0 ? num_frames - 1 : 0;
        const double   max_frame = (double)last_frame;

        if (!file_queue_empty(&data.file_queue) && !data.load_dataset.show_window) {
            FileQueue::Entry e = file_queue_pop(&data.file_queue);

            str_t ext;
            extract_ext(&ext, e.path);
            const str_t* res = 0;

            if (str_eq_ignore_case(ext, WORKSPACE_FILE_EXTENSION)) {
                load_workspace(&data, e.path);
            } else if ((res = find_in_arr(ext, SCRIPT_IMPORT_FILE_EXTENSIONS, ARRAY_SIZE(SCRIPT_IMPORT_FILE_EXTENSIONS)))) {
                char buf[1024];
                str_t base_path = {};
                if (data.files.workspace[0] != '\0') {
                    base_path = str_from_cstr(data.files.workspace);
                } else if (data.files.trajectory[0] != '\0') {
                    base_path = str_from_cstr(data.files.trajectory);
                } else if (data.files.molecule[0] != '\0') {
                    base_path = str_from_cstr(data.files.molecule);
                } else {
                    md_path_write_cwd(buf, sizeof(buf));
                    base_path = str_from_cstr(buf);
                }

                str_t rel_path = md_path_make_relative(base_path, e.path, frame_alloc);
                MD_LOG_DEBUG("Attempting to make relative path from '" STR_FMT "' to '" STR_FMT "'", STR_ARG(base_path), STR_ARG(e.path));
                MD_LOG_DEBUG("Relative path: '" STR_FMT "'", STR_ARG(rel_path));
                if (!str_empty(rel_path)) {
                    snprintf(buf, sizeof(buf), "table = import(\"%.*s\");\n", STR_ARG(rel_path));
                    TextEditor::Coordinates pos = editor.GetCursorPosition();
                    pos.mLine += 1;
                    editor.SetCursorPosition({0,0});
                    editor.InsertText(buf);
                    editor.SetCursorPosition(pos);
                }
            } else {
                load::LoaderState state = {};
                bool success = load::init_loader_state(&state, e.path, frame_alloc);

                if (success == false || (e.flags & FileFlags_ShowDialogue) || (state.flags & LoaderStateFlag_RequiresDialogue)) {
                    data.load_dataset = LoadDatasetWindowState();
                    str_copy_to_char_buf(data.load_dataset.path_buf, sizeof(data.load_dataset.path_buf), e.path);
                    data.load_dataset.path_changed = true;
                    data.load_dataset.show_window = true;
                    data.load_dataset.coarse_grained = e.flags & FileFlags_CoarseGrained;
                } else if (success) {
                    LoadParam param = {};
                    param.mol_loader  = state.mol_loader;
                    param.traj_loader = state.traj_loader;
                    param.file_path      = e.path;
                    param.coarse_grained = e.flags & FileFlags_CoarseGrained;
                    param.mol_loader_arg = state.mol_loader_arg;
                    param.traj_loader_flags = (e.flags & FileFlags_DisableCacheWrite) ? LoadTrajectoryFlag_DisableCacheWrite : 0;
                    if (load_dataset_from_file(&data, param)) {
                        data.animation = {};
                        if (param.mol_loader) {
                            if (!data.settings.keep_representations) {
                                clear_representations(&data);
                                create_default_representations(&data);
                            }
                            interpolate_atomic_properties(&data);
                            data.mold.dirty_buffers |= MolBit_ClearVelocity;
                            reset_view(&data, true, false);
                        }
                    }
                }
            }
        }

        viamd::event_system_broadcast_event(viamd::EventType_ViamdFrameTick, viamd::EventPayloadType_ApplicationState, &data);

        // GUI
        if (data.show_script_window) draw_script_editor_window(&data);
        if (data.load_dataset.show_window) draw_load_dataset_window(&data);
        if (data.representation.show_window) draw_representations_window(&data);
        if (data.density_volume.show_window) draw_density_volume_window(&data);
        if (data.distributions.show_window) draw_distribution_window(&data);
        if (data.timeline.show_window) draw_timeline_window(&data);
        if (data.dataset.show_window) draw_dataset_window(&data);
        if (data.selection.query.show_window) draw_selection_query_window(&data);
        if (data.selection.grow.show_window) draw_selection_grow_window(&data);
        if (data.show_property_export_window) draw_property_export_window(&data);
        if (data.show_debug_window) draw_debug_window(&data);

        data.selection.selecting = false;

        //ImGui::ShowDemoWindow();

        handle_camera_interaction(&data);
        camera_animate(&data.view.camera, data.view.animation.target_orientation, data.view.animation.target_position, data.view.animation.target_distance, data.app.timing.delta_s);
        data.visuals.dof.focus_depth = data.view.camera.focus_distance;

        update_view_param(&data);

        ImGuiWindow* win = ImGui::GetCurrentContext()->HoveredWindow;
        if (win && strcmp(win->Name, "Main interaction window") == 0) {
            set_hovered_property(&data,  STR_LIT(""));
        }

        draw_context_popup(&data);
        draw_async_task_window(&data);
        if (data.animation.show_window) draw_animation_window(&data);
        draw_main_menu(&data);
        draw_notifications_window();

        // Capture non-window specific keyboard events
        if (!ImGui::GetIO().WantCaptureKeyboard) {
#if EXPERIMENTAL_GFX_API
            if (ImGui::IsKeyPressed(ImGuiKey_F1)) {
                use_gfx = !use_gfx;
            }
#endif
            if (ImGui::IsKeyDown(KEY_SCRIPT_EVALUATE_MOD) && ImGui::IsKeyPressed(KEY_SCRIPT_EVALUATE)) {
                data.script.eval_init = true;
            }

            if (ImGui::IsKeyPressed(KEY_SHOW_DEBUG_WINDOW)) {
                data.show_debug_window = true;
            }

            if (ImGui::IsKeyPressed(KEY_RECOMPILE_SHADERS)) {
                LOG_INFO("Recompiling shaders and re-initializing volume");
                postprocessing::initialize(data.gbuffer.width, data.gbuffer.height);
                volume::initialize();
                md_gl_shaders_destroy(data.mold.gl_shaders);
                data.mold.gl_shaders = md_gl_shaders_create(shader_output_snippet);
            }

            if (ImGui::IsKeyPressed(KEY_PLAY_PAUSE)) {
                if (data.animation.mode == PlaybackMode::Stopped) {
                    if (data.animation.frame == max_frame && data.animation.fps > 0) {
                        data.animation.frame = 0;
                    } else if (data.animation.frame == 0 && data.animation.fps < 0) {
                        data.animation.frame = max_frame;
                    }
                }

                switch (data.animation.mode) {
                    case PlaybackMode::Playing:
                        data.animation.mode = PlaybackMode::Stopped;
                        break;
                    case PlaybackMode::Stopped:
                        data.animation.mode = PlaybackMode::Playing;
                        break;
                    default:
                        ASSERT(false);
                }

                data.mold.dirty_buffers |= MolBit_DirtyPosition;   // Update previous position to not get motion trail when paused
            }

            if (ImGui::IsKeyPressed(KEY_SKIP_TO_PREV_FRAME) || ImGui::IsKeyPressed(KEY_SKIP_TO_NEXT_FRAME)) {
                double step = ImGui::IsKeyDown(ImGuiMod_Ctrl) ? 10.0 : 1.0;
                if (ImGui::IsKeyPressed(KEY_SKIP_TO_PREV_FRAME)) step = -step;
                data.animation.frame = CLAMP(data.animation.frame + step, 0.0, max_frame);
            }
        }

        if (data.representation.atom_visibility_mask_dirty) {
            recompute_atom_visibility_mask(&data);
            data.representation.atom_visibility_mask_dirty = false;
        }

        if (data.animation.mode == PlaybackMode::Playing) {
            data.animation.frame += data.app.timing.delta_s * data.animation.fps;
            data.animation.frame = CLAMP(data.animation.frame, 0.0, max_frame);
            if (data.animation.frame >= max_frame) {
                data.animation.mode = PlaybackMode::Stopped;
                data.animation.frame = max_frame;
            } else if (data.animation.frame <= 0) {
                data.animation.mode = PlaybackMode::Stopped;
                data.animation.frame = 0;
            }

            if (data.settings.prefetch_frames) {
                if (!task_system::task_is_running(data.tasks.prefetch_frames)) {
                    uint32_t traj_frames = (uint32_t)md_trajectory_num_frames(data.mold.traj);
                    if (traj_frames > 0 && load::traj::num_cache_frames(data.mold.traj) < traj_frames) {
                        uint32_t frame_beg = 0;
                        uint32_t frame_end = 0;
                        // @NOTE: This is certainly something which can be improved upon.
                        // It prefetches frames in the direction of the animation.
                        // In a more optimal case, it should never yield until it catches up with the number of frames it expects to have as a buffer.

                        int look_ahead = CLAMP((int)load::traj::num_cache_frames(data.mold.traj) / 2, 1, 10);
                    
                        if (data.animation.fps > 0) {
                            frame_beg = (uint32_t)CLAMP((int)data.animation.frame             , 0, (int)traj_frames);
                            frame_end = (uint32_t)CLAMP((int)data.animation.frame + look_ahead, 0, (int)traj_frames);
                        } else {
                            frame_beg = (uint32_t)CLAMP((int)data.animation.frame - look_ahead, 0, (int)traj_frames);
                            frame_end = (uint32_t)CLAMP((int)data.animation.frame             , 0, (int)traj_frames);
                        }
                        if (frame_beg != frame_end) {
                            data.tasks.prefetch_frames = task_system::create_pool_task(STR_LIT("##Prefetch Frames"), frame_beg, frame_end, [](uint32_t frame_beg, uint32_t frame_end, void* user_data, uint32_t thread_num) {
                                (void)thread_num;
                                ApplicationState* data = (ApplicationState*)user_data;
                                for (uint32_t i = frame_beg; i < frame_end; ++i) {
                                    md_trajectory_load_frame(data->mold.traj, i, 0, 0, 0, 0);
                                }
                            }, &data);
                            task_system::enqueue_task(data.tasks.prefetch_frames);
                        }
                    }
                }
            }
        }

        {
            static auto prev_frame = data.animation.frame;
            if (data.animation.frame != prev_frame) {
                time_changed = true;
                prev_frame = data.animation.frame;
            }
            else {
                time_changed = false;
            }
        }

        if (data.timeline.filter.temporal_window.enabled) {
            const double pre_beg = data.timeline.filter.beg_frame;
            const double pre_end = data.timeline.filter.end_frame;
            const double half_window_ext = data.timeline.filter.temporal_window.extent_in_frames * 0.5;
            data.timeline.filter.beg_frame = CLAMP(round(data.animation.frame - half_window_ext), 0.0, max_frame);
            data.timeline.filter.end_frame = CLAMP(round(data.animation.frame + half_window_ext), 0.0, max_frame);
            if (data.script.ir && (data.timeline.filter.beg_frame != pre_beg || data.timeline.filter.end_frame != pre_end)) {
                data.script.evaluate_filt = true;
            }
        }

        if (data.timeline.filter.enabled) {
            static auto prev_filter_beg = data.timeline.filter.beg_frame;
            static auto prev_filter_end = data.timeline.filter.end_frame;
            if (data.timeline.filter.beg_frame != prev_filter_beg || data.timeline.filter.end_frame != prev_filter_end) {
                prev_filter_beg = data.timeline.filter.beg_frame;
                prev_filter_end = data.timeline.filter.end_frame;
                data.timeline.filter.fingerprint = generate_fingerprint();
            }
        }

        if (time_changed) {
            time_stopped = false;

            PUSH_CPU_SECTION("Interpolate Position")
            if (data.mold.traj) {
                interpolate_atomic_properties(&data);
            }
            POP_CPU_SECTION()

            PUSH_CPU_SECTION("Update dynamic representations")
            for (size_t i = 0; i < md_array_size(data.representation.reps); ++i) {
                auto& rep = data.representation.reps[i];
                if (!rep.enabled) continue;
                if (rep.dynamic_evaluation || rep.color_mapping == ColorMapping::SecondaryStructure) {
                    update_representation(&data, &rep);
                }
            }
            POP_CPU_SECTION()
        } else {
            if (!time_stopped) {
                time_stopped = true;
                data.mold.dirty_buffers |= MolBit_DirtyPosition;
            }
        }

        {
            std::string text = editor.GetText();
            data.script.text = {text.c_str(), text.length()};
            data.script.text_hash = md_hash64(text.c_str(), text.length(), 0);
        }

        if (data.script.compile_ir) {
            data.script.time_since_last_change += data.app.timing.delta_s;

            editor.ClearMarkers();
            editor.ClearErrorMarkers();

            if (data.script.time_since_last_change > COMPILATION_TIME_DELAY_IN_SECONDS) {
                // We cannot recompile while it is evaluating.
                // Need to interrupt and wait for tasks to finish.
                if (data.script.full_eval) md_script_eval_interrupt(data.script.full_eval);
                if (data.script.filt_eval) md_script_eval_interrupt(data.script.filt_eval);

                // Try aquire all semaphores
                if (md_semaphore_try_aquire_n(&data.script.ir_semaphore, IR_SEMAPHORE_MAX_COUNT)) {
                    defer {
                        md_semaphore_release_n(&data.script.ir_semaphore, IR_SEMAPHORE_MAX_COUNT);
                        update_all_representations(&data);
                    };

                    // Now we hold all semaphores for the script
                    data.script.compile_ir = false;
                    data.script.time_since_last_change = 0;
                    
                    data.script.ir = md_script_ir_create(persistent_alloc);

                    std::string src = editor.GetText();
                    str_t src_str {src.data(), src.length()};

                    char buf[1024];
                    size_t len = md_path_write_cwd(buf, sizeof(buf));
                    str_t old_cwd = {buf, len};
                    defer {
                        md_path_set_cwd(old_cwd);
                    };
                    
                    str_t cwd = {};
                    if (data.files.workspace[0] != '\0') {
                        extract_folder_path(&cwd, str_from_cstr(data.files.workspace));
                    } else if (data.files.trajectory[0] != '\0') {
                        extract_folder_path(&cwd, str_from_cstr(data.files.trajectory));
                    } else if (data.files.molecule[0] != '\0') {
                        extract_folder_path(&cwd, str_from_cstr(data.files.molecule));
                    }
                    if (!str_empty(cwd)) {
                        md_path_set_cwd(cwd);
                    }
                    
                    if (src_str) {
                        const size_t num_stored_selections = md_array_size(data.selection.stored_selections);                       
                        for (size_t i = 0; i < num_stored_selections; ++i) {
                            str_t name = str_from_cstr(data.selection.stored_selections[i].name);
                            const md_bitfield_t* bf = &data.selection.stored_selections[i].atom_mask;
                            md_script_ir_add_identifier_bitfield(data.script.ir, name, bf);
                        }
                        md_script_ir_compile_from_source(data.script.ir, src_str, &data.mold.mol, data.mold.traj, NULL);

                        const size_t num_errors = md_script_ir_num_errors(data.script.ir);
                        const md_log_token_t* errors = md_script_ir_errors(data.script.ir);
                        
                        for (size_t i = 0; i < num_errors; ++i) {
                            TextEditor::Marker marker = {0};
                            auto first = editor.GetCharacterCoordinates(errors[i].range.beg);
                            auto last  = editor.GetCharacterCoordinates(errors[i].range.end);
                            marker.type = MarkerType_Error;
                            marker.begCol = first.mColumn;
                            marker.endCol = last.mColumn;
                            marker.prio = INT32_MAX;   // Ensures marker is rendered on top
                            marker.bgColor = IM_COL32(255, 0, 0, 128);
                            marker.hoverBgColor = 0;
                            marker.text = std::string(errors[i].text.ptr, errors[i].text.len);
                            marker.payload = errors[i].context;
                            marker.line = first.mLine + 1;
                            editor.AddMarker(marker);
                        }

                        const size_t num_warnings = md_script_ir_num_warnings(data.script.ir);
                        const md_log_token_t* warnings = md_script_ir_warnings(data.script.ir);
                        for (size_t i = 0; i < num_warnings; ++i) {
                            TextEditor::Marker marker = {0};
                            auto first = editor.GetCharacterCoordinates(warnings[i].range.beg);
                            auto last  = editor.GetCharacterCoordinates(warnings[i].range.end);
                            marker.type = MarkerType_Warning;
                            marker.begCol = first.mColumn;
                            marker.endCol = last.mColumn;
                            marker.prio = INT32_MAX - 1;   // Ensures marker is rendered on top (but bellow an error)
                            marker.bgColor = IM_COL32(255, 255, 0, 128);
                            marker.hoverBgColor = 0;
                            marker.text = std::string(warnings[i].text.ptr, warnings[i].text.len);
                            marker.payload = errors[i].context;
                            marker.line = first.mLine + 1;
                            editor.AddMarker(marker);
                        }

                        const size_t num_tokens = md_script_ir_num_vis_tokens(data.script.ir);
                        const md_script_vis_token_t* vis_tokens = md_script_ir_vis_tokens(data.script.ir);
                        for (size_t i = 0; i < num_tokens; ++i) {
                            const md_script_vis_token_t& vis_tok = vis_tokens[i];
                            TextEditor::Marker marker = {0};
                            auto first = editor.GetCharacterCoordinates(vis_tok.range.beg);
                            auto last  = editor.GetCharacterCoordinates(vis_tok.range.end);
                            marker.type = MarkerType_Visualization;
                            marker.begCol = first.mColumn;
                            marker.endCol = last.mColumn;
                            marker.prio = vis_tok.depth;
                            marker.bgColor = 0;
                            marker.hoverBgColor = IM_COL32(255, 255, 255, 128);
                            marker.text = std::string(vis_tok.text.ptr, vis_tok.text.len);
                            marker.payload = (void*)vis_tok.payload;
                            marker.line = first.mLine + 1;
                            editor.AddMarker(marker);
                        }

                        if (md_script_ir_valid(data.script.ir)) {
                            uint64_t ir_figerprint = md_script_ir_fingerprint(data.script.ir);
                            if (data.script.ir_fingerprint != ir_figerprint) {
                                data.script.ir_fingerprint = ir_figerprint;
                            }
                        } else {
                            md_script_ir_free(data.script.ir);
                            data.script.ir = nullptr;
                        }
                    }
                }
            }
        }

        if (num_frames > 0) {
            if (data.script.eval_init) {
                if (task_system::task_is_running(data.tasks.evaluate_full)) md_script_eval_interrupt(data.script.full_eval);
                if (task_system::task_is_running(data.tasks.evaluate_filt)) md_script_eval_interrupt(data.script.filt_eval);
                    
                if (task_system::task_is_running(data.tasks.evaluate_full) == false &&
                    task_system::task_is_running(data.tasks.evaluate_filt) == false) {
                    data.script.eval_init = false;

                    if (data.script.full_eval) {
                        md_script_eval_free(data.script.full_eval);
                    }
                    if (data.script.filt_eval) {
                        md_script_eval_free(data.script.filt_eval);
                    }
                
                    if (md_script_ir_valid(data.script.ir)) {
                        if (data.script.ir != data.script.eval_ir) {
                            md_script_ir_free(data.script.eval_ir);
                            data.script.eval_ir = data.script.ir;
                        }
                        data.script.full_eval = md_script_eval_create(num_frames, data.script.eval_ir, persistent_alloc);
                        data.script.filt_eval = md_script_eval_create(num_frames, data.script.eval_ir, persistent_alloc);
                    }

                    init_display_properties(&data);

                    data.script.evaluate_filt = true;
                    data.script.evaluate_full = true;
                }
            }

            if (data.script.full_eval && data.script.evaluate_full) {
                if (task_system::task_is_running(data.tasks.evaluate_full)) {
                    md_script_eval_interrupt(data.script.full_eval);
                } else {
                    if (md_script_ir_valid(data.script.eval_ir) &&
                        md_script_eval_ir_fingerprint(data.script.full_eval) == md_script_ir_fingerprint(data.script.eval_ir))
                    {
                        data.script.evaluate_full = false;
                        md_script_eval_clear_data(data.script.full_eval);

                        if (md_script_ir_property_count(data.script.eval_ir) > 0) {
                            data.tasks.evaluate_full = task_system::create_pool_task(STR_LIT("Eval Full"), 0, (uint32_t)num_frames, [](uint32_t frame_beg, uint32_t frame_end, void* user_data, uint32_t thread_num) {
                                (void)thread_num;
                                ApplicationState* data = (ApplicationState*)user_data;
                                md_script_eval_frame_range(data->script.full_eval, data->script.eval_ir, &data->mold.mol, data->mold.traj, frame_beg, frame_end);
                            }, &data);
                            
#if MEASURE_EVALUATION_TIME
                            uint64_t time = (uint64_t)md_time_current();
                            task_system::ID time_task = task_system::create_pool_task(STR_LIT("##Time Eval Full"), [](void* user_data) {
                                uint64_t t1 = md_time_current();
                                uint64_t t0 = (uint64_t)user_data;
                                double s = md_time_as_seconds(t1 - t0);
                                LOG_INFO("Evaluation completed in: %.3fs", s);
                            }, (void*)time);
#endif
                            task_system::set_task_dependency(time_task, data.tasks.evaluate_full);
                            task_system::enqueue_task(data.tasks.evaluate_full);
                        }
                    }
                }
            }

            if (data.script.filt_eval && data.script.evaluate_filt && data.timeline.filter.enabled) {
                if (task_system::task_is_running(data.tasks.evaluate_filt)) {
                    md_script_eval_interrupt(data.script.filt_eval);
                } else {
                    //if (md_semaphore_try_aquire(&data.script.ir_semaphore)) {
                        if (md_script_ir_valid(data.script.eval_ir) &&
                            md_script_eval_ir_fingerprint(data.script.filt_eval) == md_script_ir_fingerprint(data.script.eval_ir))
                        {
                            data.script.evaluate_filt = false;
                            md_script_eval_clear_data(data.script.filt_eval);

                            if (md_script_ir_property_count(data.script.eval_ir) > 0) {
                                const uint32_t traj_frames = (uint32_t)md_trajectory_num_frames(data.mold.traj);
                                const uint32_t beg_frame = CLAMP((uint32_t)data.timeline.filter.beg_frame, 0, traj_frames-1);
                                const uint32_t end_frame = CLAMP((uint32_t)data.timeline.filter.end_frame + 1, beg_frame + 1, traj_frames);
                                data.tasks.evaluate_filt = task_system::create_pool_task(STR_LIT("Eval Filt"), beg_frame, end_frame, [](uint32_t beg, uint32_t end, void* user_data, uint32_t thread_num) {
                                    (void)thread_num;
                                    ApplicationState* data = (ApplicationState*)user_data;
                                    md_script_eval_frame_range(data->script.filt_eval, data->script.eval_ir, &data->mold.mol, data->mold.traj, beg, end);
                                }, &data);
                                task_system::enqueue_task(data.tasks.evaluate_filt);
                            }
                            
                            /*
                            task_system::pool_enqueue(STR_LIT("##Release IR Semaphore"), [](void* user_data)
                                {
                                    ApplicationState* data = (ApplicationState*)user_data;
                                    md_semaphore_release(&data->script.ir_semaphore);
                                }, &data, data.tasks.evaluate_filt);
                                */
                        }
                        //else {
                        //    md_semaphore_release(&data.script.ir_semaphore);
                        //}
                    //}
                }
            }
        }

        // Resize Framebuffer
        if ((data.gbuffer.width != data.app.framebuffer.width || data.gbuffer.height != data.app.framebuffer.height) &&
            (data.app.framebuffer.width != 0 && data.app.framebuffer.height != 0)) {
            init_gbuffer(&data.gbuffer, data.app.framebuffer.width, data.app.framebuffer.height);
            postprocessing::initialize(data.gbuffer.width, data.gbuffer.height);
        }

        // The motivation for doing this is to reduce the frequency at which we invalidate and upload the atom flag field to the GPU
        // For large systems, this can be a costly operation: Consider a system of 100'000'000 atoms
        // The the size of each bitfield to represent the mask would be 12.5 MB
        // Given a throughput of 10GB/s for hash64 results in a time of 1.25 ms per bitfield.

        uint64_t v_hash = data.representation.visibility_mask_hash;
        uint64_t h_hash = md_bitfield_hash64(&data.selection.highlight_mask, 0);
        uint64_t s_hash = md_bitfield_hash64(&data.selection.selection_mask, 0);
        uint64_t f_hash = v_hash ^ h_hash ^ s_hash;

        // These represent the 'current' state so we can compare against it to see if they were modified
        static uint64_t highlight_hash = 0;
        static uint64_t selection_hash = 0;
        static uint64_t flag_hash = 0;

        if (h_hash != highlight_hash) {
            highlight_hash = h_hash;
            // enqueue the event here and do not broadcast (stall)
            viamd::event_system_enqueue_event(viamd::EventType_ViamdHoverMaskChanged, viamd::EventPayloadType_ApplicationState, &data);
        }

        if (s_hash != selection_hash) {
            selection_hash = s_hash;
            // enqueue the event here and do not broadcast (stall)
            viamd::event_system_enqueue_event(viamd::EventType_ViamdSelectionMaskChanged, viamd::EventPayloadType_ApplicationState, &data);
        }

        if (f_hash != flag_hash) {
            flag_hash = f_hash;
            data.mold.dirty_buffers |= MolBit_DirtyFlags;
        }

        update_md_buffers(&data);
        update_display_properties(&data);

        handle_picking(&data);
        clear_gbuffer(&data.gbuffer);
        fill_gbuffer(&data);

        // Activate backbuffer
        glDisable(GL_DEPTH_TEST);
        glBindFramebuffer(GL_DRAW_FRAMEBUFFER, 0);
        glViewport(0, 0, data.app.framebuffer.width, data.app.framebuffer.height);
        glDrawBuffer(GL_BACK);
        glClear(GL_COLOR_BUFFER_BIT);

        apply_postprocessing(data);

        // Render Screenshot of backbuffer without GUI here
        if (data.screenshot.hide_gui && !str_empty(data.screenshot.path_to_file)) {
            create_screenshot(&data);
            str_free(data.screenshot.path_to_file, persistent_alloc);
            data.screenshot.path_to_file = {};
        }

        PUSH_GPU_SECTION("Imgui render")
        application::render_imgui(&data.app);
        POP_GPU_SECTION()

        if (!data.screenshot.hide_gui && !str_empty(data.screenshot.path_to_file)) {
            create_screenshot(&data);
            data.screenshot.path_to_file = {};
            str_free(data.screenshot.path_to_file, persistent_alloc);
        }

        viamd::event_system_process_event_queue();
        task_system::execute_main_task_queue();

        // Reset frame allocator
        md_vm_arena_reset(frame_alloc);

        // Swap buffers
        application::swap_buffers(&data.app);
    }

    interrupt_async_tasks(&data);

    viamd::event_system_broadcast_event(viamd::EventType_ViamdShutdown);

    // shutdown subsystems
    LOG_DEBUG("Shutting down immediate draw...");
    immediate::shutdown();
    LOG_DEBUG("Shutting down post processing...");
    postprocessing::shutdown();
    LOG_DEBUG("Shutting down volume...");
    volume::shutdown();
    LOG_DEBUG("Shutting down task system...");
    task_system::shutdown();

    destroy_gbuffer(&data.gbuffer);
    application::shutdown(&data.app);

    return 0;
}

static void init_dataset_items(ApplicationState* data) {
    clear_dataset_items(data);
    if (data->mold.mol.atom.count == 0) return;

    for (size_t i = 0; i < data->mold.mol.chain.count; ++i) {
        DatasetItem item = {};
        str_t str = LBL_TO_STR(data->mold.mol.chain.id[i]);
        snprintf(item.label, sizeof(item.label), "%.*s", (int)str.len, str.ptr);
        snprintf(item.query, sizeof(item.query), "chain(%d)", (int)(i+1));
        size_t atom_count = md_chain_atom_count(data->mold.mol.chain, i);
        item.count = 1;
        item.fraction = atom_count / (float)data->mold.mol.atom.count;
        md_array_push(data->dataset.chains, item, persistent_alloc);
    }

    for (size_t i = 0; i < data->mold.mol.residue.count; ++i) {
        const float fraction_size = md_residue_atom_count(data->mold.mol.residue, i) / (float)data->mold.mol.atom.count;
        {
            // Do resname
            str_t resname = LBL_TO_STR(data->mold.mol.residue.name[i]);
            DatasetItem* item = 0;
            for (size_t j = 0; j < md_array_size(data->dataset.residue_names); ++j) {
                if (strcmp(data->dataset.residue_names[j].label, resname.ptr) == 0) {
                    item = &data->dataset.residue_names[j];
                    break;
                }
            }
            if (!item) {
                DatasetItem it = {};
                snprintf(it.label, sizeof(it.label), "%.*s", (int)resname.len, resname.ptr);
                snprintf(it.query, sizeof(it.query), "resname('%.*s')", (int)resname.len, resname.ptr);
                it.count = 0;
                it.fraction = 0;
                item = md_array_push(data->dataset.residue_names, it, persistent_alloc);
            }
            item->count += 1;
            item->fraction += fraction_size;
        }
    }

    for (size_t i = 0; i < data->mold.mol.atom.count; ++i) {
        {
            // Do atom label
            str_t label = LBL_TO_STR(data->mold.mol.atom.type[i]);
            DatasetItem* item = 0;
            for (size_t j = 0; j < md_array_size(data->dataset.atom_types); ++j) {
                if (strcmp(data->dataset.atom_types[j].label, label.ptr) == 0) {
                    item = &data->dataset.atom_types[j];
                    break;
                }
            }
            if (!item) {
                DatasetItem it = {};
                snprintf(it.label, sizeof(it.label), "%.*s", (int)label.len, label.ptr);
                snprintf(it.query, sizeof(it.query), "type('%.*s')", (int)label.len, label.ptr);
                it.count = 0;
                it.fraction = 0;
                item = md_array_push(data->dataset.atom_types, it, persistent_alloc);
            }
            item->count += 1;
        }
    }

    for (size_t i = 0; i < md_array_size(data->dataset.atom_types); ++i) {
        data->dataset.atom_types[i].fraction = data->dataset.atom_types[i].count / (float)data->mold.mol.atom.count;
    }
}

static void clear_dataset_items(ApplicationState* data) {
    md_array_free(data->dataset.chains, persistent_alloc);
    md_array_free(data->dataset.residue_names, persistent_alloc);
    md_array_free(data->dataset.atom_types, persistent_alloc);
}

static void display_property_copy_param_from_old(DisplayProperty& item, const DisplayProperty* old_items, int64_t num_old_items) {
    // See if we have a matching item in the old list
    for (int64_t i = 0; i < num_old_items; ++i) {
        if (strcmp(item.label, old_items[i].label) == 0 && item.type == old_items[i].type) {
            // Copy relevant parameters from existing item which we want to be persistent
            item.temporal_subplot_mask      = old_items[i].temporal_subplot_mask;
            item.distribution_subplot_mask  = old_items[i].distribution_subplot_mask;
            item.color                      = old_items[i].color;
            item.temporal_subplot_mask      = old_items[i].temporal_subplot_mask;
            item.distribution_subplot_mask  = old_items[i].distribution_subplot_mask;
            item.show_in_volume             = old_items[i].show_in_volume;
            item.plot_type                  = old_items[i].plot_type;
            item.colormap_alpha			    = old_items[i].colormap_alpha;
            item.colormap                   = old_items[i].colormap;
            item.color_type                 = old_items[i].color_type;
            item.marker_size                = old_items[i].marker_size;
            item.marker_type                = old_items[i].marker_type;
            break;
        }
    }
}

static void init_display_properties(ApplicationState* data) {
    DisplayProperty* new_items = 0;
    DisplayProperty* old_items = data->display_properties;

    const md_script_ir_t* ir = data->script.eval_ir;

    const md_script_eval_t* evals[2] = {
        data->script.full_eval,
        data->script.filt_eval
    };

    const str_t eval_labels[2] = {
        {},
        STR_LIT("filt"),
    };

    for (size_t eval_idx = 0; eval_idx < ARRAY_SIZE(evals); ++eval_idx) {
        const md_script_eval_t* eval = evals[eval_idx];
        const size_t num_props = md_script_ir_property_count(ir);
        const str_t* prop_names = md_script_ir_property_names(ir);
        str_t eval_label = eval_labels[eval_idx];

        const bool partial_evaluation = (eval_idx > 0);

        for (size_t i = 0; i < num_props; ++i) {
            str_t prop_name = prop_names[i];
            md_script_property_flags_t prop_flags = md_script_ir_property_flags(ir, prop_name);
            const md_script_property_data_t* prop_data = md_script_eval_property_data(eval, prop_name);

            if (!prop_data) {
                MD_LOG_DEBUG("Failed to extract property data from property!");
                continue;
            }

            DisplayProperty item;
            if (!str_empty(eval_label)) {
                snprintf(item.label, sizeof(item.label), STR_FMT " " STR_FMT, STR_ARG(prop_name), STR_ARG(eval_label));
            } else {
                snprintf(item.label, sizeof(item.label), STR_FMT, STR_ARG(prop_name));
            }
            item.color = ImGui::ColorConvertU32ToFloat4(PROPERTY_COLORS[i % ARRAY_SIZE(PROPERTY_COLORS)]);
            item.unit[0] = prop_data->unit[0];
            item.unit[1] = prop_data->unit[1];
            item.prop_flags = prop_flags;
            item.prop_data = prop_data;
            item.vis_payload = md_script_ir_property_vis_payload(ir, prop_name);
            item.eval = eval;
            item.prop_fingerprint = 0;
            item.population_mask.set();
            item.temporal_subplot_mask = 0;
            item.distribution_subplot_mask = 0;
            item.hist = {};
            item.hist.alloc = persistent_alloc;
            item.partial_evaluation = partial_evaluation;

            md_unit_print(item.unit_str[0], sizeof(item.unit_str), item.unit[0]);
            md_unit_print(item.unit_str[1], sizeof(item.unit_str), item.unit[1]);

            if (prop_flags & MD_SCRIPT_PROPERTY_FLAG_TEMPORAL) {
                // Create a special distribution from the temporal (since we can)
                {
                    DisplayProperty item_dist_raw = item;
                    item_dist_raw.type = DisplayProperty::Type_Distribution;
                    item_dist_raw.plot_type = DisplayProperty::PlotType_Line;
                    item_dist_raw.unit[0] = item.unit[1];
                    item_dist_raw.unit[1] = md_unit_none();
                    MEMCPY(item.unit_str[0], item.unit_str[1], sizeof(item.unit_str[0]));

                    item_dist_raw.getter[0] = [](int sample_idx, void* payload) -> ImPlotPoint {
                        DisplayProperty::Payload* data = (DisplayProperty::Payload*)payload;

                        int num_bins = data->display_prop->hist.num_bins;
                        const double x_min = data->display_prop->hist.x_min;
                        const double x_max = data->display_prop->hist.x_max;
                        const double x_scl = (x_max - x_min) / (num_bins);
                        const double x_off = x_min + 0.5 * x_scl;
                        const double x = x_off + sample_idx * x_scl;
                        return ImPlotPoint(x, 0);
                    };
                    item_dist_raw.getter[1] = [](int sample_idx, void* payload) -> ImPlotPoint {
                        DisplayProperty::Payload* data = (DisplayProperty::Payload*)payload;

                        int num_bins = data->display_prop->hist.num_bins;
                        const double x_min = data->display_prop->hist.x_min;
                        const double x_max = data->display_prop->hist.x_max;
                        const double x_scl = (x_max - x_min) / (num_bins);
                        const double x_off = x_min + 0.5 * x_scl;
                        const double x = x_off + sample_idx * x_scl;
                        const double y = data->display_prop->hist.bins[data->dim_idx * num_bins + sample_idx];
                        return ImPlotPoint(x, y);
                    };
                    display_property_copy_param_from_old(item_dist_raw, old_items, md_array_size(old_items));
                    md_array_push(new_items, item_dist_raw, frame_alloc);

                    if (prop_data->dim[1] > 1) {
                        DisplayProperty item_dist_agg = item_dist_raw;
                        item_dist_agg.type = DisplayProperty::Type_Distribution;
                        snprintf(item_dist_agg.label, sizeof(item_dist_agg.label), "%s (agg)", item.label);
                        item_dist_agg.aggregate_histogram = true;
                        display_property_copy_param_from_old(item_dist_agg, old_items, md_array_size(old_items));
                        md_array_push(new_items, item_dist_agg, frame_alloc);
                    }
                }

                // Now do all of the real temporal ones
                if (!partial_evaluation) {
                    item.num_samples = (int)md_array_size(data->timeline.x_values);
                    item.x_values = data->timeline.x_values;
                    item.y_values = item.prop_data->values;

                    DisplayProperty item_raw = item;
                    item_raw.dim        = prop_data->dim[1];
                    item_raw.plot_type  = DisplayProperty::PlotType_Line;
                    item_raw.getter[0]  = [](int sample_idx, void* payload) -> ImPlotPoint {
                        DisplayProperty::Payload* data = (DisplayProperty::Payload*)payload;
                        int dim_idx = data->dim_idx;
                        int dim = data->display_prop->dim;
                        const float* y_values = data->display_prop->prop_data->values;
                        const float* x_values = data->display_prop->x_values;
                        return ImPlotPoint(x_values[sample_idx], y_values[sample_idx * dim + dim_idx]);
                    };
                    display_property_copy_param_from_old(item_raw, old_items, md_array_size(old_items));
                    md_array_push(new_items, item_raw, frame_alloc);

                    if (prop_data->aggregate) {
                        // Create 'pseudo' display properties which maps to the aggregate data
                        DisplayProperty item_mean = item;
                        snprintf(item_mean.label, sizeof(item_mean.label), "%s (mean)", item.label);
                        item_mean.dim = 1;
                        item_mean.y_values = item_mean.prop_data->aggregate->population_mean;
                        item_mean.plot_type = DisplayProperty::PlotType_Line;
                        item_mean.getter[0] = [](int sample_idx, void* payload) -> ImPlotPoint {
                            DisplayProperty* data = ((DisplayProperty::Payload*)payload)->display_prop;
                            const float* y_values = data->prop_data->aggregate->population_mean;
                            const float* x_values = data->x_values;
                            return ImPlotPoint(x_values[sample_idx], y_values[sample_idx]);
                        };
                        item_mean.print_value = [](char* buf, size_t cap, int sample_idx, DisplayProperty::Payload* payload) -> int {
                            const float* y_mean = payload->display_prop->prop_data->aggregate->population_mean;
                            return snprintf(buf, cap, "%.2f", y_mean[sample_idx]);
                        };
                        display_property_copy_param_from_old(item_mean, old_items, md_array_size(old_items));
                        md_array_push(new_items, item_mean, frame_alloc);

                        DisplayProperty item_var = item;
                        snprintf(item_var.label, sizeof(item_var.label), "%s (var)", item.label);
                        item_var.dim = 1;
                        item_var.y_values = item_mean.prop_data->aggregate->population_var;
                        item_var.color.w *= 0.4f;
                        item_var.plot_type = DisplayProperty::PlotType_Area;
                        item_var.getter[0] = [](int sample_idx, void* payload) -> ImPlotPoint {
                            DisplayProperty* data = ((DisplayProperty::Payload*)payload)->display_prop;
                            const float* y_mean = data->prop_data->aggregate->population_mean;
                            const float* y_var  = data->prop_data->aggregate->population_var;
                            const float* x_values = data->x_values;
                            return ImPlotPoint(x_values[sample_idx], y_mean[sample_idx] - y_var[sample_idx]);
                            };
                        item_var.getter[1] = [](int sample_idx, void* payload) -> ImPlotPoint {
                            DisplayProperty* data = ((DisplayProperty::Payload*)payload)->display_prop;
                            const float* y_mean = data->prop_data->aggregate->population_mean;
                            const float* y_var  = data->prop_data->aggregate->population_var;
                            const float* x_values = data->x_values;
                            return ImPlotPoint(x_values[sample_idx], y_mean[sample_idx] + y_var[sample_idx]);
                            };
                        item_var.print_value = [](char* buf, size_t cap, int sample_idx, DisplayProperty::Payload* payload) -> int {
                            const float* y_var = payload->display_prop->prop_data->aggregate->population_var;
                            return snprintf(buf, cap, "%.2f", y_var[sample_idx]);
                            };
                        display_property_copy_param_from_old(item_var, old_items, md_array_size(old_items));
                        md_array_push(new_items, item_var, frame_alloc);

                        DisplayProperty item_ext = item;
                        snprintf(item_ext.label, sizeof(item_ext.label), "%s (min/max)", item.label);
                        item_ext.dim = 2;
                        item_ext.y_values = (const float*)item_mean.prop_data->aggregate->population_ext;
                        item_ext.color.w *= 0.2f;
                        item_ext.plot_type = DisplayProperty::PlotType_Area;
                        item_ext.getter[0] = [](int sample_idx, void* payload) -> ImPlotPoint {
                            DisplayProperty* data = ((DisplayProperty::Payload*)payload)->display_prop;
                            const vec2_t* y_ext = data->prop_data->aggregate->population_ext;
                            const float* x_values = data->x_values;
                            return ImPlotPoint(x_values[sample_idx], y_ext[sample_idx].x);
                            };
                        item_ext.getter[1] = [](int sample_idx, void* payload) -> ImPlotPoint {
                            DisplayProperty* data = ((DisplayProperty::Payload*)payload)->display_prop;
                            const vec2_t* y_ext = data->prop_data->aggregate->population_ext;
                            const float* x_values = data->x_values;
                            return ImPlotPoint(x_values[sample_idx], y_ext[sample_idx].y);
                            };
                        item_ext.print_value = [](char* buf, size_t cap, int sample_idx, DisplayProperty::Payload* payload) -> int {
                            const vec2_t* y_ext = payload->display_prop->prop_data->aggregate->population_ext;
                            return snprintf(buf, cap, "%.2f, %.2f", y_ext[sample_idx].x, y_ext[sample_idx].y);
                            };
                        display_property_copy_param_from_old(item_ext, old_items, md_array_size(old_items));
                        md_array_push(new_items, item_ext, frame_alloc);
                    }
                }
            } else if (prop_flags & MD_SCRIPT_PROPERTY_FLAG_DISTRIBUTION) {
                DisplayProperty item_dist = item;
                item_dist.type = DisplayProperty::Type_Distribution;
                item_dist.plot_type = DisplayProperty::PlotType_Line;
                item_dist.getter[0] = [](int sample_idx, void* payload) -> ImPlotPoint {
                    DisplayProperty::Payload* data = (DisplayProperty::Payload*)payload;

                    int num_bins = data->display_prop->hist.num_bins;
                    const double x_min = data->display_prop->hist.x_min;
                    const double x_max = data->display_prop->hist.x_max;
                    const double x_scl = (x_max - x_min) / (num_bins);
                    const double x_off = x_min + 0.5 * x_scl;
                    const double x = x_off + sample_idx * x_scl;
                    return ImPlotPoint(x, 0);
                    };
                item_dist.getter[1] = [](int sample_idx, void* payload) -> ImPlotPoint {
                    DisplayProperty::Payload* data = (DisplayProperty::Payload*)payload;

                    int num_bins = data->display_prop->hist.num_bins;
                    const double x_min = data->display_prop->hist.x_min;
                    const double x_max = data->display_prop->hist.x_max;
                    const double x_scl = (x_max - x_min) / (num_bins);
                    const double x_off = x_min + 0.5 * x_scl;
                    const double x = x_off + sample_idx * x_scl;
                    const double y = data->display_prop->hist.bins[data->dim_idx * num_bins + sample_idx];
                    return ImPlotPoint(x, y);
                    };
                display_property_copy_param_from_old(item_dist, old_items, md_array_size(old_items));
                md_array_push(new_items, item_dist, frame_alloc);
            } else if (prop_flags & MD_SCRIPT_PROPERTY_FLAG_VOLUME) {
                item.type = DisplayProperty::Type_Volume;
                item.show_in_volume = false;
                display_property_copy_param_from_old(item, old_items, md_array_size(old_items));
                md_array_push(new_items, item, frame_alloc);
            }
        }
    }

    for (size_t i = 0; i < md_array_size(old_items); ++i) {
        free_histogram(&old_items[i].hist);
    }

    md_array_resize(data->display_properties, md_array_size(new_items), persistent_alloc);
    MEMCPY(data->display_properties, new_items, md_array_size(new_items) * sizeof(DisplayProperty));
}

static void update_display_properties(ApplicationState* data) {
    ASSERT(data);

    for (size_t i = 0; i < md_array_size(data->display_properties); ++i) {
        DisplayProperty& dp = data->display_properties[i];
        if (dp.type == DisplayProperty::Type_Distribution) {
            if (dp.prop_fingerprint != dp.prop_data->fingerprint || dp.num_bins != dp.hist.num_bins) {
                dp.prop_fingerprint = dp.prop_data->fingerprint;
        
                if (dp.prop_flags & MD_SCRIPT_PROPERTY_FLAG_TEMPORAL) {
                    DisplayProperty::Histogram& hist = dp.hist;
                    compute_histogram_masked(&hist, dp.num_bins, dp.prop_data->min_range[0], dp.prop_data->max_range[0], dp.prop_data->values, dp.prop_data->dim[1], md_script_eval_frame_mask(dp.eval), dp.aggregate_histogram);
                }
                else if (dp.prop_flags & MD_SCRIPT_PROPERTY_FLAG_DISTRIBUTION) {
                    DisplayProperty::Histogram& hist = dp.hist;
                    md_array_resize(hist.bins, (size_t)dp.num_bins, hist.alloc);
                    hist.num_bins = dp.num_bins;
                    hist.x_min = dp.prop_data->min_range[0];
                    hist.x_max = dp.prop_data->max_range[0];
                    hist.y_min = dp.prop_data->min_range[1];
                    hist.y_max = dp.prop_data->max_range[1];
                    hist.dim = 1;
                    downsample_histogram(hist.bins, hist.num_bins, dp.prop_data->values, dp.prop_data->weights, dp.prop_data->dim[2]);
                }
            }
        }
    }
}

static void update_density_volume(ApplicationState* data) {
    if (data->density_volume.dvr.tf.dirty) {
        data->density_volume.dvr.tf.dirty = false;
        // Update colormap texture
        volume::compute_transfer_function_texture(&data->density_volume.dvr.tf.id, data->density_volume.dvr.tf.colormap, volume::RAMP_TYPE_SAWTOOTH, data->density_volume.dvr.tf.alpha_scale);
    }

    int64_t selected_property = -1;
    for (size_t i = 0; i < md_array_size(data->display_properties); ++i) {
        const DisplayProperty& dp = data->display_properties[i];
        if (dp.type == DisplayProperty::Type_Volume && dp.show_in_volume) {
            selected_property = i;
            break;
        }
    }

    const md_script_property_data_t* prop_data = 0;
    const md_script_vis_payload_o* vis_payload = 0;
    uint64_t data_fingerprint = 0;

    static int64_t s_selected_property = 0;
    if (s_selected_property != selected_property) {
        s_selected_property = selected_property;
        data->density_volume.dirty_vol = true;
        data->density_volume.dirty_rep = true;
    }

    if (selected_property != -1) {
        prop_data = data->display_properties[selected_property].prop_data;
        vis_payload = data->display_properties[selected_property].vis_payload;
        data_fingerprint = data->display_properties[selected_property].prop_data->fingerprint;
    }
    data->density_volume.show_density_volume = selected_property != -1;

    static uint64_t s_script_fingerprint = 0;
    if (s_script_fingerprint != md_script_ir_fingerprint(data->script.eval_ir)) {
        s_script_fingerprint = md_script_ir_fingerprint(data->script.eval_ir);
        data->density_volume.dirty_vol = true;
        data->density_volume.dirty_rep = true;
    }

    static uint64_t s_data_fingerprint = 0;
    if (s_data_fingerprint != data_fingerprint) {
        s_data_fingerprint = data_fingerprint;
        data->density_volume.dirty_vol = true;
    }

    static double s_frame = 0;
    if (s_frame != data->animation.frame) {
        s_frame = data->animation.frame;
        data->density_volume.dirty_rep = true;
    }

    if (data->density_volume.dirty_rep) {
        if (prop_data && vis_payload) {
            data->density_volume.dirty_rep = false;
            size_t num_reps = 0;
            bool result = false;
            md_script_vis_t vis = {};

            if (md_script_ir_valid(data->script.eval_ir)) {
                md_script_vis_init(&vis, frame_alloc);
                md_script_vis_ctx_t ctx = {
                    .ir = data->script.eval_ir,
                    .mol = &data->mold.mol,
                    .traj = data->mold.traj,
                };
                result = md_script_vis_eval_payload(&vis, vis_payload, 0, &ctx, MD_SCRIPT_VISUALIZE_SDF);
            }

            if (result) {
                if (vis.sdf.extent) {
                    const float s = vis.sdf.extent;
                    vec3_t min_aabb = { -s, -s, -s };
                    vec3_t max_aabb = { s, s, s };
                    data->density_volume.model_mat = volume::compute_model_to_world_matrix(min_aabb, max_aabb);
                    data->density_volume.voxel_spacing = vec3_t{2*s / prop_data->dim[1], 2*s / prop_data->dim[2], 2*s / prop_data->dim[3]};
                }
                num_reps = md_array_size(vis.sdf.structures);
            }

            // We need to limit this for performance reasons
            num_reps = MIN(num_reps, 100);

            const size_t old_size = md_array_size(data->density_volume.gl_reps);
            if (data->density_volume.gl_reps) {
                // Only free superflous entries
                for (size_t i = num_reps; i < old_size; ++i) {
                    md_gl_rep_destroy(data->density_volume.gl_reps[i]);
                }
            }
            md_array_resize(data->density_volume.gl_reps, num_reps, persistent_alloc);
            md_array_resize(data->density_volume.rep_model_mats, num_reps, persistent_alloc);

            for (size_t i = old_size; i < num_reps; ++i) {
                // Only init new entries
                data->density_volume.gl_reps[i] = md_gl_rep_create(data->mold.gl_mol);
            }

            const auto& mol = data->mold.mol;
            auto& rep = data->density_volume.rep;
            const size_t num_colors = data->mold.mol.atom.count;
            const size_t num_bytes = sizeof(uint32_t) * num_colors;
            uint32_t* colors = (uint32_t*)md_vm_arena_push(frame_alloc, num_bytes);
            defer { md_vm_arena_pop(frame_alloc, num_bytes); };

            switch (rep.colormap) {
            case ColorMapping::Uniform:
                color_atoms_uniform(colors, mol.atom.count, rep.color);
                break;
            case ColorMapping::Cpk:
                color_atoms_cpk(colors, mol.atom.count, mol);
                break;
            case ColorMapping::AtomLabel:
                color_atoms_type(colors, mol.atom.count, mol);
                break;
            case ColorMapping::AtomIndex:
                color_atoms_idx(colors, mol.atom.count, mol);
                break;
            case ColorMapping::ResName:
                color_atoms_res_name(colors, mol.atom.count, mol);
                break;
            case ColorMapping::ResIndex:
                color_atoms_res_id(colors, mol.atom.count, mol);
                break;
            case ColorMapping::ChainId:
                color_atoms_chain_id(colors, mol.atom.count, mol);
                break;
            case ColorMapping::ChainIndex:
                color_atoms_chain_idx(colors, mol.atom.count, mol);
                break;
            case ColorMapping::SecondaryStructure:
                color_atoms_sec_str(colors, mol.atom.count, mol);
                break;
            default:
                ASSERT(false);
                break;
            }

            for (size_t i = 0; i < num_reps; ++i) {
                filter_colors(colors, num_colors, &vis.sdf.structures[i]);
                md_gl_rep_set_color(data->density_volume.gl_reps[i], 0, (uint32_t)num_colors, colors, 0);
                data->density_volume.rep_model_mats[i] = vis.sdf.matrices[i];
            }
        }
    }

    if (data->density_volume.dirty_vol) {
        if (prop_data) {
            data->density_volume.dirty_vol = false;
            if (!data->density_volume.volume_texture.id) {
                int dim[3] = { prop_data->dim[1], prop_data->dim[2], prop_data->dim[3] };
                gl::init_texture_3D(&data->density_volume.volume_texture.id, dim[0], dim[1], dim[2], GL_R16F);
                MEMCPY(data->density_volume.volume_texture.dim, dim, sizeof(dim));
                data->density_volume.volume_texture.max_value = prop_data->max_value;
            }
            gl::set_texture_3D_data(data->density_volume.volume_texture.id, prop_data->values, GL_R32F);
        }
    }
}

static void clear_density_volume(ApplicationState* state) {
    md_array_shrink(state->density_volume.gl_reps, 0);
    md_array_shrink(state->density_volume.rep_model_mats, 0);
    state->density_volume.model_mat = {0};
}

static void interpolate_atomic_properties(ApplicationState* state) {
    ASSERT(state);
    auto& mol = state->mold.mol;
    const auto& traj = state->mold.traj;

    if (!mol.atom.count || !md_trajectory_num_frames(traj)) return;

    const int64_t last_frame = MAX(0LL, (int64_t)md_trajectory_num_frames(traj) - 1);
    // This is not actually time, but the fractional frame representation
    const double time = CLAMP(state->animation.frame, 0.0, double(last_frame));

    // Scaling factor for cubic spline
    const int64_t frame = (int64_t)time;
    const int64_t nearest_frame = CLAMP((int64_t)(time + 0.5), 0LL, last_frame);

    const int64_t frames[4] = {
        MAX(0LL, frame - 1),
        MAX(0LL, frame),
        MIN(frame + 1, last_frame),
        MIN(frame + 2, last_frame)
    };

    const size_t num_threads = task_system::pool_num_threads();

    const size_t stride = ALIGN_TO(mol.atom.count, 16);    // The interploation uses SIMD vectorization without bounds, so we make sure there is no overlap between the data segments
    const size_t bytes = stride * sizeof(float) * 3 * 4;

    md_vm_arena_temp_t tmp = md_vm_arena_temp_begin(frame_alloc);
    defer { md_vm_arena_temp_end(tmp); };

    void* mem = md_vm_arena_push(frame_alloc, bytes);

    struct Payload {
        ApplicationState* state;
        float s;
        float t;
        InterpolationMode mode;

        int64_t nearest_frame;
        int64_t frames[4];
        md_trajectory_frame_header_t headers[4];
        md_unit_cell_t unit_cell;

        size_t count;

        float* src_x[4];
        float* src_y[4];
        float* src_z[4];

        float* dst_x;
        float* dst_y;
        float* dst_z;

        vec3_t* aabb_min;
        vec3_t* aabb_max;
    };

    const InterpolationMode mode = (frames[1] != frames[2]) ? state->animation.interpolation : InterpolationMode::Nearest;

    Payload payload = {
        .state = state,
        .s = 1.0f - CLAMP(state->animation.tension, 0.0f, 1.0f),
        .t = (float)fractf(time),
        .mode = mode,
        .nearest_frame = nearest_frame,
        .frames = { frames[0], frames[1], frames[2], frames[3]},
        .count = mol.atom.count,
        .src_x = { (float*)mem + stride * 0, (float*)mem + stride * 1, (float*)mem + stride * 2,  (float*)mem + stride * 3 },
        .src_y = { (float*)mem + stride * 4, (float*)mem + stride * 5, (float*)mem + stride * 6,  (float*)mem + stride * 7 },
        .src_z = { (float*)mem + stride * 8, (float*)mem + stride * 9, (float*)mem + stride * 10, (float*)mem + stride * 11},
        .dst_x = mol.atom.x,
        .dst_y = mol.atom.y,
        .dst_z = mol.atom.z,
        .aabb_min = (vec3_t*)md_vm_arena_push(frame_alloc, num_threads * sizeof(vec3_t)),
        .aabb_max = (vec3_t*)md_vm_arena_push(frame_alloc, num_threads * sizeof(vec3_t)),
    };

    // This holds the chain of tasks we are about to submit
    task_system::ID tasks[16] = {0};
    int num_tasks = 0;

    switch (mode) {
        case InterpolationMode::Nearest: {
            task_system::ID load_task = task_system::create_pool_task(STR_LIT("## Load Frame"),[](void* user_data) {
                Payload* data = (Payload*)user_data;
                md_trajectory_frame_header_t header;
                md_trajectory_load_frame(data->state->mold.traj, data->nearest_frame, &header, data->dst_x, data->dst_y, data->dst_z);
                data->unit_cell = header.unit_cell;
            }, &payload);

            tasks[num_tasks++] = load_task;
            break;
        }
        case InterpolationMode::Linear: {
            task_system::ID load_task = task_system::create_pool_task(STR_LIT("## Load Frame"), 0, 2, [](uint32_t range_beg, uint32_t range_end, void* user_data, uint32_t thread_num) {
                (void)thread_num;
                Payload* data = (Payload*)user_data;
                for (uint32_t i = range_beg; i < range_end; ++i) {
                    md_trajectory_load_frame(data->state->mold.traj, data->frames[i+1], &data->headers[i], data->src_x[i], data->src_y[i], data->src_z[i]);
                }
            }, &payload);

            task_system::ID interp_unit_cell_task = task_system::create_pool_task(STR_LIT("## Interp Unit Cell Data"), [](void* user_data) {
                Payload* data = (Payload*)user_data;

                if ((data->headers[0].unit_cell.flags & MD_UNIT_CELL_FLAG_ORTHO) && (data->headers[1].unit_cell.flags & MD_UNIT_CELL_FLAG_ORTHO)) {
                    double ext_x = lerp(data->headers[0].unit_cell.basis[0][0], data->headers[1].unit_cell.basis[0][0], data->t);
                    double ext_y = lerp(data->headers[0].unit_cell.basis[1][1], data->headers[1].unit_cell.basis[1][1], data->t);
                    double ext_z = lerp(data->headers[0].unit_cell.basis[2][2], data->headers[1].unit_cell.basis[2][2], data->t);
                    data->unit_cell = md_util_unit_cell_from_extent(ext_x, ext_y, ext_z);
                } else if ( (data->headers[0].unit_cell.flags & MD_UNIT_CELL_FLAG_TRICLINIC) || (data->headers[1].unit_cell.flags & MD_UNIT_CELL_FLAG_TRICLINIC)) {
                    data->unit_cell.basis = lerp(data->headers[0].unit_cell.basis, data->headers[1].unit_cell.basis, data->t);
                    data->unit_cell.inv_basis = mat3_inverse(data->state->mold.mol.unit_cell.basis);
                }
            }, &payload);

            task_system::ID interp_coord_task = 0;
            if (mol.atom.count > 128) {
                interp_coord_task = task_system::create_pool_task(STR_LIT("## Interp Coord Data"), 0, (uint32_t)mol.atom.count, [](uint32_t range_beg, uint32_t range_end, void* user_data, uint32_t thread_num) {
                    (void)thread_num;
                    Payload* data = (Payload*)user_data;
                    size_t count = range_end - range_beg;
                    float* dst_x = data->dst_x + range_beg;
                    float* dst_y = data->dst_y + range_beg;
                    float* dst_z = data->dst_z + range_beg;
                    const float* src_x[2] = { data->src_x[0] + range_beg, data->src_x[1] + range_beg};
                    const float* src_y[2] = { data->src_y[0] + range_beg, data->src_y[1] + range_beg};
                    const float* src_z[2] = { data->src_z[0] + range_beg, data->src_z[1] + range_beg};

                    md_util_interpolate_linear(dst_x, dst_y, dst_z, src_x, src_y, src_z, count, &data->unit_cell, data->t);
                    }, &payload);
            } else {
                interp_coord_task = task_system::create_pool_task(STR_LIT("## Interp Coord Data"), [](void* user_data) {
                    Payload* data = (Payload*)user_data;
                    md_util_interpolate_linear(data->dst_x, data->dst_y, data->dst_z, data->src_x, data->src_y, data->src_z, data->count, &data->unit_cell, data->t);
                    }, &payload);
            }
            tasks[num_tasks++] = load_task;
            tasks[num_tasks++] = interp_unit_cell_task;
            tasks[num_tasks++] = interp_coord_task;

            break;
        }
        case InterpolationMode::CubicSpline: {
            task_system::ID load_task = task_system::create_pool_task(STR_LIT("## Load Frame"), 0, 4, [](uint32_t range_beg, uint32_t range_end, void* user_data, uint32_t thread_num) {
                (void)thread_num;
                Payload* data = (Payload*)user_data;
                for (uint32_t i = range_beg; i < range_end; ++i) {
                    md_trajectory_load_frame(data->state->mold.traj, data->frames[i], &data->headers[i], data->src_x[i], data->src_y[i], data->src_z[i]);
                }
            }, &payload);

            task_system::ID interp_unit_cell_task = task_system::create_pool_task(STR_LIT("## Interp Unit Cell Data"), [](void* user_data) {
                Payload* data = (Payload*)user_data;

                if ((data->headers[0].unit_cell.flags & MD_UNIT_CELL_FLAG_ORTHO) &&
                    (data->headers[1].unit_cell.flags & MD_UNIT_CELL_FLAG_ORTHO) &&
                    (data->headers[2].unit_cell.flags & MD_UNIT_CELL_FLAG_ORTHO) &&
                    (data->headers[3].unit_cell.flags & MD_UNIT_CELL_FLAG_ORTHO))
                {
                    double ext_x = cubic_spline(data->headers[0].unit_cell.basis[0][0], data->headers[1].unit_cell.basis[0][0], data->headers[2].unit_cell.basis[0][0], data->headers[3].unit_cell.basis[0][0], data->t);
                    double ext_y = cubic_spline(data->headers[0].unit_cell.basis[1][1], data->headers[1].unit_cell.basis[1][1], data->headers[2].unit_cell.basis[1][1], data->headers[3].unit_cell.basis[1][1], data->t);
                    double ext_z = cubic_spline(data->headers[0].unit_cell.basis[2][2], data->headers[1].unit_cell.basis[2][2], data->headers[2].unit_cell.basis[2][2], data->headers[3].unit_cell.basis[2][2], data->t);
                    data->unit_cell = md_util_unit_cell_from_extent(ext_x, ext_y, ext_z);
                } else if ( (data->headers[0].unit_cell.flags & MD_UNIT_CELL_FLAG_TRICLINIC) ||
                            (data->headers[1].unit_cell.flags & MD_UNIT_CELL_FLAG_TRICLINIC) ||
                            (data->headers[2].unit_cell.flags & MD_UNIT_CELL_FLAG_TRICLINIC) ||
                            (data->headers[3].unit_cell.flags & MD_UNIT_CELL_FLAG_TRICLINIC))
                {
                    data->unit_cell.basis = cubic_spline(data->headers[0].unit_cell.basis, data->headers[1].unit_cell.basis, data->headers[2].unit_cell.basis, data->headers[3].unit_cell.basis, data->t, data->s);
                    data->unit_cell.inv_basis = mat3_inverse(data->state->mold.mol.unit_cell.basis);
                }
            }, &payload);

            task_system::ID interp_coord_task = 0;
            if (mol.atom.count > 128) {
                interp_coord_task = task_system::create_pool_task(STR_LIT("## Interp Coord Data"), 0, (uint32_t)mol.atom.count, [](uint32_t range_beg, uint32_t range_end, void* user_data, uint32_t thread_num) {
                    (void)thread_num;
                    Payload* data = (Payload*)user_data;
                    size_t count = range_end - range_beg;
                    float* dst_x = data->dst_x + range_beg;
                    float* dst_y = data->dst_y + range_beg;
                    float* dst_z = data->dst_z + range_beg;
                    const float* src_x[4] = { data->src_x[0] + range_beg, data->src_x[1] + range_beg, data->src_x[2] + range_beg, data->src_x[3] + range_beg};
                    const float* src_y[4] = { data->src_y[0] + range_beg, data->src_y[1] + range_beg, data->src_y[2] + range_beg, data->src_y[3] + range_beg};
                    const float* src_z[4] = { data->src_z[0] + range_beg, data->src_z[1] + range_beg, data->src_z[2] + range_beg, data->src_z[3] + range_beg};

                    md_util_interpolate_cubic_spline(dst_x, dst_y, dst_z, src_x, src_y, src_z, count, &data->unit_cell, data->t, data->s);
                }, &payload);
            } else {
                interp_coord_task = task_system::create_pool_task(STR_LIT("## Interp Coord Data"), [](void* user_data) {
                    Payload* data = (Payload*)user_data;
                    md_util_interpolate_cubic_spline(data->dst_x, data->dst_y, data->dst_z, data->src_x, data->src_y, data->src_z, data->count, &data->unit_cell, data->t, data->s);
                }, &payload);
            }

            tasks[num_tasks++] = load_task;
            tasks[num_tasks++] = interp_unit_cell_task;
            tasks[num_tasks++] = interp_coord_task;
            
            break;
        }
        default:
            ASSERT(false);
            break;
    }

    if (state->operations.apply_pbc) {
        task_system::ID pbc_task = task_system::create_pool_task(STR_LIT("## Apply PBC"), 0, (uint32_t)mol.atom.count, [](uint32_t range_beg, uint32_t range_end, void* user_data, uint32_t thread_num) {
            (void)thread_num;
            Payload* data = (Payload*)user_data;
            size_t count = range_end - range_beg;
            float* x = data->dst_x + range_beg;
            float* y = data->dst_y + range_beg;
            float* z = data->dst_z + range_beg;
            md_util_pbc(x, y, z, 0, count, &data->unit_cell);
        }, &payload);
        tasks[num_tasks++] = pbc_task;
    } 
    if (state->operations.unwrap_structures) {
        size_t num_structures = md_index_data_num_ranges(mol.structure);
        task_system::ID unwrap_task = task_system::create_pool_task(STR_LIT("## Unwrap Structures"), 0, (uint32_t)num_structures, [](uint32_t range_beg, uint32_t range_end, void* user_data, uint32_t thread_num) {
            (void)thread_num;
            Payload* data = (Payload*)user_data;
            for (uint32_t i = range_beg; i < range_end; ++i) {
                int32_t* s_idx = md_index_range_beg(data->state->mold.mol.structure, i);
                size_t   s_len = md_index_range_size(data->state->mold.mol.structure, i);
                md_util_unwrap(data->dst_x, data->dst_y, data->dst_z, s_idx, s_len, &data->unit_cell);
            }
        }, &payload);
        tasks[num_tasks++] = unwrap_task;
    }

    {
        task_system::ID aabb_task = task_system::create_pool_task(STR_LIT("## Compute AABB"), 0, (uint32_t)mol.atom.count, [](uint32_t range_beg, uint32_t range_end, void* user_data, uint32_t thread_num) {
            Payload* data = (Payload*)user_data;

            size_t count = range_end - range_beg;
            const float* x = data->state->mold.mol.atom.x + range_beg;
            const float* y = data->state->mold.mol.atom.y + range_beg;
            const float* z = data->state->mold.mol.atom.z + range_beg;
            const float* r = data->state->mold.mol.atom.radius + range_beg;

            vec3_t aabb_min = vec3_set1(FLT_MAX);
            vec3_t aabb_max = vec3_set1(-FLT_MAX);
            md_util_aabb_compute(aabb_min.elem, aabb_max.elem, x, y, z, r, 0, count);

            data->aabb_min[thread_num] = aabb_min;
            data->aabb_max[thread_num] = aabb_max;
        }, &payload);

        tasks[num_tasks++] = aabb_task;
        // md_util_aabb_compute(state->mold.mol_aabb_min.elem, state->mold.mol_aabb_max.elem, mol.atom.x, mol.atom.y, mol.atom.z, mol.atom.radius, 0, mol.atom.count);
    }

    if (mol.protein_backbone.angle) {
        switch (mode) {
            case InterpolationMode::Nearest: {
                task_system::ID angle_task = task_system::create_pool_task(STR_LIT("## Compute Backbone Angles"), [](void* user_data) {
                    Payload* data = (Payload*)user_data;
                    const md_backbone_angles_t* src_angles[2] = {
                        data->state->trajectory_data.backbone_angles.data + data->state->trajectory_data.backbone_angles.stride * data->frames[1],
                        data->state->trajectory_data.backbone_angles.data + data->state->trajectory_data.backbone_angles.stride * data->frames[2],
                    };
                    const md_backbone_angles_t* src_angle = data->t < 0.5f ? src_angles[0] : src_angles[1];
                    MEMCPY(data->state->mold.mol.protein_backbone.angle, src_angle, data->state->mold.mol.protein_backbone.count * sizeof(md_backbone_angles_t));
                }, &payload);

                tasks[num_tasks++] = angle_task;
                break;
            }
            case InterpolationMode::Linear: {
                task_system::ID angle_task = task_system::create_pool_task(STR_LIT("## Compute Backbone Angles"), 0, (uint32_t)mol.protein_backbone.count, [](uint32_t range_beg, uint32_t range_end, void* user_data, uint32_t thread_num) {
                    (void)thread_num;
                    Payload* data = (Payload*)user_data;
                    const md_backbone_angles_t* src_angles[2] = {
                        data->state->trajectory_data.backbone_angles.data + data->state->trajectory_data.backbone_angles.stride * data->frames[1],
                        data->state->trajectory_data.backbone_angles.data + data->state->trajectory_data.backbone_angles.stride * data->frames[2],
                    };
                    md_molecule_t& mol = data->state->mold.mol;
                    for (size_t i = range_beg; i < range_end; ++i) {
                        float phi[2] = {src_angles[0][i].phi, src_angles[1][i].phi};
                        float psi[2] = {src_angles[0][i].psi, src_angles[1][i].psi};

                        phi[1] = deperiodizef(phi[1], phi[0], (float)TWO_PI);
                        psi[1] = deperiodizef(psi[1], psi[0], (float)TWO_PI);

                        float final_phi = lerp(phi[0], phi[1], data->t);
                        float final_psi = lerp(psi[0], psi[1], data->t);
                        mol.protein_backbone.angle[i] = {deperiodizef(final_phi, 0, (float)TWO_PI), deperiodizef(final_psi, 0, (float)TWO_PI)};
                    }
                }, &payload);

                tasks[num_tasks++] = angle_task;
                break;
            }
            case InterpolationMode::CubicSpline: {
                task_system::ID angle_task = task_system::create_pool_task(STR_LIT("## Interpolate Backbone Angles"), 0, (uint32_t)mol.protein_backbone.count, [](uint32_t range_beg, uint32_t range_end, void* user_data, uint32_t thread_num) {
                    (void)thread_num;
                    Payload* data = (Payload*)user_data;
                    const md_backbone_angles_t* src_angles[4] = {
                        data->state->trajectory_data.backbone_angles.data + data->state->trajectory_data.backbone_angles.stride * data->frames[0],
                        data->state->trajectory_data.backbone_angles.data + data->state->trajectory_data.backbone_angles.stride * data->frames[1],
                        data->state->trajectory_data.backbone_angles.data + data->state->trajectory_data.backbone_angles.stride * data->frames[2],
                        data->state->trajectory_data.backbone_angles.data + data->state->trajectory_data.backbone_angles.stride * data->frames[3],
                    };
                    md_molecule_t& mol = data->state->mold.mol;
                    for (size_t i = range_beg; i < range_end; ++i) {
                        float phi[4] = {src_angles[0][i].phi, src_angles[1][i].phi, src_angles[2][i].phi, src_angles[3][i].phi};
                        float psi[4] = {src_angles[0][i].psi, src_angles[1][i].psi, src_angles[2][i].psi, src_angles[3][i].psi};

                        phi[0] = deperiodizef(phi[0], phi[1], (float)TWO_PI);
                        phi[2] = deperiodizef(phi[2], phi[1], (float)TWO_PI);
                        phi[3] = deperiodizef(phi[3], phi[2], (float)TWO_PI);

                        psi[0] = deperiodizef(psi[0], psi[1], (float)TWO_PI);
                        psi[2] = deperiodizef(psi[2], psi[1], (float)TWO_PI);
                        psi[3] = deperiodizef(psi[3], psi[2], (float)TWO_PI);

                        float final_phi = cubic_spline(phi[0], phi[1], phi[2], phi[3], data->t, data->s);
                        float final_psi = cubic_spline(psi[0], psi[1], psi[2], psi[3], data->t, data->s);
                        mol.protein_backbone.angle[i] = {deperiodizef(final_phi, 0, (float)TWO_PI), deperiodizef(final_psi, 0, (float)TWO_PI)};
                    }
                }, &payload);

                tasks[num_tasks++] = angle_task;
                break;
            }
            default:
                ASSERT(false);
                break;
        }
    }

    if (mol.protein_backbone.secondary_structure) {
        switch (mode) {
            case InterpolationMode::Nearest: {
                task_system::ID ss_task = task_system::create_pool_task(STR_LIT("## Interpolate Secondary Structures"), [](void* user_data) {
                    Payload* data = (Payload*)user_data;
                    const md_secondary_structure_t* src_ss[2] = {
                        (md_secondary_structure_t*)data->state->trajectory_data.secondary_structure.data + data->state->trajectory_data.secondary_structure.stride * data->frames[1],
                        (md_secondary_structure_t*)data->state->trajectory_data.secondary_structure.data + data->state->trajectory_data.secondary_structure.stride * data->frames[2],
                    };
                    const md_secondary_structure_t* ss = data->t < 0.5f ? src_ss[0] : src_ss[1];
                    MEMCPY(data->state->mold.mol.protein_backbone.secondary_structure, ss, data->state->mold.mol.protein_backbone.count * sizeof(md_secondary_structure_t));
                }, &payload);

                tasks[num_tasks++] = ss_task;
                break;
            }
            case InterpolationMode::Linear: {
                task_system::ID ss_task = task_system::create_pool_task(STR_LIT("## Interpolate Secondary Structures"), 0, (uint32_t)mol.protein_backbone.count, [](uint32_t range_beg, uint32_t range_end, void* user_data, uint32_t thread_num) {
                    (void)thread_num;
                    Payload* data = (Payload*)user_data;
                    const md_secondary_structure_t* src_ss[2] = {
                        (md_secondary_structure_t*)data->state->trajectory_data.secondary_structure.data + data->state->trajectory_data.secondary_structure.stride * data->frames[1],
                        (md_secondary_structure_t*)data->state->trajectory_data.secondary_structure.data + data->state->trajectory_data.secondary_structure.stride * data->frames[2],
                    };
                    for (size_t i = range_beg; i < range_end; ++i) {
                        const vec4_t ss_f[2] = {
                            convert_color((uint32_t)src_ss[0][i]),
                            convert_color((uint32_t)src_ss[1][i]),
                        };
                        const vec4_t ss_res = vec4_lerp(ss_f[0], ss_f[1], data->t);
                        data->state->mold.mol.protein_backbone.secondary_structure[i] = (md_secondary_structure_t)convert_color(ss_res);
                    }
                }, &payload);

                tasks[num_tasks++] = ss_task;
                break;
            }
            case InterpolationMode::CubicSpline: {
                task_system::ID ss_task = task_system::create_pool_task(STR_LIT("## Interpolate Secondary Structures"), 0, (uint32_t)mol.protein_backbone.count, [](uint32_t range_beg, uint32_t range_end, void* user_data, uint32_t thread_num) {
                    (void)thread_num;
                    Payload* data = (Payload*)user_data;
                    const md_secondary_structure_t* src_ss[4] = {
                        (md_secondary_structure_t*)data->state->trajectory_data.secondary_structure.data + data->state->trajectory_data.secondary_structure.stride * data->frames[0],
                        (md_secondary_structure_t*)data->state->trajectory_data.secondary_structure.data + data->state->trajectory_data.secondary_structure.stride * data->frames[1],
                        (md_secondary_structure_t*)data->state->trajectory_data.secondary_structure.data + data->state->trajectory_data.secondary_structure.stride * data->frames[2],
                        (md_secondary_structure_t*)data->state->trajectory_data.secondary_structure.data + data->state->trajectory_data.secondary_structure.stride * data->frames[3],
                    };
                    for (size_t i = range_beg; i < range_end; ++i) {
                        const vec4_t ss_f[4] = {
                            convert_color((uint32_t)src_ss[0][i]),
                            convert_color((uint32_t)src_ss[1][i]),
                            convert_color((uint32_t)src_ss[2][i]),
                            convert_color((uint32_t)src_ss[3][i]),
                        };
                        const vec4_t ss_res = cubic_spline(ss_f[0], ss_f[1], ss_f[2], ss_f[3], data->t, data->s);
                        data->state->mold.mol.protein_backbone.secondary_structure[i] = (md_secondary_structure_t)convert_color(ss_res);
                    }
                }, &payload);

                tasks[num_tasks++] = ss_task;
                break;
            }
            default:
                ASSERT(false);
                break;
        }
    }

    if (num_tasks > 0) {
        for (int i = 1; i < num_tasks; ++i) {
            task_system::set_task_dependency(tasks[i], tasks[i-1]);
        }
        task_system::enqueue_task(tasks[0]);
        task_system::task_wait_for(tasks[num_tasks - 1]);
    }

    vec3_t aabb_min = payload.aabb_min[0];
    vec3_t aabb_max = payload.aabb_max[0];
    for (size_t i = 1; i < task_system::pool_num_threads(); ++i) {
        aabb_min = vec3_min(aabb_min, payload.aabb_min[i]);
        aabb_max = vec3_max(aabb_max, payload.aabb_max[i]);
    }
    state->mold.mol_aabb_min = aabb_min;
    state->mold.mol_aabb_max = aabb_max;
    mol.unit_cell = payload.unit_cell;

    state->mold.dirty_buffers |= MolBit_DirtyPosition;
    state->mold.dirty_buffers |= MolBit_DirtySecondaryStructure;
}

// #misc
static void update_view_param(ApplicationState* data) {
    ViewParam& param = data->view.param;
    param.matrix.prev = param.matrix.curr;
    param.jitter.prev = param.jitter.curr;

    param.clip_planes.near = data->view.camera.near_plane;
    param.clip_planes.far = data->view.camera.far_plane;
    param.fov_y = data->view.camera.fov_y;
    param.resolution = {(float)data->gbuffer.width, (float)data->gbuffer.height};

    param.matrix.curr.view = camera_world_to_view_matrix(data->view.camera);
    param.matrix.inv.view  = camera_view_to_world_matrix(data->view.camera);

    if (data->visuals.temporal_aa.enabled && data->visuals.temporal_aa.jitter) {
        static uint32_t i = 0;
        i = (i+1) % (uint32_t)ARRAY_SIZE(data->view.jitter.sequence);
        param.jitter.curr = data->view.jitter.sequence[i] - 0.5f;
        if (data->view.mode == CameraMode::Perspective) {
            const vec2_t j = param.jitter.curr;
            const int w = data->gbuffer.width;
            const int h = data->gbuffer.height;
            param.matrix.curr.proj = camera_perspective_projection_matrix(data->view.camera, w, h, j.x, j.y);
            param.matrix.inv.proj  = camera_inverse_perspective_projection_matrix(data->view.camera, w, h, j.x, j.y);
        } else {
            const float aspect_ratio = (float)data->gbuffer.width / (float)data->gbuffer.height;
            const float h = data->view.camera.focus_distance * tanf(data->view.camera.fov_y * 0.5f);
            const float w = aspect_ratio * h;
            const vec2_t scl = {w / data->gbuffer.width * 2.0f, h / data->gbuffer.height * 2.0f};
            const vec2_t j = param.jitter.curr * scl;
            param.matrix.curr.proj = camera_orthographic_projection_matrix(-w + j.x, w + j.x, -h + j.y, h + j.y, data->view.camera.near_plane, data->view.camera.far_plane);
            param.matrix.inv.proj  = camera_inverse_orthographic_projection_matrix(-w + j.x, w + j.x, -h + j.y, h + j.y, data->view.camera.near_plane, data->view.camera.far_plane);
        }
    } else {
        param.jitter.curr = {0,0};
        if (data->view.mode == CameraMode::Perspective) {
            param.matrix.curr.proj = camera_perspective_projection_matrix(data->view.camera, (float)data->gbuffer.width / (float)data->gbuffer.height);
            param.matrix.inv.proj = camera_inverse_perspective_projection_matrix(data->view.camera, (float)data->gbuffer.width / (float)data->gbuffer.height);
        } else {
            const float aspect_ratio = (float)data->gbuffer.width / (float)data->gbuffer.height;
            const float h = data->view.camera.focus_distance * tanf(data->view.camera.fov_y * 0.5f);
            const float w = aspect_ratio * h;
            const float n = data->view.camera.near_plane;
            const float f = data->view.camera.far_plane;
            param.matrix.curr.proj = camera_orthographic_projection_matrix(-w, w, -h, h, n, f);
            param.matrix.inv.proj = camera_inverse_orthographic_projection_matrix(-w, w, -h, h, n, f);
        }
    }

    param.matrix.curr.norm = mat4_transpose(param.matrix.inv.view);
}

static void reset_view(ApplicationState* data, bool move_camera, bool smooth_transition) {
    ASSERT(data);
    if (!data->mold.mol.atom.count) return;
    const auto& mol = data->mold.mol;

    const size_t popcount = md_bitfield_popcount(&data->representation.visibility_mask);
    vec3_t aabb_min, aabb_max;
    
    if (0 < popcount && popcount < mol.atom.count) {
        md_vm_arena_temp_t tmp = md_vm_arena_temp_begin(frame_alloc);
        int32_t* indices = (int32_t*)md_vm_arena_push_array(frame_alloc, int32_t, popcount);
        size_t len = md_bitfield_iter_extract_indices(indices, popcount, md_bitfield_iter_create(&data->representation.visibility_mask));
        if (len > popcount || len > mol.atom.count) {
            MD_LOG_DEBUG("Error: Invalid number of indices");
            len = MIN(popcount, mol.atom.count);
        }
        md_util_aabb_compute(aabb_min.elem, aabb_max.elem, mol.atom.x, mol.atom.y, mol.atom.z, nullptr, indices, len);
        md_vm_arena_temp_end(tmp);
    } else {
        md_util_aabb_compute(aabb_min.elem, aabb_max.elem, mol.atom.x, mol.atom.y, mol.atom.z, nullptr, nullptr, mol.atom.count);
    }

    vec3_t optimal_pos;
    quat_t optimal_ori;
    float  optimal_dist;
    camera_compute_optimal_view(&optimal_pos, &optimal_ori, &optimal_dist, aabb_min, aabb_max);

    if (move_camera) {
        data->view.animation.target_position    = optimal_pos;
        data->view.animation.target_orientation = optimal_ori;
        data->view.animation.target_distance    = optimal_dist;

        if (!smooth_transition) {
            data->view.camera.position       = optimal_pos;
            data->view.camera.orientation    = optimal_ori;
            data->view.camera.focus_distance = optimal_dist;
        }
    }

    data->view.camera.near_plane = 1.0f;
    data->view.camera.far_plane = 10000.0f;
    data->view.trackball_param.max_distance = optimal_dist * 10.0f;
}

static bool filter_expression(ApplicationState* data, str_t expr, md_bitfield_t* mask, bool* is_dynamic = NULL, char* error_buf = NULL, int error_cap = 0) {
    if (data->mold.mol.atom.count == 0) return false;    
    
    bool success = false;

    if (md_semaphore_aquire(&data->script.ir_semaphore)) {
        defer { md_semaphore_release(&data->script.ir_semaphore); };
        return md_filter(mask, expr, &data->mold.mol, data->script.ir, is_dynamic, error_buf, error_cap);
    }

    return success;
}

// ### DRAW WINDOWS ###
static void draw_main_menu(ApplicationState* data) {
    ASSERT(data);
    bool new_clicked = false;
    char path_buf[2048] = "";

    if (ImGui::BeginMainMenuBar()) {
        if (ImGui::BeginMenu("File")) {
            if (ImGui::MenuItem("Load File", "CTRL+L")) {
                if (application::file_dialog(path_buf, sizeof(path_buf), application::FileDialogFlag_Open)) {
                    file_queue_push(&data->file_queue, str_from_cstr(path_buf), FileFlags_ShowDialogue);
                }
            }
            if (ImGui::MenuItem("Open Workspace", "CTRL+O")) {
                if (application::file_dialog(path_buf, sizeof(path_buf), application::FileDialogFlag_Open, WORKSPACE_FILE_EXTENSION)) {
                    load_workspace(data, str_from_cstr(path_buf));
                }
            }
            if (ImGui::MenuItem("Save Workspace", "CTRL+S")) {
                if (strnlen(data->files.workspace, sizeof(data->files.workspace)) == 0) {
                    if (application::file_dialog(path_buf, sizeof(path_buf), application::FileDialogFlag_Save, WORKSPACE_FILE_EXTENSION)) {
                        save_workspace(data, {path_buf, strnlen(path_buf, sizeof(path_buf))});
                    }
                } else {
                    save_workspace(data, str_from_cstr(data->files.workspace));
                }
            }
            if (ImGui::MenuItem("Save As")) {
                if (application::file_dialog(path_buf, sizeof(path_buf), application::FileDialogFlag_Save, WORKSPACE_FILE_EXTENSION)) {
                    save_workspace(data, {path_buf, strnlen(path_buf, sizeof(path_buf))});
                }
            }
            ImGui::Separator();
            if (ImGui::MenuItem("Quit", "ALT+F4")) {
                data->app.window.should_close = true;
            }
            ImGui::EndMenu();
        }
        /*
        if (ImGui::BeginMenu("Edit")) {
        if (ImGui::MenuItem("Undo", "CTRL+Z")) {
        }
        if (ImGui::MenuItem("Redo", "CTRL+Y", false, false)) {
        }  // Disabled item
        ImGui::Separator();
        if (ImGui::MenuItem("Cut", "CTRL+X")) {
        }
        if (ImGui::MenuItem("Copy", "CTRL+C")) {
        }
        if (ImGui::MenuItem("Paste", "CTRL+V")) {
        }
        ImGui::EndMenu();
        }
        */
        if (ImGui::BeginMenu("Visuals")) {
            if (ImGui::Button("Reset View")) {
                reset_view(data, true, true);
            }
            ImGui::Separator();
            ImGui::Checkbox("Vsync", &data->app.window.vsync);
            ImGui::Separator();

            ImGui::BeginGroup();
            ImGui::Text("Camera");
            {
                ImGui::Combo("Mode", (int*)(&data->view.mode), "Perspective\0Orthographic\0");
                if (data->view.mode == CameraMode::Perspective) {
                    float fov = RAD_TO_DEG(data->view.camera.fov_y);
                    if (ImGui::SliderFloat("field of view", &fov, 12.5f, 80.0f)) {
                        data->view.camera.fov_y = DEG_TO_RAD(fov);
                    }
                }
            }
            ImGui::EndGroup();

            ImGui::BeginGroup();
            ImGui::Text("Background");
            ImGui::ColorEdit3Minimal("Color", data->visuals.background.color.elem);
            ImGui::SameLine();
            ImGui::SliderFloat("##Intensity", &data->visuals.background.intensity, 0.f, 100.f);
            ImGui::EndGroup();
            ImGui::Separator();
            ImGui::Checkbox("FXAA", &data->visuals.fxaa.enabled);
            // Temporal
            ImGui::BeginGroup();
            {
                ImGui::Checkbox("Temporal AA", &data->visuals.temporal_aa.enabled);
                if (data->visuals.temporal_aa.enabled) {
                    // ImGui::Checkbox("Jitter Samples", &data->visuals.temporal_reprojection.jitter);
                    ImGui::SliderFloat("Feedback Min", &data->visuals.temporal_aa.feedback_min, 0.5f, 1.0f);
                    ImGui::SliderFloat("Feedback Max", &data->visuals.temporal_aa.feedback_max, 0.5f, 1.0f);
                    ImGui::Checkbox("Motion Blur", &data->visuals.temporal_aa.motion_blur.enabled);
                    if (data->visuals.temporal_aa.motion_blur.enabled) {
                        ImGui::SliderFloat("Motion Scale", &data->visuals.temporal_aa.motion_blur.motion_scale, 0.f, 2.0f);
                    }
                    ImGui::Checkbox("Sharpen", &data->visuals.sharpen.enabled);
                    if (data->visuals.sharpen.enabled) {
                        ImGui::SliderFloat("Weight", &data->visuals.sharpen.weight, 0.0f, 4.0f);
                    }
                }
            }
            ImGui::EndGroup();
            ImGui::Separator();

            // SSAO
            ImGui::BeginGroup();
            ImGui::PushID("SSAO");
            ImGui::Checkbox("SSAO", &data->visuals.ssao.enabled);
            if (data->visuals.ssao.enabled) {
                ImGui::SliderFloat("Intensity", &data->visuals.ssao.intensity, 0.5f, 12.f);
                ImGui::SliderFloat("Radius", &data->visuals.ssao.radius, 1.f, 30.f);
                ImGui::SliderFloat("Bias", &data->visuals.ssao.bias, 0.0f, 1.0f);
            }
            ImGui::PopID();
            ImGui::EndGroup();
            ImGui::Separator();

#if EXPERIMENTAL_CONE_TRACED_AO == 1
            // Cone Trace
            ImGui::BeginGroup();
            ImGui::PushID("Cone Trace");
            ImGui::Checkbox("Cone Traced AO", &data->visuals.cone_traced_ao.enabled);
            if (data->visuals.cone_traced_ao.enabled) {
                ImGui::SliderFloat("Intensity", &data->visuals.cone_traced_ao.intensity, 0.01f, 5.f);
                ImGui::SliderFloat("Step Scale", &data->visuals.cone_traced_ao.step_scale, 0.25f, 8.f);
            }
            ImGui::PopID();
            ImGui::EndGroup();
            ImGui::Separator();
#endif

            // DOF
            ImGui::BeginGroup();
            ImGui::Checkbox("Depth of Field", &data->visuals.dof.enabled);
            if (data->visuals.dof.enabled) {
                // ImGui::SliderFloat("Focus Point", &data->visuals.dof.focus_depth, 0.001f, 200.f);
                ImGui::SliderFloat("Focus Scale", &data->visuals.dof.focus_scale, 0.001f, 100.f);
            }
            ImGui::EndGroup();
            ImGui::Separator();

            // Tonemapping
            ImGui::BeginGroup();
            ImGui::Checkbox("Tonemapping", &data->visuals.tonemapping.enabled);
            if (data->visuals.tonemapping.enabled) {
                // ImGui::Combo("Function", &data->visuals.tonemapping.tonemapper, "Passthrough\0Exposure Gamma\0Filmic\0\0");
                ImGui::SliderFloat("Exposure", &data->visuals.tonemapping.exposure, 0.01f, 10.f);
                ImGui::SliderFloat("Gamma", &data->visuals.tonemapping.gamma, 1.0f, 3.0f);
            }
            ImGui::EndGroup();
            ImGui::Separator();

            ImGui::BeginGroup();
            ImGui::Checkbox("Simulation Box", &data->simulation_box.enabled);
            if (data->simulation_box.enabled) {
                ImGui::SameLine();
                ImGui::ColorEdit4Minimal("##Box-Color", data->simulation_box.color.elem);
            }
            ImGui::EndGroup();
            ImGui::EndMenu();
        }
        if (ImGui::BeginMenu("Windows")) {
            ImGui::Checkbox("Animation", &data->animation.show_window);
            ImGui::Checkbox("Representations", &data->representation.show_window);
            ImGui::Checkbox("Script Editor", &data->show_script_window);
            ImGui::Checkbox("Timelines", &data->timeline.show_window);
            ImGui::Checkbox("Distributions", &data->distributions.show_window);
            ImGui::Checkbox("Density Volumes", &data->density_volume.show_window);
            ImGui::Checkbox("Dataset", &data->dataset.show_window);

            viamd::event_system_broadcast_event(viamd::EventType_ViamdDrawMenu);

            ImGui::EndMenu();
        }
        if (ImGui::BeginMenu("Selection")) {
            ImGui::Combo("Granularity", (int*)(&data->selection.granularity), "Atom\0Residue\0Chain\0\0");
            int64_t num_selected_atoms = md_bitfield_popcount(&data->selection.selection_mask);
            if (ImGui::MenuItem("Invert")) {
                md_bitfield_not_inplace(&data->selection.selection_mask, 0, data->mold.mol.atom.count);
            }
            if (ImGui::IsItemHovered()) {
                md_bitfield_not(&data->selection.highlight_mask, &data->selection.selection_mask, 0, data->mold.mol.atom.count);
            }
            if (ImGui::MenuItem("Query")) data->selection.query.show_window = true;
            if (num_selected_atoms == 0) ImGui::PushDisabled();
            if (ImGui::MenuItem("Grow"))  data->selection.grow.show_window = true;
            if (num_selected_atoms == 0) ImGui::PopDisabled();
            if (ImGui::MenuItem("Clear")) {
                md_bitfield_clear(&data->selection.selection_mask);
            }
            ImGui::Spacing();
            ImGui::Separator();

            // STORED SELECTIONS
            {
                // @NOTE(Robin): This ImGui ItemFlag can be used to force the menu to remain open after buttons are pressed.
                // Leave it here as a comment if we feel that it is needed in the future
                //ImGui::PushItemFlag(ImGuiItemFlags_SelectableDontClosePopup, true);
                ImGui::Text("Stored Selections");
                for (int i = 0; i < (int)md_array_size(data->selection.stored_selections); i++) {
                    auto& sel = data->selection.stored_selections[i];
                    const str_t name_str = str_from_cstr(sel.name);
                    bool is_valid = md_script_identifier_name_valid(name_str);
                    char error[64] = "";
                    if (!is_valid) {
                        snprintf(error, sizeof(error), "'%s' is not a valid identifier.", sel.name);
                    }

                    for (int j = 0; j < i; ++j) {
                        if (str_eq_cstr(name_str, data->selection.stored_selections[j].name)) {
                            is_valid = false;
                            snprintf(error, sizeof(error), "identifier '%s' is already taken.", sel.name);
                            break;
                        }
                    }

                    ImGui::PushID(i);
                    ImGui::InputQuery("##label", sel.name, sizeof(sel.name), is_valid, error);
                    ImGui::SameLine();
                    if (ImGui::Button("Load")) {
                        md_bitfield_copy(&data->selection.selection_mask, &sel.atom_mask);
                        update_all_representations(data);
                    }
                    if (ImGui::IsItemHovered()) {
                        ImGui::SetTooltip("Load the stored selection into the active selection");
                        md_bitfield_copy(&data->selection.highlight_mask, &sel.atom_mask);
                    }
                    ImGui::SameLine();
                    if (ImGui::Button("Store")) {
                        ImGui::SetTooltip("Store the active selection into the stored selection");
                        md_bitfield_copy(&sel.atom_mask, &data->selection.selection_mask);
                        data->script.compile_ir = true;
                        update_all_representations(data);
                    }
                    ImGui::SameLine();
                    if (ImGui::DeleteButton("Remove")) {
                        ImGui::SetTooltip("Remove the stored selection");
                        remove_selection(data, i);
                    }
                    ImGui::PopID();
                }

                if (ImGui::Button("Create New")) {
                    char name_buf[64];
                    snprintf(name_buf, sizeof(name_buf), "sel%i", (int)md_array_size(data->selection.stored_selections) + 1);
                    create_selection(data, str_from_cstr(name_buf), &data->selection.selection_mask);
                }

                //ImGui::PopItemFlag();
            }
            ImGui::EndMenu();
        }
        if (ImGui::BeginMenu("Screenshot")) {
            ImGui::Checkbox("Hide GUI", &data->screenshot.hide_gui);
            if (ImGui::MenuItem("Take Screenshot")) {
                if (application::file_dialog(path_buf, sizeof(path_buf), application::FileDialogFlag_Save, STR_LIT("jpg,png,bmp"))) {
                    size_t path_len = strnlen(path_buf, sizeof(path_buf));
                    str_t ext;
                    if (!extract_ext(&ext, {path_buf, path_len})) {
                        path_len += snprintf(path_buf + path_len, sizeof(path_buf) - path_len, ".jpg");
                        ext = STR_LIT("jpg");
                    }
                    if (str_eq_cstr_ignore_case(ext, "jpg") || str_eq_cstr_ignore_case(ext, "png") || str_eq_cstr_ignore_case(ext, "bmp")) {
                        data->screenshot.path_to_file = str_copy({path_buf, path_len}, persistent_alloc);
                    }
                    else {
                        LOG_ERROR("Supplied image extension is not supported");
                    }
                }
                ImGui::GetCurrentWindow()->Hidden = true;
            }
            ImGui::EndMenu();
        }
        if (ImGui::BeginMenu("Operations")) {
            ImGuiTableFlags flags = ImGuiTableFlags_Borders | ImGuiTableFlags_RowBg;
            if (ImGui::BeginTable("##table", 2, flags)) {
                /*
                ImGui::TableSetupColumn("Once", 0);
                ImGui::TableSetupColumn("Always", 0);
                ImGui::TableHeadersRow();
                */
                const float button_width = (ImGui::GetFontSize() / 20.f) * 150.f;

                bool do_pbc = false;
                bool do_unwrap = false;

                ImGui::TableNextRow();
                ImGui::TableSetColumnIndex(0);
                if (ImGui::Button("PBC", ImVec2(button_width,0))) {
                    do_pbc = true;
                }
                ImGui::SetItemTooltip("Enforce Periodic Boundary Conditions (Once)");

                ImGui::TableSetColumnIndex(1);
                if (ImGui::Checkbox("##pbc", &data->operations.apply_pbc) && data->operations.apply_pbc) {
                    do_pbc = true;
                }
                ImGui::SetItemTooltip("Enforce Periodic Boundary Conditions (Always)");

                ImGui::TableNextRow();
                ImGui::TableSetColumnIndex(0);
                if (ImGui::Button("Unwrap", ImVec2(button_width, 0))) {
                    do_unwrap = true;
                }
                ImGui::SetItemTooltip("Unwrap structures present in the system (Once)");

                ImGui::TableSetColumnIndex(1);
                if (ImGui::Checkbox("##unwrap", &data->operations.unwrap_structures) && data->operations.unwrap_structures) {
                    do_unwrap = true;
                }
                ImGui::SetItemTooltip("Unwrap structures present in the system (Always)");

                if (do_pbc) {
                    md_molecule_t& mol = data->mold.mol;
                    md_util_pbc(mol.atom.x, mol.atom.y, mol.atom.z, 0, mol.atom.count, &mol.unit_cell);
                    data->mold.dirty_buffers |= MolBit_DirtyPosition;
                }

                if (do_unwrap) {
                    md_molecule_t& mol = data->mold.mol;
                    size_t num_structures = md_index_data_num_ranges(mol.structure);
                    for (size_t i = 0; i < num_structures; ++i) {
                        const int32_t* s_idx = md_index_range_beg(mol.structure, i);
                        const size_t   s_len = md_index_range_size(mol.structure, i);
                        md_util_unwrap(mol.atom.x, mol.atom.y, mol.atom.z, s_idx, s_len, &mol.unit_cell);
                    }
                    data->mold.dirty_buffers |= MolBit_DirtyPosition;
                }

                ImGui::EndTable();
            }
            ImGui::EndMenu();
        }
        if (ImGui::BeginMenu("Settings")) {
            ImGui::Checkbox("Prefetch Frames", &data->settings.prefetch_frames);
            ImGui::SetItemTooltip("Prefetch frames during animation\n");
            ImGui::Checkbox("Keep Representations", &data->settings.keep_representations);
            ImGui::SetItemTooltip("Keep representations when loading new topology (Does not apply for workspaces)\n");

            // Font
            ImFont* font_current = ImGui::GetFont();
            if (ImGui::BeginCombo("Font", font_current->GetDebugName()))
            {
                ImGuiIO& io = ImGui::GetIO();
                for (int n = 0; n < io.Fonts->Fonts.Size; n++) {
                    ImFont* font = io.Fonts->Fonts[n];
                    ImGui::PushID((void*)font);
                    if (ImGui::Selectable(font->GetDebugName(), font == font_current))
                        io.FontDefault = font;
                    ImGui::PopID();
                }
                ImGui::EndCombo();
            }

            /*
            ImGui::Text("Units");
            char buf[64];

            unit_print_long(buf, sizeof(buf), {.base = { .length = data->mold.unit_base.length }, .dim = { .length = 1 }});
            if (ImGui::BeginCombo("length", buf)) {
                for (uint32_t i = 0; i < UNIT_LENGTH_COUNT; ++i) {
                    unit_print_long(buf, sizeof(buf), {.base = { .length = i }, .dim = { .length = 1 }});
                    ImGui::PushID((int)i);
                    if (ImGui::Selectable(buf, i == data->mold.unit_base.length))
                        data->mold.unit_base.length = i;
                    ImGui::PopID();
                }
                ImGui::EndCombo();
            }

            unit_print_long(buf, sizeof(buf), {.base = { .time = data->mold.unit_base.time }, .dim = {.time = 1 }});
            if (ImGui::BeginCombo("time", buf)) {
                for (uint32_t i = 0; i < UNIT_TIME_COUNT; ++i) {
                    unit_print_long(buf, sizeof(buf), {.base = { .time = i }, .dim = {.time = 1}});
                    ImGui::PushID((int)i);
                    if (ImGui::Selectable(buf, i == data->mold.unit_base.time))
                        data->mold.unit_base.time = i;
                    ImGui::PopID();
                }
                ImGui::EndCombo();
            }

            unit_print_long(buf, sizeof(buf), {.base = { .angle = data->mold.unit_base.angle }, .dim = {.angle = 1 }});
            if (ImGui::BeginCombo("angle", buf)) {
                for (uint32_t i = 0; i < UNIT_ANGLE_COUNT; ++i) {
                    unit_print_long(buf, sizeof(buf), {.base = { .angle = i }, .dim = {.angle = 1 }});
                    ImGui::PushID((int)i);
                    if (ImGui::Selectable(buf, i == data->mold.unit_base.angle))
                        data->mold.unit_base.angle = i;
                    ImGui::PopID();
                }
                ImGui::EndCombo();
            }
            */

            ImGui::EndMenu();
        }
        {
            // Fps counter
            static int num_frames = 0;
            static double acc_ms  = 0;
            static double avg_ms  = 0;

            double ms = (data->app.timing.delta_s * 1000);
            acc_ms += ms;
            num_frames += 1;

            if (acc_ms > 500) {
                avg_ms = acc_ms / num_frames;
                acc_ms = 0;
                num_frames = 0;
            }

            char fps_buf[64];
            snprintf(fps_buf, ARRAY_SIZE(fps_buf), "%.2f ms (%.1f fps)", avg_ms, 1000.f / avg_ms);
            const float w = ImGui::CalcTextSize(fps_buf).x;
            ImGui::SetCursorPosX(ImGui::GetWindowContentRegionMax().x - w);
            ImGui::Text("%s", fps_buf);
        }
        ImGui::EndMainMenuBar();
    }

    if (new_clicked) ImGui::OpenPopup("Warning New");
}

void draw_notifications_window() {
    // Render toasts on top of everything, at the end of your code!
    // You should push style vars here
    ImGui::PushStyleVar(ImGuiStyleVar_WindowRounding, 5.f);
    ImGui::PushStyleColor(ImGuiCol_WindowBg, ImVec4(43.f / 255.f, 43.f / 255.f, 43.f / 255.f, 100.f / 255.f));
    ImGui::RenderNotifications();
    ImGui::PopStyleVar(1); // Don't forget to Pop()
    ImGui::PopStyleColor(1);
}

void draw_load_dataset_window(ApplicationState* data) {
    LoadDatasetWindowState& state = data->load_dataset;
    
    ImGui::SetNextWindowSize(ImVec2(300, 215), ImGuiCond_FirstUseEver);
    if (state.show_window) {
        ImGui::OpenPopup("Load Dataset");
    }

    if (ImGui::BeginPopupModal("Load Dataset", &state.show_window)) {
        bool path_invalid = !state.path_is_valid && state.path_buf[0] != '\0';
        const int    loader_count = (int)load::loader_count();
        const str_t* loader_ext_str = load::loader_extensions();
        const str_t* loader_name_str = load::loader_names();

        if (path_invalid) ImGui::PushInvalid();
        if (ImGui::InputText("##path", state.path_buf, sizeof(state.path_buf))) {
            state.path_changed = true;
        }
        if (path_invalid) ImGui::PopInvalid();


        // @WORKAROUND(Robin): This show_file_dialog is only here to circumvent the issue that if you open a file dialog
        // Within the same frame as the button is clicked, the dialogue will open again after the closing the dialog.
        ImGui::SameLine();
        if (ImGui::Button("Browse") && !state.show_file_dialog) {
            state.show_file_dialog = true;
        }

        if (state.show_file_dialog) {
            state.show_file_dialog = false;
            if (application::file_dialog(state.path_buf, sizeof(state.path_buf), application::FileDialogFlag_Open)) {
                state.path_changed = true;
            }
        }

        str_t path = str_from_cstr(state.path_buf);

        if (state.path_changed) {
            state.path_changed = false;
            state.path_is_valid = md_path_is_valid(path) && !md_path_is_directory(path);

            // Try to assign loader_idx from extension
            state.loader_idx = -1;
            str_t ext;
            if (extract_ext(&ext, path)) {
                for (int i = 0; i < loader_count; ++i) {
                    if (str_eq_ignore_case(ext, loader_ext_str[i])) {
                        state.loader_idx = i;
                        break;
                    }
                }
            }
        }


        if (ImGui::BeginCombo("Loader", state.loader_idx > -1 ? loader_name_str[state.loader_idx].ptr : "")) {
            for (int i = 0; i < loader_count; ++i) {
                const char* str = loader_name_str[i].ptr;
                if (!str) continue;
                if (ImGui::Selectable(str, state.loader_idx == i)) {
                    state.loader_idx = i;
                }
            }
            ImGui::EndCombo();
        }

        str_t cur_ext = {};
        if (state.loader_idx > -1) {
            cur_ext = loader_ext_str[state.loader_idx];
        }

        // True if the button should be enabled
        bool load_enabled = (state.path_is_valid && state.loader_idx > -1);

        // Draw Options
        md_molecule_loader_i* mol_loader = load::mol::loader_from_ext(cur_ext);
        bool show_cg = state.path_is_valid && mol_loader;
        if (show_cg) {
            ImGui::Checkbox("Coarse Grained", &state.coarse_grained);
            if (ImGui::IsItemHovered()) {
                ImGui::SetTooltip("Enable if the data should be interpreted as coarse grained particles");
            }
        }

        bool show_lammps_atom_format = state.path_is_valid && mol_loader && (mol_loader == md_lammps_molecule_api());
        if (show_lammps_atom_format) {
            const char** atom_format_names = md_lammps_atom_format_names();
            const char** atom_format_strings = md_lammps_atom_format_strings();

            if (state.atom_format_idx == -1) {
                // Try to determine format from file
                md_lammps_atom_format_t format = md_lammps_atom_format_from_file(path);
                state.atom_format_idx = format;
                strncpy(state.atom_format_buf, atom_format_strings[format], sizeof(state.atom_format_buf));
            }
            ASSERT(state.atom_format_idx > -1);

            if (ImGui::BeginCombo("Atom Format", state.atom_format_idx > 0 ? atom_format_names[state.atom_format_idx] : "user defined")) {
                for (int i = 0; i < MD_LAMMPS_ATOM_FORMAT_COUNT; ++i) {
                    if (ImGui::Selectable(i > 0 ? atom_format_names[i] : "user defined", state.atom_format_idx == i)) {
                        state.atom_format_idx = i;
                        int source_idx = i > 0 ? i : MD_LAMMPS_ATOM_FORMAT_FULL;
                        strncpy(state.atom_format_buf, atom_format_strings[source_idx], sizeof(state.atom_format_buf));
                    }
                }
                ImGui::EndCombo();
            }

            if (state.atom_format_idx == MD_LAMMPS_ATOM_FORMAT_UNKNOWN) {
                bool valid = state.atom_format_valid;
                if (!valid) ImGui::PushInvalid();
                if (ImGui::InputText("##atom_format", state.atom_format_buf, sizeof(state.atom_format_buf))) {
                    state.atom_format_valid = md_lammps_validate_atom_format(state.atom_format_buf, state.err_buf, sizeof(state.err_buf));
                }
                if (!valid) ImGui::PopInvalid();
                if (ImGui::IsItemHovered() && !valid) {
                    ImGui::SetTooltip("%s", state.err_buf);
                }
            }
            else {
                ImGui::PushDisabled();
                ImGui::InputText("##atom_format", state.atom_format_buf, sizeof(state.atom_format_buf), ImGuiInputTextFlags_ReadOnly);
                ImGui::PopDisabled();
            }

            if (state.atom_format_idx < 0 || (state.atom_format_idx == MD_LAMMPS_ATOM_FORMAT_UNKNOWN && !state.atom_format_valid)) {
                load_enabled = false;
            }
        }

        md_trajectory_loader_i* traj_loader = load::traj::loader_from_ext(cur_ext);

        enum Action {
            Action_None,
            Action_Cancel,
            Action_Load,
        };
        Action action = Action_None;

        if (!load_enabled) ImGui::PushDisabled();
        if (ImGui::Button("Load")) {
            action = Action_Load;
        }
        if (!load_enabled) ImGui::PopDisabled();

        ImGui::SameLine();
        if (ImGui::Button("Cancel")) {
            action = Action_Cancel;
        }

        switch (action) {
        case Action_Load:
        {
            LoadParam param = {};
            param.file_path = path;
            param.mol_loader = mol_loader;
            param.traj_loader = traj_loader;
            param.coarse_grained = state.coarse_grained;

            md_lammps_molecule_loader_arg_t lammps_arg = {};
            if (mol_loader == md_lammps_molecule_api()) {
                lammps_arg = md_lammps_molecule_loader_arg(state.atom_format_buf);
                param.mol_loader_arg = &lammps_arg;
            }

            if (load_dataset_from_file(data, param)) {
                if (mol_loader && !data->settings.keep_representations) {
                    clear_representations(data);
                    create_default_representations(data);
                }
                data->animation = {};
                reset_view(data, true, true);
            }
        }
            [[fallthrough]];
        case Action_Cancel:
            // Reset state
            // @NOTE(Robin): Don't change this to {}, it won't work on GCC 9
            state = LoadDatasetWindowState();
            [[fallthrough]];
        case Action_None:
        default:
            break;
        }

        ImGui::EndPopup();
    }
}

void clear_atom_elem_mappings(ApplicationState* data) {
    md_array_shrink(data->dataset.atom_element_remappings, 0);
}

AtomElementMapping* add_atom_elem_mapping(ApplicationState* data, str_t lbl, md_element_t elem) {
    // Check if we already have a mapping for the label -> overwrite
    size_t i = 0;
    for (; i < md_array_size(data->dataset.atom_element_remappings); ++i) {
        if (str_eq_cstr(lbl, data->dataset.atom_element_remappings[i].lbl)) break;
    }
    if (i == md_array_size(data->dataset.atom_element_remappings)) {
        AtomElementMapping mapping = {
            .elem = elem,
        };
        str_copy_to_char_buf(mapping.lbl, sizeof(mapping.lbl), lbl);
        return md_array_push(data->dataset.atom_element_remappings, mapping, persistent_alloc);
    } else {
        data->dataset.atom_element_remappings[i].elem = elem;
        return &data->dataset.atom_element_remappings[i];
    }
}

void apply_atom_elem_mappings(ApplicationState* data) {
    if (data->mold.mol.atom.count == 0 || !data->mold.mol.atom.element) {
        return;
    }

    for (size_t j = 0; j < md_array_size(data->dataset.atom_element_remappings); ++j) {
        str_t lbl = str_from_cstr(data->dataset.atom_element_remappings[j].lbl);
        md_element_t elem = data->dataset.atom_element_remappings[j].elem;
        float radius = md_util_element_vdw_radius(elem);
        float mass = md_util_element_atomic_mass(elem);

        for (size_t i = 0; i < data->mold.mol.atom.count; ++i) {
            if (str_eq(lbl, data->mold.mol.atom.type[i])) {
                data->mold.mol.atom.element[i] = elem;
                data->mold.mol.atom.radius[i] = radius;
                data->mold.mol.atom.mass[i] = mass;
                data->mold.dirty_buffers |= MolBit_DirtyRadius;
            }
        }
    }
    md_molecule_t* mol = &data->mold.mol;
    
    
    md_array_free(mol->bond.pairs, data->mold.mol_alloc);
    md_array_free(mol->bond.order, data->mold.mol_alloc);

    md_array_free(mol->bond.conn.atom_idx, data->mold.mol_alloc);
    md_array_free(mol->bond.conn.bond_idx, data->mold.mol_alloc);

    md_index_data_free(&mol->structure);
    md_index_data_free(&mol->ring);
    
    md_util_molecule_postprocess(mol, data->mold.mol_alloc, MD_UTIL_POSTPROCESS_BOND_BIT | MD_UTIL_POSTPROCESS_STRUCTURE_BIT);
    data->mold.dirty_buffers |= MolBit_DirtyBonds;

    update_all_representations(data);
}

// Create a textual script describing a selection from a bitfield with respect to some reference index
// @TODO(Robin): Clean this up, it is a mess. Just provide complete suggestions based on bitfield and molecule input.
static void write_script_range(md_strb_t& sb, const int* indices, size_t num_indices, int ref_idx = 0) {
    if (num_indices == 0) return;
    if (num_indices == 1) {
        md_strb_fmt(&sb, "%i", indices[0] - ref_idx + 1);
        return;
    }
    
    int range_beg = indices[0];
    int prev_idx  = -1;

    size_t temp_pos = md_temp_get_pos();
    defer { md_temp_set_pos_back(temp_pos); };

    md_array(md_range_t) items = 0;
    
    for (size_t i = 0; i < num_indices; ++i) {
        int idx = indices[i];
        
        if (idx - prev_idx > 1) {
            if (prev_idx > range_beg) {
                md_range_t item = {range_beg - ref_idx + 1, prev_idx - ref_idx + 1};
                md_array_push(items, item, md_get_temp_allocator());
            } else if (prev_idx != -1) {
                md_range_t item = {prev_idx - ref_idx + 1, prev_idx - ref_idx + 1};
                md_array_push(items, item, md_get_temp_allocator());
            }
            range_beg = idx;
        }

        prev_idx = idx;
    }

    if (prev_idx - range_beg > 0) {
        md_range_t item = {range_beg - ref_idx + 1, prev_idx - ref_idx + 1};
        md_array_push(items, item, md_get_temp_allocator());
    } else if (prev_idx != -1) {
        md_range_t item = {prev_idx - ref_idx + 1, prev_idx - ref_idx + 1};
        md_array_push(items, item, md_get_temp_allocator());
    }

    const int64_t num_items = md_array_size(items);
    if (num_items > 1) sb += "{";
    for (int64_t i = 0; i < num_items; ++i) {
        md_range_t item = items[i];
        if (item.beg == item.end) {
            md_strb_fmt(&sb, "%i", item.beg);
        }
        else {
            md_strb_fmt(&sb, "%i:%i", item.beg, item.end);
        }
        if (i < num_items - 1) {
            sb += ',';
        }
    }
    if (num_items > 1) sb += "}";
}

static void write_script_atom_ranges(md_strb_t* sb, const md_bitfield_t* bf, int ref_idx = 0) {
    ASSERT(sb);
    ASSERT(bf);

    const int64_t popcount = md_bitfield_popcount(bf);

    md_strb_fmt(sb, "atom(");

    if (popcount > 1) {
        md_strb_push_char(sb, '{');
    }

    int range_beg = -1;
    int prev_idx  = -1;

    uint64_t beg_idx = bf->beg_bit;
    uint64_t end_idx = bf->end_bit;
    while ((beg_idx = md_bitfield_scan(bf, beg_idx, end_idx)) != 0) {
        int idx = (int)beg_idx - 1;
        if (range_beg == -1) range_beg = idx;

        if (idx - prev_idx > 1) {
            if (prev_idx > range_beg) {
                md_strb_fmt(sb, "%i:%i,", range_beg - ref_idx + 1, prev_idx - ref_idx + 1);
            } else if (prev_idx != -1) {
                md_strb_fmt(sb, "%i,", prev_idx - ref_idx + 1);
            }
            range_beg = idx;
        }

        prev_idx = idx;
    }

    md_strb_pop(sb, 1);
    if (prev_idx - range_beg > 0) {
        md_strb_fmt(sb, "%i:%i", range_beg - ref_idx + 1, prev_idx - ref_idx + 1);
    } else if (prev_idx != -1) {
        md_strb_fmt(sb, "%i", prev_idx - ref_idx + 1);
    }

    if (popcount > 1) {
        md_strb_push_char(sb, '}');
    }
    md_strb_push_char(sb, ')');
}

static md_array(str_t) generate_script_selection_suggestions(str_t ident, const md_bitfield_t* bf, const md_molecule_t* mol) {
    md_array(str_t) suggestions = 0;

    bool within_same_residue = true;
    bool within_same_chain   = true;

    int32_t     chain_idx = -1;
    int32_t     res_idx   = -1;

    md_bitfield_iter_t it = md_bitfield_iter_create(bf);
    while (md_bitfield_iter_next(&it)) {
        uint64_t i = md_bitfield_iter_idx(&it);
        if (mol->atom.chainid) {
            if (chain_idx == -1) {
                chain_idx = mol->atom.chain_idx[i];
            } else if (chain_idx != mol->atom.chain_idx[i]) {
                within_same_chain = false;
            }
        }

        if (mol->atom.res_idx) {
            if (res_idx == -1) {
                res_idx = mol->atom.res_idx[i];
            } else if (mol->atom.res_idx[i] != res_idx) {
                within_same_residue = false;                        
            }
        } 

        if (!within_same_residue && !within_same_chain) {
            break;
        }
    }
    
    const int64_t popcount = md_bitfield_popcount(bf);
    
    md_strb_t sb = md_strb_create(frame_alloc);
    defer { md_strb_free(&sb); };

    auto write_atom_remainder = [](md_strb_t& sb, const md_bitfield_t* bf, int ref_idx = 0) {
        // Add any remainder
        const uint64_t remainder = md_bitfield_popcount(bf);
        if (remainder) {
            int* indices = (int*)md_alloc(frame_alloc, remainder * sizeof(int));
            defer { md_free(frame_alloc, indices, remainder * sizeof(int)); };

            md_bitfield_iter_extract_indices(indices, remainder, md_bitfield_iter_create(bf));
            sb += "atom(";
            write_script_range(sb, indices, remainder, ref_idx);
            sb += ")";
        }
    };

    if (res_idx != -1 && within_same_residue) {
        const md_range_t range = md_residue_atom_range(mol->residue, res_idx);
        if (popcount != range.end - range.beg) {
            md_strb_reset(&sb);
            sb += ident;
            sb += " = ";

            // Subset of residue is selected
            write_atom_remainder(sb, bf, range.beg);
            if (md_strb_len(sb) < 512) {
                str_t resname = LBL_TO_STR(mol->residue.name[res_idx]);
                md_strb_fmt(&sb, " in resname(\"%.*s\");", (int)resname.len, resname.ptr);
                md_array_push(suggestions, str_copy(md_strb_to_str(sb), frame_alloc), frame_alloc);
            }
        }
    }

    else if (chain_idx != -1 && within_same_chain) {
        const md_range_t range = md_chain_atom_range(mol->chain, chain_idx);
        if (popcount != range.end - range.beg) {
            md_strb_reset(&sb);
            sb += ident;
            sb += " = ";

            // Subset of chain is selected
            write_atom_remainder(sb, bf, range.beg);
            if (md_strb_len(sb) < 512) {
                str_t chain_id = LBL_TO_STR(mol->chain.id[chain_idx]);
                md_strb_fmt(&sb, " in chain(\"%.*s\");", (int)chain_id.len, chain_id.ptr);
                md_array_push(suggestions, str_copy(md_strb_to_str(sb), frame_alloc), frame_alloc);
            }
        }
    }

    md_bitfield_t tmp_bf = md_bitfield_create(frame_alloc);
    md_bitfield_copy(&tmp_bf, bf);
    
    md_array(int) complete_chains = 0;
    md_array(int) complete_residues = 0;
    
    if (mol->chain.count) {
        for (size_t i = 0; i < mol->chain.count; ++i) {    
            const md_range_t range = md_chain_atom_range(mol->chain, i);
            if (md_bitfield_test_all_range(&tmp_bf, range.beg, range.end)) {
                md_array_push(complete_chains, (int)i, frame_alloc);
                md_bitfield_clear_range(&tmp_bf, range.beg, range.end);
            }
        }
    }

    if (mol->residue.count) {
        for (size_t i = 0; i < mol->residue.count; ++i) {    
            const md_range_t range = md_residue_atom_range(mol->residue, i);
            if (md_bitfield_test_all_range(&tmp_bf, range.beg, range.end)) {
                md_array_push(complete_residues, (int)i, frame_alloc);
                md_bitfield_clear_range(&tmp_bf, range.beg, range.end);
            }
        }
    }

    const uint64_t atom_remainder_count = md_bitfield_popcount(&tmp_bf);
    
    if (complete_chains) {
        md_strb_reset(&sb);
        sb += ident;
        sb += " = chain(";
        write_script_range(sb, complete_chains, md_array_size(complete_chains));
        sb += ")";

        if (complete_residues) {
            sb += " or residue(";
            write_script_range(sb, complete_residues, md_array_size(complete_residues));
            sb += ")";
        }

        if (atom_remainder_count) {
            sb += " or ";
            write_atom_remainder(sb, &tmp_bf);
        }
        
        if (md_strb_len(sb) < 512) {
            md_strb_push_char(&sb, ';');
            md_array_push(suggestions, str_copy(md_strb_to_str(sb), frame_alloc), frame_alloc);
        }
        
        md_strb_reset(&sb);
        sb += ident;
        sb += " = residue(";
        for (size_t i = 0; i < md_array_size(complete_chains); ++i) {
            md_range_t range = md_chain_residue_range(mol->chain, complete_chains[i]);
            md_strb_fmt(&sb, "%i:%i,", range.beg + 1, range.end);
        }
        if (complete_residues) {
            write_script_range(sb, complete_residues, md_array_size(complete_residues));
        } else {
            md_strb_pop(&sb, 1);
        }
        sb += ")";

        if (atom_remainder_count) {
            sb += " or ";
            write_atom_remainder(sb, &tmp_bf);
        }
        
        if (md_strb_len(sb) < 512) {
            md_strb_push_char(&sb, ';');
            md_array_push(suggestions, str_copy(md_strb_to_str(sb), frame_alloc), frame_alloc);
        }
    }

    if (complete_residues) {
        md_strb_reset(&sb);
        sb += ident;
        sb += " = residue(";
        write_script_range(sb, complete_residues, md_array_size(complete_residues));
        sb += ")";

        if (atom_remainder_count) {
            sb += " or ";
            write_atom_remainder(sb, &tmp_bf);
        }

        if (md_strb_len(sb) < 512) {
            md_strb_push_char(&sb, ';');
            md_array_push(suggestions, str_copy(md_strb_to_str(sb), frame_alloc), frame_alloc);
        }
    }

    if (popcount) {
        md_strb_reset(&sb);
        sb += ident;
        sb += " = ";
        write_atom_remainder(sb, bf);
        if (md_strb_len(sb) < 512) {
            md_strb_push_char(&sb, ';');
            md_array_push(suggestions, str_copy(md_strb_to_str(sb), frame_alloc), frame_alloc);
        }
    }
    
    return suggestions;
}

static int64_t find_identifier(const md_script_ir_t* ir, str_t ident) {
    const int64_t num_ident = md_script_ir_num_identifiers(ir);
    const str_t* idents = md_script_ir_identifiers(ir);
    for (int64_t i = 0; i < num_ident; ++i) {
        if (str_eq(ident, idents[i])) return i;
    }
    return -1;
}

static str_t create_unique_identifier(const md_script_ir_t* ir, str_t base, md_allocator_i* alloc) {
    char buf[128];
    for (int64_t i = 1; i < 10; ++i) {
        int res = snprintf(buf, sizeof(buf), "%.*s%i", (int)base.len, base.ptr, (int)i);
        if (res > 0) {
            str_t ident = {buf, (size_t)res};
            if (find_identifier(ir, ident) == -1) {
                return str_copy(ident, alloc);
            }
        }
    }
    return str_t();
}

// # context_menu
void draw_context_popup(ApplicationState* data) {
    ASSERT(data);

    if (!data->mold.mol.atom.count) return;

    const int64_t sss_count = single_selection_sequence_count(&data->selection.single_selection_sequence);
    const int64_t num_frames = md_trajectory_num_frames(data->mold.traj);
    const int64_t num_atoms_selected = md_bitfield_popcount(&data->selection.selection_mask);

#if 0
    // FOR DEBUGGING
    if (ImGui::Begin("SSS windows")) {
        ImGui::Text("sel_seq = %i,%i,%i,%i",
            data->selection.single_selection_sequence.idx[0],
            data->selection.single_selection_sequence.idx[1],
            data->selection.single_selection_sequence.idx[2],
            data->selection.single_selection_sequence.idx[3]);
        ImGui::End();
    }
#endif

    if (ImGui::BeginPopup("AtomContextPopup")) {
        if (ImGui::BeginMenu("Script")) {
            bool any_suggestions = false;
            if (num_atoms_selected <= 4 && sss_count > 1) {
                any_suggestions = true;
                char buf[256] = "";
                if (sss_count == 2) {
                    int32_t idx[2] = {data->selection.single_selection_sequence.idx[0], data->selection.single_selection_sequence.idx[1]};
                    str_t ident = create_unique_identifier(data->script.ir, STR_LIT("dist"), frame_alloc);

                    snprintf(buf, sizeof(buf), "%.*s = distance(%i, %i);", (int)ident.len, ident.ptr, idx[0]+1, idx[1]+1);
                    if (ImGui::MenuItem(buf)) {
                        editor.AppendText("\n");
                        editor.AppendText(buf);
                        ImGui::CloseCurrentPopup();
                    }

                    if (data->mold.mol.residue.count) {
                        if (data->mold.mol.atom.res_idx[idx[0]] == data->mold.mol.atom.res_idx[idx[1]]) {
                            const int32_t res_idx = data->mold.mol.atom.res_idx[idx[0]];
                            const md_range_t range = md_residue_atom_range(data->mold.mol.residue, res_idx);
                            idx[0] -= range.beg;
                            idx[1] -= range.beg;

                            snprintf(buf, sizeof(buf), "%.*s = distance(%i, %i) in residue(%i);", (int)ident.len, ident.ptr, idx[0]+1, idx[1]+1, res_idx+1);
                            if (ImGui::MenuItem(buf)) {
                                editor.AppendText("\n");
                                editor.AppendText(buf);
                                ImGui::CloseCurrentPopup();
                            }

                            int32_t resid = data->mold.mol.residue.id[idx[0]];
                            snprintf(buf, sizeof(buf), "%.*s = distance(%i, %i) in resid(%i);", (int)ident.len, ident.ptr, idx[0]+1, idx[1]+1, resid);
                            if (ImGui::MenuItem(buf)) {
                                editor.AppendText("\n");
                                editor.AppendText(buf);
                                ImGui::CloseCurrentPopup();
                            }

                            str_t resname = data->mold.mol.residue.name[res_idx];
                            if (resname) {
                                snprintf(buf, sizeof(buf), "%.*s = distance(%i, %i) in resname(\"%s\");", (int)ident.len, ident.ptr, idx[0] + 1, idx[1] + 1, resname.ptr);
                                if (ImGui::MenuItem(buf)) {
                                    editor.AppendText("\n");
                                    editor.AppendText(buf);
                                    ImGui::CloseCurrentPopup();
                                }
                            }
                        }
                    }
                }
                else if(sss_count == 3) {
                    int32_t idx[3] = {data->selection.single_selection_sequence.idx[0], data->selection.single_selection_sequence.idx[1], data->selection.single_selection_sequence.idx[2]};
                    str_t ident = create_unique_identifier(data->script.ir, STR_LIT("ang"), frame_alloc);

                    snprintf(buf, sizeof(buf), "%.*s = angle(%i, %i, %i);", (int)ident.len, ident.ptr, idx[0]+1, idx[1]+1, idx[2]+1);
                    if (ImGui::MenuItem(buf)) {
                        editor.AppendText("\n");
                        editor.AppendText(buf);
                        ImGui::CloseCurrentPopup();
                    }

                    if (data->mold.mol.residue.count) {
                        if (data->mold.mol.atom.res_idx[idx[0]] == data->mold.mol.atom.res_idx[idx[1]] &&
                            data->mold.mol.atom.res_idx[idx[0]] == data->mold.mol.atom.res_idx[idx[2]]) {

                            const int32_t res_idx = data->mold.mol.atom.res_idx[idx[0]];
                            const md_range_t range = md_residue_atom_range(data->mold.mol.residue, res_idx);
                            idx[0] -= range.beg;
                            idx[1] -= range.beg;
                            idx[2] -= range.beg;

                            snprintf(buf, sizeof(buf), "%.*s = angle(%i, %i, %i) in residue(%i);", (int)ident.len, ident.ptr, idx[0]+1, idx[1]+1, idx[2]+1, res_idx+1);
                            if (ImGui::MenuItem(buf)) {
                                editor.AppendText("\n");
                                editor.AppendText(buf);
                                ImGui::CloseCurrentPopup();
                            }

                            int32_t resid = data->mold.mol.residue.id[idx[0]];
                            snprintf(buf, sizeof(buf), "%.*s = angle(%i, %i, %i) in resid(%i);", (int)ident.len, ident.ptr, idx[0]+1, idx[1]+1, idx[2]+1, resid);
                            if (ImGui::MenuItem(buf)) {
                                editor.AppendText("\n");
                                editor.AppendText(buf);
                                ImGui::CloseCurrentPopup();
                            }

                            str_t resname = data->mold.mol.residue.name[res_idx];
                            if (resname) {
                                snprintf(buf, sizeof(buf), "%.*s = angle(%i, %i, %i) in resname(\"%.*s\");", (int)ident.len, ident.ptr, idx[0]+1, idx[1]+1, idx[2]+1, (int)resname.len, resname.ptr);
                                if (ImGui::MenuItem(buf)) {
                                    editor.AppendText("\n");
                                    editor.AppendText(buf);
                                    ImGui::CloseCurrentPopup();
                                }
                            }
                        }
                    }
                }
                else if(sss_count == 4) {
                    int32_t idx[4] = {data->selection.single_selection_sequence.idx[0], data->selection.single_selection_sequence.idx[1], data->selection.single_selection_sequence.idx[2], data->selection.single_selection_sequence.idx[3]};
                    str_t ident = create_unique_identifier(data->script.ir, STR_LIT("dih"), frame_alloc);

                    snprintf(buf, sizeof(buf), "%.*s = dihedral(%i, %i, %i, %i);", (int)ident.len, ident.ptr, idx[0]+1, idx[1]+1, idx[2]+1, idx[3]+1);
                    if (ImGui::MenuItem(buf)) {
                        editor.AppendText("\n");
                        editor.AppendText(buf);
                        ImGui::CloseCurrentPopup();
                    }

                    if (data->mold.mol.residue.count) {
                        if (data->mold.mol.atom.res_idx[idx[0]] == data->mold.mol.atom.res_idx[idx[1]] &&
                            data->mold.mol.atom.res_idx[idx[0]] == data->mold.mol.atom.res_idx[idx[2]] &&
                            data->mold.mol.atom.res_idx[idx[0]] == data->mold.mol.atom.res_idx[idx[3]]) {

                            const int32_t res_idx = data->mold.mol.atom.res_idx[idx[0]];
                            const md_range_t range = md_residue_atom_range(data->mold.mol.residue, res_idx);
                            idx[0] -= range.beg;
                            idx[1] -= range.beg;
                            idx[2] -= range.beg;
                            idx[3] -= range.beg;

                            snprintf(buf, sizeof(buf), "%.*s = dihedral(%i, %i, %i, %i) in residue(%i);", (int)ident.len, ident.ptr, idx[0]+1, idx[1]+1, idx[2]+1, idx[3]+1, res_idx+1);
                            if (ImGui::MenuItem(buf)) {
                                editor.AppendText("\n");
                                editor.AppendText(buf);
                                ImGui::CloseCurrentPopup();
                            }

                            int32_t resid = data->mold.mol.residue.id[idx[0]];
                            snprintf(buf, sizeof(buf), "%.*s = dihedral(%i, %i, %i, %i) in resid(%i);", (int)ident.len, ident.ptr, idx[0]+1, idx[1]+1, idx[2]+1, idx[3]+1, resid);
                            if (ImGui::MenuItem(buf)) {
                                editor.AppendText("\n");
                                editor.AppendText(buf);
                                ImGui::CloseCurrentPopup();
                            }

                            str_t resname = data->mold.mol.residue.name[res_idx];
                            if (resname) {
                                snprintf(buf, sizeof(buf), "%.*s = dihedral(%i, %i, %i, %i) in resname(\"%.*s\");", (int)ident.len, ident.ptr, idx[0]+1, idx[1]+1, idx[2]+1, idx[3]+1, (int)resname.len, resname.ptr);
                                if (ImGui::MenuItem(buf)) {
                                    editor.AppendText("\n");
                                    editor.AppendText(buf);
                                    ImGui::CloseCurrentPopup();
                                }
                            }
                        }
                    }
                }
            }
            if (num_atoms_selected >= 1) {
                const md_bitfield_t* bf = &data->selection.selection_mask;
                str_t ident = create_unique_identifier(data->script.ir, STR_LIT("sel"), frame_alloc);
                
                md_array(str_t) suggestions = generate_script_selection_suggestions(ident, bf, &data->mold.mol);

                for (size_t i = 0; i < md_array_size(suggestions); ++i) {
                    str_t s = suggestions[i];
                    if (ImGui::MenuItem(s.ptr)) {
                        editor.AppendText("\n");
                        editor.AppendText(s.ptr);
                        ImGui::CloseCurrentPopup();
                    }
                }

                any_suggestions = any_suggestions || md_array_size(suggestions) > 0;
            }
            if (!any_suggestions) {
                ImGui::Text("No suggestions for current selection");
            }
            ImGui::EndMenu();
        }

        if (data->selection.atom_idx.right_click != -1 && data->mold.mol.atom.element) {
            int idx = data->selection.atom_idx.right_click;
            if (0 <= idx && idx < (int)data->mold.mol.atom.count) {
                char label[64] = "";
                str_t type = data->mold.mol.atom.type[idx];
                snprintf(label, sizeof(label), "Remap Element for '%.*s'", (int)type.len, type.ptr);
                if (ImGui::BeginMenu(label)) {
                    static char input_buf[32] = "";
                    md_element_t elem = data->mold.mol.atom.element[idx];
                    str_t name = md_util_element_name(elem);
                    str_t sym  = md_util_element_symbol(elem);

                    ImGui::Text("Current Element: %.*s (%.*s)", (int)name.len, name.ptr, (int)sym.len, sym.ptr);

                    str_t elem_str = {input_buf, strnlen(input_buf, sizeof(input_buf))};
                    md_element_t new_elem = md_util_element_lookup(elem_str);
                    const bool is_valid = new_elem != 0;

                    ImGui::InputQuery("##Symbol", input_buf, sizeof(input_buf), is_valid, "Cannot recognize Element symbol");
                    str_t new_name = md_util_element_name(new_elem);
                    str_t new_sym  = md_util_element_symbol(new_elem);
                    ImGui::Text("New Element: %.*s (%.*s)", (int)new_name.len, new_name.ptr, (int)new_sym.len, new_sym.ptr);
                    if (!is_valid) ImGui::PushDisabled();
                    if (ImGui::Button("Apply") && is_valid) {
                        add_atom_elem_mapping(data, type, new_elem);
                        apply_atom_elem_mappings(data);
                        ImGui::CloseCurrentPopup();
                    }
                    if (!is_valid) ImGui::PopDisabled();
                    ImGui::EndMenu();
                }
            }
        }
        if (data->selection.atom_idx.right_click != -1 && num_frames > 0) {
            if (ImGui::BeginMenu("Recenter Trajectory...")) {
                const int idx = data->selection.atom_idx.right_click;

                md_bitfield_t mask = {0};
                md_bitfield_init(&mask, frame_alloc);
                bool apply = false;

                apply |= ImGui::MenuItem("on Atom");
                if (ImGui::IsItemHovered()) {
                    md_bitfield_set_bit(&mask, idx);
                }

                if (data->mold.mol.residue.count > 0 && data->mold.mol.atom.res_idx && data->mold.mol.atom.res_idx[idx] != -1) {
                    apply |= ImGui::MenuItem("on Residue");
                    if (ImGui::IsItemHovered()) {
                        const int64_t res_idx = data->mold.mol.atom.res_idx[idx];
                        const md_range_t range = md_residue_atom_range(data->mold.mol.residue, res_idx);
                        md_bitfield_set_range(&mask, range.beg, range.end);
                    }
                }

                if (data->mold.mol.chain.count > 0 && data->mold.mol.atom.chain_idx && data->mold.mol.atom.chain_idx[idx] != -1) {
                    apply |= ImGui::MenuItem("on Chain");
                    if (ImGui::IsItemHovered()) {
                        const auto chain_idx = data->mold.mol.atom.chain_idx[idx];
                        const auto range = md_chain_atom_range(data->mold.mol.chain, chain_idx);
                        md_bitfield_set_range(&mask, range.beg, range.end);
                    }
                }

                if (num_atoms_selected > 0) {
                    apply |= ImGui::MenuItem("on Selection");
                    if (ImGui::IsItemHovered()) {
                        md_bitfield_copy(&mask, &data->selection.selection_mask);
                    }
                }

                if (!md_bitfield_empty(&mask)) {
                    md_bitfield_copy(&data->selection.highlight_mask, &mask);

                    if (apply) {
                        load::traj::set_recenter_target(data->mold.traj, &mask);
                        load::traj::clear_cache(data->mold.traj);
                        interpolate_atomic_properties(data);
                        data->mold.dirty_buffers |= MolBit_ClearVelocity;
                        ImGui::CloseCurrentPopup();
                    }
                }
                ImGui::EndMenu();
            }
        }
        if (ImGui::BeginMenu("Selection")) {
            if (ImGui::MenuItem("Invert")) {
                md_bitfield_not_inplace(&data->selection.selection_mask, 0, data->mold.mol.atom.count);
                ImGui::CloseCurrentPopup();
            }
            if (ImGui::IsItemHovered()) {
                md_bitfield_not(&data->selection.highlight_mask, &data->selection.selection_mask, 0, data->mold.mol.atom.count);
            }
            if (ImGui::MenuItem("Query")) {
                data->selection.query.show_window = true;
                ImGui::CloseCurrentPopup();
            }
            if (num_atoms_selected > 0) {
                if (ImGui::MenuItem("Grow")) {
                    data->selection.grow.show_window = true;
                    ImGui::CloseCurrentPopup();
                }
                if (ImGui::MenuItem("Clear")) {
                    md_bitfield_clear(&data->selection.selection_mask);
                }
            }
            ImGui::EndMenu();
        }
        ImGui::EndPopup();
    }
}

static void draw_selection_grow_window(ApplicationState* data) {
    ImGui::SetNextWindowSize(ImVec2(300,150), ImGuiCond_Always);
    if (ImGui::Begin("Selection Grow", &data->selection.grow.show_window, ImGuiWindowFlags_NoDocking | ImGuiWindowFlags_NoCollapse)) {
        ImGui::PushItemWidth(-1);
        static uint64_t sel_popcount = 0;
        const uint64_t popcount = md_bitfield_popcount(&data->selection.selection_mask);
        const bool mode_changed = ImGui::Combo("##Mode", (int*)(&data->selection.grow.mode), "Covalent Bond\0Radial\0\0");
        const char* fmt = (data->selection.grow.mode == SelectionGrowth::CovalentBond) ? "%.0f" : "%.2f";
        const bool extent_changed = ImGui::SliderFloat("##Extent", &data->selection.grow.extent, 1.0f, 20.f, fmt);
        const bool appearing = ImGui::IsWindowAppearing();
        const bool sel_changed = popcount != sel_popcount;
        ImGui::PopItemWidth();

        const bool apply = ImGui::Button("Apply");

        // Need to invalidate when selection changes
        data->selection.grow.mask_invalid |= (mode_changed || extent_changed || appearing || sel_changed);

        if (data->selection.grow.mask_invalid) {
            sel_popcount = popcount;
            data->selection.grow.mask_invalid = false;
            md_bitfield_copy(&data->selection.grow.mask, &data->selection.selection_mask);

            switch (data->selection.grow.mode) {
            case SelectionGrowth::CovalentBond:
                md_util_mask_grow_by_bonds(&data->selection.grow.mask, &data->mold.mol, (int)data->selection.grow.extent, &data->representation.visibility_mask);
                break;
            case SelectionGrowth::Radial: {
                md_util_mask_grow_by_radius(&data->selection.grow.mask, &data->mold.mol, data->selection.grow.extent, &data->representation.visibility_mask);
                break;
            }
            default:
                ASSERT(false);
            }

            grow_mask_by_selection_granularity(&data->selection.grow.mask, data->selection.granularity, data->mold.mol);
        }

        const bool show_preview =   (ImGui::GetHoveredID() == ImGui::GetID("##Extent")) ||
                                    (ImGui::GetActiveID()  == ImGui::GetID("##Extent")) ||
                                    (ImGui::GetHoveredID() == ImGui::GetID("Apply"));

        if (show_preview) {
            md_bitfield_copy(&data->selection.highlight_mask, &data->selection.grow.mask);
        }
        if (apply) {
            md_bitfield_copy(&data->selection.selection_mask, &data->selection.grow.mask);
            data->selection.grow.mask_invalid = true;
        }
    }
    ImGui::End();
}

static void draw_selection_query_window(ApplicationState* data) {
    ImGui::SetNextWindowSize(ImVec2(300,100), ImGuiCond_FirstUseEver);
    if (ImGui::Begin("Selection Query", &data->selection.query.show_window, ImGuiWindowFlags_NoDocking | ImGuiWindowFlags_NoCollapse)) {

        if (ImGui::IsKeyPressed(ImGuiKey_Escape, false)) {
            data->selection.query.show_window = false;
            return;
        }

        static double query_frame = 0.0;

        ImGui::PushItemWidth(-1);
        bool apply = ImGui::InputQuery("##query", data->selection.query.buf, sizeof(data->selection.query.buf), data->selection.query.query_ok, data->selection.query.error, ImGuiInputTextFlags_AutoSelectAll | ImGuiInputTextFlags_EnterReturnsTrue);
        ImGui::PopItemWidth();

        if (ImGui::IsItemEdited() || data->animation.frame != query_frame) {
            data->selection.query.query_invalid = true;
        }
        bool preview = ImGui::IsItemFocused() || ImGui::IsItemHovered();

        if (ImGui::IsWindowAppearing()) {
            ImGui::SetKeyboardFocusHere(-1);
        }

        if (!data->selection.query.query_ok) ImGui::PushDisabled();
        apply |= ImGui::Button("Apply");
        if (!data->selection.query.query_ok) ImGui::PopDisabled();

        preview |= ImGui::IsItemHovered();

        if (data->selection.query.query_invalid) {
            data->selection.query.query_invalid = false;
            data->selection.query.query_ok = filter_expression(data, str_from_cstr(data->selection.query.buf), &data->selection.query.mask, NULL, data->selection.query.error, sizeof(data->selection.query.error));
            query_frame = data->animation.frame;

            if (data->selection.query.query_ok) {
                grow_mask_by_selection_granularity(&data->selection.query.mask, data->selection.granularity, data->mold.mol);
            } else {
                md_bitfield_clear(&data->selection.query.mask);
            }
        }

        if (preview) {
            md_bitfield_copy(&data->selection.highlight_mask, &data->selection.query.mask);
        }

        if (apply && data->selection.query.query_ok) {
            md_bitfield_copy(&data->selection.selection_mask, &data->selection.query.mask);
            data->selection.query.show_window = false;
        }
    }
    ImGui::End();
}

static void draw_animation_window(ApplicationState* data) {
    ASSERT(data);
    int num_frames = (int)md_trajectory_num_frames(data->mold.traj);
    if (num_frames == 0) return;

    ASSERT(data->timeline.x_values);
    ASSERT(md_array_size(data->timeline.x_values) == num_frames);

    ImGui::SetNextWindowSize({300,200}, ImGuiCond_FirstUseEver);
    if (ImGui::Begin("Animation", &data->animation.show_window)) {
        const float item_width = MAX(ImGui::GetContentRegionAvail().x - 80.f, 100.f);
        ImGui::PushItemWidth(item_width);

        ImGui::Text("Num Frames: %i", num_frames);

        md_unit_t time_unit = md_trajectory_time_unit(data->mold.traj);
        double t   = frame_to_time(data->animation.frame, *data);
        double min = data->timeline.x_values[0];
        double max = data->timeline.x_values[num_frames - 1];
        char time_label[64];
        if (md_unit_empty(time_unit)) {
            snprintf(time_label, sizeof(time_label), "Time");
        } else {
            char unit_buf[32];
            md_unit_print(unit_buf, sizeof(unit_buf), time_unit);
            snprintf(time_label, sizeof(time_label), "Time (%s)", unit_buf);
        }
        if (ImGui::Combo("Interp.", (int*)(&data->animation.interpolation), "Nearest\0Linear\0Cubic Spline\0\0")) {
            interpolate_atomic_properties(data);
        }
        if (ImGui::IsItemHovered()) {
            ImGui::SetTooltip("Interpolation Method for Atom Positions");
        }
        if (ImGui::SliderScalar(time_label, ImGuiDataType_Double, &t, &min, &max, "%.2f")) {
            data->animation.frame = time_to_frame(t, data->timeline.x_values);
        }
        ImGui::SliderFloat("Speed", &data->animation.fps, -200.0f, 200.f, "%.2f", ImGuiSliderFlags_Logarithmic);
        if (ImGui::IsItemHovered()) {
            ImGui::SetTooltip("Animation Speed in Frames Per Second");
        }
        if (data->animation.interpolation == InterpolationMode::CubicSpline) {
            ImGui::SliderFloat("Tension", &data->animation.tension, 0.0f, 1.0f, "%.2f");
            if (ImGui::IsItemHovered()) {
                ImGui::SetTooltip("Tension of the Cubic Spline");
            }
        }
        switch (data->animation.mode) {
            case PlaybackMode::Playing:
                if (ImGui::Button((const char*)ICON_FA_PAUSE)) data->animation.mode = PlaybackMode::Stopped;
                break;
            case PlaybackMode::Stopped:
                if (ImGui::Button((const char*)ICON_FA_PLAY)) data->animation.mode = PlaybackMode::Playing;
                break;
            default:
                ASSERT(false);
        }
        ImGui::SameLine();
        if (ImGui::Button((const char*)ICON_FA_STOP)) {
            data->animation.mode = PlaybackMode::Stopped;
            data->animation.frame = 0.0;
        }
        ImGui::PopItemWidth();
    }
    ImGui::End();
}

static void draw_representations_window(ApplicationState* state) {
    if (!state->representation.show_window) return;

    ImGui::SetNextWindowSize({300,200}, ImGuiCond_FirstUseEver);
    ImGui::Begin("Representations", &state->representation.show_window, ImGuiWindowFlags_NoFocusOnAppearing);
    if (ImGui::Button("create new")) {
        create_representation(state);
    }
    ImGui::SameLine();
    if (ImGui::DeleteButton("remove all")) {
        clear_representations(state);
    }
    ImGui::Spacing();
    ImGui::Separator();
    for (int rep_idx = 0; rep_idx < (int)md_array_size(state->representation.reps); rep_idx++) {
        bool update_rep = false;
        Representation& rep = state->representation.reps[rep_idx];
        const float item_width = MAX(ImGui::GetContentRegionAvail().x - 125.f, 100.f);
        char label[128];
        snprintf(label, sizeof(label), "%s###ID", rep.name);

        ImGui::PushID(rep_idx);
        
        const float pad = 3.0f;
        const float size = ImGui::GetFontSize() + pad * 2;
        const float spacing = 2.f;
        const float total_button_size = (size + 1) * 3;

        ImGui::PushStyleVar(ImGuiStyleVar_FramePadding, ImVec2(0, pad));
        bool draw_content = ImGui::TreeNodeEx("##label", ImGuiTreeNodeFlags_FramePadding);
        ImGui::PopStyleVar();

        ImGui::SameLine();
        ImGui::SetNextItemWidth(ImGui::GetContentRegionAvail().x - total_button_size);
        ImGui::InputText("##name", rep.name, sizeof(rep.name));

        ImGui::SameLine(ImGui::GetWindowContentRegionMax().x - total_button_size, spacing);
        const char* eye_icon = rep.enabled ? ICON_FA_EYE : ICON_FA_EYE_SLASH;
        
        const ImVec2 btn_size = {size, size};
        if (ImGui::Button(eye_icon, btn_size)) {
            rep.enabled = !rep.enabled;
            state->representation.atom_visibility_mask_dirty = true;
        }
        if (ImGui::IsItemHovered()) {
            ImGui::SetTooltip("Show/Hide");
        }
        ImGui::SameLine(0, spacing);
        if (ImGui::Button(ICON_FA_COPY, btn_size)) {
            clone_representation(state, rep);
        }
        if (ImGui::IsItemHovered()) {
            ImGui::SetTooltip("Duplicate");
        }
        ImGui::SameLine(0, spacing);
        if (ImGui::DeleteButton(ICON_FA_XMARK, btn_size)) {
            remove_representation(state, rep_idx);
        }
        if (ImGui::IsItemHovered()) {
            ImGui::SetTooltip("Remove");
        }

        if (draw_content) {
            ImGui::PushItemWidth(item_width);

            // @TODO: Only display the representations which can be used for the current dataset
            if (!rep.type_is_valid) ImGui::PushInvalid();
            if (ImGui::BeginCombo("type", representation_type_str[(int)rep.type])) {
                for (int i = 0; i < (int)RepresentationType::Count; ++i) {
                    switch (i) {
                    case (int)RepresentationType::Orbital:
                        if (md_array_size(state->representation.info.molecular_orbitals) == 0) continue;
                        break;
                    case (int)RepresentationType::DipoleMoment:
                        if (md_array_size(state->representation.info.dipole_moments) == 0) continue;
                        break;
                    default:
                        break;
                    }
                    if (ImGui::Selectable(representation_type_str[(int)i], i == (int)rep.type)) {
                        rep.type = (RepresentationType)i;
                        update_rep = true;
                    }
                }
                ImGui::EndCombo();
            }
            if (!rep.type_is_valid) ImGui::PopInvalid();

            if (rep.type <= RepresentationType::Cartoon) {
                if (ImGui::InputQuery("filter", rep.filt, sizeof(rep.filt), rep.filt_is_valid, rep.filt_error)) {
                    rep.filt_is_dirty = true;
                    update_rep = true;
                }
                if (ImGui::Combo("color", (int*)(&rep.color_mapping), color_mapping_str, IM_ARRAYSIZE(color_mapping_str))) {
                    update_rep = true;
                }
#if 0
                if (rep.color_mapping == ColorMapping::Property) {
                    // @TODO: Update this with something more proper, and use a filter window to allow the user to specify a property
                    /*
                    if (!rep.prop_is_valid) ImGui::PushStyleColor(ImGuiCol_FrameBg, TEXT_BG_ERROR_COLOR);
                    if (ImGui::InputText("property", rep.prop.cstr(), rep.prop.capacity())) {
                        update_color = true;
                    }
                    if (ImGui::IsItemHovered() && !rep.prop_is_valid) {
                        ImGui::SetTooltip("%s", rep.prop_error.cstr());
                    }
                    if (!rep.prop_is_valid) ImGui::PopStyleColor();
                    */

                    static int prop_idx = 0;
                    const md_script_property_t* props[32] = {0};
                    size_t num_props = 0;
                    for (size_t j = 0; j < md_array_size(data->display_properties); ++j) {
                        if (data->display_properties[j].type == DisplayProperty::Type_Temporal) {
                            props[num_props++] = data->display_properties[j].prop;
                        }
                        if (num_props == ARRAY_SIZE(props)) break;
                    }

                    rep.prop = NULL;
                    if (num_props > 0) {
                        prop_idx = CLAMP(prop_idx, 0, (int)num_props-1);
                        if (ImGui::BeginCombo("Prop", props[prop_idx]->ident.ptr)) {
                            for (size_t j = 0; j < num_props; ++j) {
                                if (ImGui::Selectable(props[j]->ident.ptr, prop_idx == i)) {
                                    prop_idx = (int)j;
                                    rep.map_beg = props[j]->data.min_value;
                                    rep.map_end = props[j]->data.max_value;
                                    update_rep = true;
                                }
                            }
                            ImGui::EndCombo();
                        }
                        rep.prop = props[prop_idx];

                        if (ImPlot::ColormapButton(ImPlot::GetColormapName(rep.color_map), ImVec2(item_width,0), rep.color_map)) {
                            ImGui::OpenPopup("Color Map Selector");
                        }
                        ImGui::DragFloatRange2("Min / Max",&rep.map_beg, &rep.map_end, 0.01f, rep.prop->data.min_value, rep.prop->data.max_value);
                        if (ImGui::BeginPopup("Color Map Selector")) {
                            for (int map = 0; map < ImPlot::GetColormapCount(); ++map) {
                                if (ImPlot::ColormapButton(ImPlot::GetColormapName(map), ImVec2(item_width,0), map)) {
                                    rep.color_map = map;
                                    ImGui::CloseCurrentPopup();
                                }
                            }
                            ImGui::EndPopup();
                        }
                    }
                }
#endif
                if (rep.filt_is_dynamic || rep.color_mapping == ColorMapping::Property) {
                    ImGui::Checkbox("auto-update", &rep.dynamic_evaluation);
                    if (!rep.dynamic_evaluation) {
                        ImGui::SameLine();
                        if (ImGui::Button("update")) {
                            rep.filt_is_dirty = true;
                            update_rep = true;
                        }
                    }
                } else {
                    rep.dynamic_evaluation = false;
                }
                ImGui::PopItemWidth();
                if (rep.color_mapping == ColorMapping::Uniform) {
                    update_rep |= ImGui::ColorEdit4("color", (float*)&rep.uniform_color, ImGuiColorEditFlags_NoInputs);
                }
                ImGui::PushItemWidth(item_width);
                update_rep |= ImGui::SliderFloat("saturation", &rep.saturation, 0.0f, 1.0f);
                switch (rep.type) {
                case RepresentationType::SpaceFill:
                    update_rep |= ImGui::SliderFloat("scale", &rep.scale[0], 0.1f, 4.f);
                    break;
                case RepresentationType::Licorice:
                    update_rep |= ImGui::SliderFloat("radius", &rep.scale[0], 0.1f, 4.0f);
                    break;
                case RepresentationType::BallAndStick:
                    update_rep |= ImGui::SliderFloat("ball scale", &rep.scale[0], 0.1f, 4.f);
                    update_rep |= ImGui::SliderFloat("bond scale", &rep.scale[1], 0.1f, 4.f);
                    break;
                case RepresentationType::Ribbons:
                    update_rep |= ImGui::SliderFloat("width",       &rep.scale[0], 0.1f, 3.f);
                    update_rep |= ImGui::SliderFloat("thickness",   &rep.scale[1], 0.1f, 3.f);
                    break;
                case RepresentationType::Cartoon:
                    update_rep |= ImGui::SliderFloat("coil scale",  &rep.scale[0], 0.1f, 3.f);
                    update_rep |= ImGui::SliderFloat("sheet scale", &rep.scale[1], 0.1f, 3.f);
                    update_rep |= ImGui::SliderFloat("helix scale", &rep.scale[2], 0.1f, 3.f);
                    break;
                default:
                    ASSERT(false);
                }

                ImGui::PopItemWidth();
                ImGui::Spacing();
                ImGui::Separator();
            }

            if (rep.type == RepresentationType::Orbital) {
                ImGuiComboFlags flags = 0;
                if (ImGui::BeginCombo("Orbital Type", orbital_type_str[(int)rep.orbital.type], flags)) {
                    for (int n = 0; n < (int)OrbitalType::Count; n++) {
                        const bool is_selected = ((int)rep.orbital.type == n);
                        if (ImGui::Selectable(orbital_type_str[n], is_selected)) {
                            rep.orbital.type = (OrbitalType)n;
                            update_rep = true;
                        }

                        if (is_selected) {
                            ImGui::SetItemDefaultFocus();
                        }
                    }
                    ImGui::EndCombo();
                }

                char lbl[32];
                auto write_lbl = [&rep_info = state->representation.info, &lbl](int idx) -> const char* {
                    const char* suffix = "";
                    if (idx == rep_info.mo_homo_idx) {
                        suffix = "(HOMO)";
                    } else if (idx == rep_info.mo_lumo_idx) {
                        suffix = "(LUMO)";
                    }
                    snprintf(lbl, sizeof(lbl), "%i %s", idx + 1, suffix);
                    return lbl;
                };

                write_lbl(rep.orbital.orbital_idx);
                if (ImGui::BeginCombo("Orbital Idx", lbl)) {
                    for (int n = 0; n < (int)md_array_size(state->representation.info.molecular_orbitals); n++) {
                        int idx = state->representation.info.molecular_orbitals[n].idx;
                        const bool is_selected = (rep.orbital.orbital_idx == idx);
                        
                        write_lbl(idx);
                        if (ImGui::Selectable(lbl, is_selected)) {
                            if (rep.orbital.orbital_idx != idx) {
                                update_rep = true;
                            }
                            rep.orbital.orbital_idx = idx;
                        }

                        if (is_selected) {
                            ImGui::SetItemDefaultFocus();
                        }
                    }
                    ImGui::EndCombo();
                }

                if (ImGui::Combo("Volume Resolution", (int*)&rep.orbital.resolution, volume_resolution_str, IM_ARRAYSIZE(volume_resolution_str))) {
                    update_rep = true;
                }
#if 0
                // Currently we do not expose DVR, since we do not have a good way of exposing the alpha ramp for the transfer function...
                ImGui::Checkbox("Enable DVR", &rep.orbital.dvr.enabled);
                if (rep.orbital.dvr.enabled) {
                    const ImVec2 button_size = {160, 0};
                    if (ImPlot::ColormapButton(ImPlot::GetColormapName(rep.orbital.dvr.colormap), button_size, rep.orbital.dvr.colormap)) {
                        ImGui::OpenPopup("Colormap Selector");
                    }
                    if (ImGui::BeginPopup("Colormap Selector")) {
                        for (int map = 4; map < ImPlot::GetColormapCount(); ++map) {
                            if (ImPlot::ColormapButton(ImPlot::GetColormapName(map), button_size, map)) {
                                rep.orbital.dvr.colormap = map;
                                update_rep = true;
                                ImGui::CloseCurrentPopup();
                            }
                        }
                        ImGui::EndPopup();
                    }
                }
#endif

                //ImGui::Checkbox("Enable Iso-Surface", &rep.orbital.vol.iso.enabled);

                if (rep.orbital.type == OrbitalType::Psi) {
                    const double iso_min = 1.0e-4;
                    const double iso_max = 5.0;
                    double iso_val = rep.orbital.iso_psi.values[0];
                    if (ImGui::SliderScalar("Iso Value", ImGuiDataType_Double, &iso_val, &iso_min, &iso_max, "%.6f", ImGuiSliderFlags_Logarithmic)) {
                        rep.orbital.iso_psi.values[0] =  (float)iso_val;
                        rep.orbital.iso_psi.values[1] = -(float)iso_val;
                        rep.orbital.iso_den.values[0] =  (float)(iso_val * iso_val);
                    }
                } else {
                    const double iso_min = 1.0e-8;
                    const double iso_max = 5.0;
                    double iso_val = rep.orbital.iso_den.values[0];

                    if (ImGui::SliderScalar("Iso Value", ImGuiDataType_Double, &iso_val, &iso_min, &iso_max, "%.6f", ImGuiSliderFlags_Logarithmic)) {
                        rep.orbital.iso_psi.values[0] =  (float)sqrt(iso_val);
                        rep.orbital.iso_psi.values[1] = -(float)sqrt(iso_val);
                        rep.orbital.iso_den.values[0] =  (float)iso_val;
                    }
                }

                if (rep.orbital.type == OrbitalType::Psi) {
                    ImGui::ColorEdit4("Color Positive", rep.orbital.iso_psi.colors[0].elem);
                    ImGui::ColorEdit4("Color Negative", rep.orbital.iso_psi.colors[1].elem);
                } else {
                    ImGui::ColorEdit4("Color Density",  rep.orbital.iso_den.colors[0].elem);
                }
            }
            ImGui::TreePop();
        }

        ImGui::PopID();

        if (update_rep) {
            update_representation(state, &rep);
        }
    }

    ImGui::End();
}



static void draw_async_task_window(ApplicationState* data) {
    constexpr float WIDTH = 300.f;
    constexpr float MARGIN = 10.f;

    task_system::ID tasks[256];
    size_t num_tasks = task_system::pool_running_tasks(tasks, ARRAY_SIZE(tasks));
    bool any_task_label_visible = false;
    for (size_t i = 0; i < num_tasks; i++) {
        str_t label = task_system::task_label(tasks[i]);
        if (!label || label[0] == '\0' || (label[0] == '#' && label[1] == '#')) continue;
        any_task_label_visible = true;
    }
    
    if (any_task_label_visible) {
        ImGuiViewport* viewport = ImGui::GetMainViewport();
        ImGui::SetNextWindowPos(viewport->Pos + ImVec2(data->app.window.width - WIDTH - MARGIN,
                                                       ImGui::GetCurrentContext()->FontBaseSize + ImGui::GetStyle().FramePadding.y * 2.f + MARGIN));
        ImGui::SetNextWindowSize(ImVec2(WIDTH, 0));
        ImGui::PushStyleColor(ImGuiCol_WindowBg, ImVec4(0, 0, 0, 0.5f));
        ImGui::Begin("##Async Info", 0,
                     ImGuiWindowFlags_NoTitleBar | ImGuiWindowFlags_NoResize | ImGuiWindowFlags_NoMove | ImGuiWindowFlags_NoScrollbar |
                     ImGuiWindowFlags_NoSavedSettings | ImGuiWindowFlags_NoFocusOnAppearing);

        const float pad = 3.0f;
        const float size = ImGui::GetFontSize() + pad * 2;

        char buf[64];
        for (size_t i = 0; i < MIN(num_tasks, 8); i++) {
            const auto id = tasks[i];
            str_t label = task_system::task_label(id);
            float fract = task_system::task_fraction_complete(id);

            if (!label || label[0] == '\0' || (label[0] == '#' && label[1] == '#')) continue;

            snprintf(buf, sizeof(buf), "%.*s %.1f%%", (int)label.len, label.ptr, fract * 100.f);
            ImGui::ProgressBar(fract, ImVec2(ImGui::GetContentRegionAvail().x - (size + pad),0), buf);
            ImGui::SameLine();
            if (ImGui::DeleteButton((const char*)ICON_FA_XMARK, ImVec2(size, size))) {
                task_system::task_interrupt(id);
                if (id == data->tasks.evaluate_full) {
                    md_script_eval_interrupt(data->script.full_eval);
                }
                else if(id == data->tasks.evaluate_filt) {
                    md_script_eval_interrupt(data->script.filt_eval);
                }
            }
        }

        ImGui::End();
        ImGui::PopStyleColor();
    }
}

struct TimelineArgs {
    const char* lbl;
    uint32_t col;
    int plot_height;

    struct {
        int count;
        int dim_y;

        const float* x;
        const float* y;
        const float* y_mean;
        const float* y_var;
        const float* y_min;
        const float* y_max;

        float min_y;
        float max_y;
        str_t unit;
    } values;

    struct {
        double* beg;
        double* end;
        double  min;
        double  max;
    } view_range;

    struct {
        bool* is_dragging;
        bool* is_selecting;
    } input;

    struct {
        bool show;
        bool enabled;

        double* beg;
        double* end;

        double min;
        double max;
    } filter;

    struct {
        bool enabled;
        double min;
        double max;
    } value_filter;

    double* time;
};

struct TimePayload {
    const TimelineArgs* args;
    int y_idx;
};

static ImPlotPoint get_time_point(int index, void* user_data) {
    const TimePayload* payload = (const TimePayload*)user_data;
    const TimelineArgs* args = payload->args;
    return ImPlotPoint(args->values.x[index], args->values.y[index * args->values.dim_y + payload->y_idx]);
}

bool draw_property_timeline(const ApplicationState& data, const TimelineArgs& args) {
    const ImPlotAxisFlags axis_flags = ImPlotAxisFlags_NoSideSwitch | ImPlotAxisFlags_NoHighlight;
    const ImPlotAxisFlags axis_flags_x = axis_flags;
    const ImPlotAxisFlags axis_flags_y = axis_flags | ImPlotAxisFlags_AutoFit | ImPlotAxisFlags_RangeFit | ImPlotAxisFlags_NoLabel |ImPlotAxisFlags_NoTickLabels;
    
    const ImPlotFlags flags = ImPlotFlags_NoBoxSelect | ImPlotFlags_NoFrame;
    
    const float pad_x = ImPlot::GetStyle().PlotPadding.x;
    ImPlot::PushStyleVar(ImPlotStyleVar_PlotPadding, ImVec2(pad_x, 0));
    defer { ImPlot::PopStyleVar(1); };

    if (ImPlot::BeginPlot("##Timeline", ImVec2(-1,args.plot_height), flags)) {
        ImPlot::SetupAxisLinks(ImAxis_X1, args.view_range.beg, args.view_range.end);
        ImPlot::SetupAxisLimitsConstraints(ImAxis_X1, args.view_range.min, args.view_range.max);
        ImPlot::SetupAxes(0, 0, axis_flags_x, axis_flags_y);
        ImPlot::SetupFinish();

        bool active = ImGui::IsItemActive();
        bool print_timeline_tooltip = false;

        if (args.value_filter.enabled) {
            float* y_vals = (float*)md_alloc(frame_alloc, args.values.count * sizeof(float));
            for (int i = 0; i < args.values.count; ++i) {
                float val = args.values.y[i];
                y_vals[i] = (args.value_filter.min < val && val < args.value_filter.max) ? args.values.max_y : -INFINITY;
            }

            const ImVec4 filter_frame_color = ImVec4(1,1,1,1);
            ImPlot::SetNextFillStyle(filter_frame_color, 0.15f);
            ImPlot::PlotShaded("##value_filter", args.values.x, y_vals, args.values.count, -INFINITY);
        }

        if (args.filter.show) {
            if (!args.filter.enabled) ImGui::PushDisabled();
            ImPlot::DragRangeX("Time Filter", args.filter.beg, args.filter.end, args.filter.min, args.filter.max);
            if (!args.filter.enabled) ImGui::PopDisabled();
            *args.filter.beg = CLAMP(*args.filter.beg, args.filter.min, args.filter.max);
            *args.filter.end = CLAMP(*args.filter.end, args.filter.min, args.filter.max);
        }

        ImVec4 line_col = ImGui::ColorConvertU32ToFloat4(args.col);
        ImPlot::SetNextLineStyle(line_col);

        if (args.values.count > 0) {
            ASSERT(args.values.x);
            ASSERT(args.values.y);
            if (args.values.y_var) {
                ASSERT(args.values.y_min);
                ASSERT(args.values.y_max);
                char lbl[32];

                snprintf(lbl, sizeof(lbl), "%s", args.lbl);
                TimePayload payload = {
                    .args = &args,
                    .y_idx = 0,
                };
                for (int i = 0; i < args.values.dim_y; ++i) {
                    payload.y_idx = i;
                    ImPlot::PlotLineG(lbl, get_time_point, &payload, args.values.count);
                }

                ImPlot::SetNextLineStyle(line_col);
                snprintf(lbl, sizeof(lbl), "%s (mean)", args.lbl);
                ImPlot::PlotLine(lbl, args.values.x, args.values.y_mean, args.values.count);

                ImPlot::SetNextFillStyle(line_col, 0.4f);
                snprintf(lbl, sizeof(lbl), "%s (var)", args.lbl);
                ImPlot::PlotShadedG(lbl,
                    [](int idx, void* payload) -> ImPlotPoint {
                        TimelineArgs* args = (TimelineArgs*)payload;
                        return ImPlotPoint(args->values.x[idx], args->values.y_mean[idx] - args->values.y_var[idx]);
                    },
                    (void*)&args,
                    [](int idx, void* payload) -> ImPlotPoint {
                        TimelineArgs* args = (TimelineArgs*)payload;
                        return ImPlotPoint(args->values.x[idx], args->values.y_mean[idx] + args->values.y_var[idx]);
                    },
                    (void*)&args,
                    args.values.count
                );

                ImPlot::SetNextFillStyle(line_col, 0.2f);
                snprintf(lbl, sizeof(lbl), "%s (min,max)", args.lbl);
                ImPlot::PlotShadedG(lbl,
                    [](int idx, void* payload) -> ImPlotPoint {
                        TimelineArgs* args = (TimelineArgs*)payload;
                        return ImPlotPoint(args->values.x[idx], args->values.y_min[idx]);
                    },
                    (void*)&args,
                        [](int idx, void* payload) -> ImPlotPoint {
                        TimelineArgs* args = (TimelineArgs*)payload;
                        return ImPlotPoint(args->values.x[idx], args->values.y_max[idx]);
                    },
                    (void*)&args,
                    args.values.count
                );
            } 
            else {
                ImPlot::PlotLine(args.lbl, args.values.x, args.values.y, args.values.count);
            }
        }
        
        if (*args.input.is_dragging) {
            *args.time = ImPlot::GetPlotMousePos().x;
        }
        else if (*args.input.is_selecting) {
            *args.filter.end = MAX(ImPlot::GetPlotMousePos().x, *args.filter.beg);
        }
        else if (ImPlot::IsPlotHovered()) {
            if (active && ImGui::IsMouseDown(ImGuiMouseButton_Left)) {           
                if (ImGui::GetIO().KeyMods == ImGuiMod_Shift) {
                    if (args.filter.show && args.filter.enabled) {
                        *args.input.is_selecting = true;
                        *args.filter.beg = ImPlot::GetPlotMousePos().x;
                    }
                } else {
                    *args.input.is_dragging = true;
                }
            }
        }

        if (ImPlot::IsPlotHovered()) {
            print_timeline_tooltip = true;
        }
        
        if (ImPlot::DragLineX(0, args.time, ImVec4(1,1,0,1))) {
            *args.time = CLAMP(*args.time, args.filter.min, args.filter.max);
        }
        if (ImGui::IsItemHovered()) {
            print_timeline_tooltip = true;
        }

        if (print_timeline_tooltip) {
            ImPlotPoint plot_pos = ImPlot::GetPlotMousePos();
            ImVec2 screen_pos = ImPlot::PlotToPixels(plot_pos);
            ImVec2 p0 = {screen_pos.x, ImPlot::GetPlotPos().y};
            ImVec2 p1 = {screen_pos.x, ImPlot::GetPlotPos().y + ImPlot::GetPlotSize().y};
            ImPlot::PushPlotClipRect();
            ImPlot::GetPlotDrawList()->AddLine(p0, p1, IM_COL32(255, 255, 255, 120));
            ImPlot::PopPlotClipRect();

            char buf[128] = "";
            int len = 0;

            double time = plot_pos.x;
            int frame_idx = CLAMP((int)(time_to_frame(time, data.timeline.x_values) + 0.5), 0, (int)md_array_size(data.timeline.x_values)-1);
            len += snprintf(buf + len, MAX(0, (int)sizeof(buf) - len), "time: %.2f", time);

            md_unit_t time_unit = md_trajectory_time_unit(data.mold.traj);
            if (!md_unit_empty(time_unit)) {
                char unit_buf[32];
                md_unit_print(unit_buf, sizeof(unit_buf), time_unit);
                len += snprintf(buf + len, MAX(0, (int)sizeof(buf) - len), " (%s)", unit_buf);
            }

            if (0 <= frame_idx && frame_idx < args.values.count) {
                const char* value_lbl = args.values.y_var ? "mean" : "value";
                if (args.values.y) {
                    len += snprintf(buf + len, MAX(0, (int)sizeof(buf) - len), ", %s: %.2f", value_lbl, args.values.y[frame_idx]);
                }
                if (args.values.y_var) {
                    ASSERT(args.values.y_min);
                    ASSERT(args.values.y_max);
                    len += snprintf(buf + len, MAX(0, (int)sizeof(buf) - len), ", var: %.2f, min: %.2f, max: %.2f",
                        args.values.y_var[frame_idx],
                        args.values.y_min[frame_idx],
                        args.values.y_max[frame_idx]);
                }

                if (!str_empty(args.values.unit)) {
                    len += snprintf(buf + len, MAX(0, (int)sizeof(buf) - len), " (%.*s)", (int)args.values.unit.len, args.values.unit.ptr);
                }
            }
            ImGui::SetTooltip("%.*s", len, buf);
        }

        ImPlot::EndPlot();
    }

    return true;
}

struct DisplayPropertyDragDropPayload {
    int prop_idx = 0;
    int src_plot_idx = -1;
};

static double distance_to_linesegment(ImPlotPoint p0, ImPlotPoint p1, ImPlotPoint p) {
    double vx = p1.x - p0.x;
    double vy = p1.y - p0.y;

    double ux = p.x - p0.x;
    double uy = p.y - p0.y;

    double d_uv = ux*vx + uy*vy;
    double d_vv = vx*vx + vy*vy;

    if (d_vv < 1.0e-7) {
        double d_uu = ux*ux + uy*uy;
        return sqrt(d_uu);
    }

    double t = d_uv / d_vv;

    if (t < 0.0) {
        double d_uu = ux*ux + uy*uy;
        return sqrt(d_uu);
    } else if (t > 1.0) {
        double wx = p.x - p1.x;
        double wy = p.y - p1.y;
        double d_ww = wx*wx + wy*wy;
        return sqrt(d_ww);
    } else {
        double wx = p.x - (p0.x + vx * t);
        double wy = p.y - (p0.y + vy * t);
        double d_ww = wx*wx + wy*wy;
        return sqrt(d_ww);
    }
}

static float distance_to_linesegment(vec2_t line_beg, vec2_t line_end, vec2_t point) {

    vec2_t v = vec2_sub(line_end, line_beg);
    vec2_t u = vec2_sub(point, line_beg);
    float dot = vec2_dot(u,v);
    float len2 = vec2_dot(v,v);

    if (len2 < 1.0e-5f) {
        return vec2_dist(point, line_beg);
    }

    float t = dot / len2;
    if (t < 0.0f) {
        return vec2_dist(point, line_beg);
    } else if (t > 1.0f) {
        return vec2_dist(point, line_end);
    } else {
        return vec2_dist(point, vec2_add(line_beg, vec2_mul_f(v, t)));
    }
}

static void visualize_payload(ApplicationState* data, const md_script_vis_payload_o* payload, int subidx, md_script_vis_flags_t flags) {
    md_script_vis_ctx_t ctx = {
        .ir   = data->script.eval_ir,
        .mol  = &data->mold.mol,
        .traj = data->mold.traj,
    };
    data->script.vis = {0};
    md_script_vis_init(&data->script.vis, frame_alloc);

    if (md_script_vis_eval_payload(&data->script.vis, payload, subidx, &ctx, flags)) {
        if (!md_bitfield_empty(&data->script.vis.atom_mask)) {
            md_bitfield_copy(&data->selection.highlight_mask, &data->script.vis.atom_mask);
        }
    }
}

// #timeline
static void draw_timeline_window(ApplicationState* data) {
    ASSERT(data);
    ImGui::SetNextWindowSize(ImVec2(600, 300), ImGuiCond_FirstUseEver);

    if (ImGui::Begin("Timelines", &data->timeline.show_window, ImGuiWindowFlags_NoFocusOnAppearing | ImGuiWindowFlags_MenuBar)) {
        static int num_subplots = 1;

        double pre_filter_min = data->timeline.filter.beg_frame;
        double pre_filter_max = data->timeline.filter.end_frame;

        const float* x_values   = data->timeline.x_values;
        const int num_x_values  = (int)md_array_size(data->timeline.x_values);
        const float min_x_value = num_x_values > 0 ? x_values[0] : 0.0f;
        const float max_x_value = num_x_values > 0 ? x_values[num_x_values - 1] : 1.0f;

        ImPlot::PushStyleVar(ImPlotStyleVar_PlotPadding, ImVec2(ImPlot::GetStyle().PlotPadding.x, 2));
        defer { ImPlot::PopStyleVar(); };

        if (ImGui::BeginMenuBar()) {
            DisplayProperty* props = data->display_properties;
            const int num_props = (int)md_array_size(props);
            
            if (ImGui::BeginMenu("Properties")) {
                if (num_props) {
                    for (int i = 0; i < num_props; ++i) {
                        DisplayProperty& dp = props[i];
                        if (dp.type == DisplayProperty::Type_Temporal) {
                            ImPlot::ItemIcon(dp.color);
                            ImGui::SameLine();
                            ImGui::Selectable(dp.label);

                            if (ImGui::IsItemHovered()) {
                                if ((dp.dim > MAX_POPULATION_SIZE)) {
                                    ImGui::SetTooltip("The property has a large population, only the first %i items will be shown", MAX_POPULATION_SIZE);
                                }
                                visualize_payload(data, dp.vis_payload, -1, MD_SCRIPT_VISUALIZE_ATOMS | MD_SCRIPT_VISUALIZE_GEOMETRY);
                                set_hovered_property(data, str_from_cstr(dp.label));
                            }

                            if (ImGui::BeginDragDropSource()) {
                                DisplayPropertyDragDropPayload payload = {i};
                                ImGui::SetDragDropPayload("TEMPORAL_DND", &payload, sizeof(payload));
                                ImPlot::ItemIcon(dp.color); ImGui::SameLine();
                                ImGui::TextUnformatted(dp.label);
                                ImGui::EndDragDropSource();
                            }
                        }
                    }
                } else {
                    ImGui::Text("No properties available, try evaluating the script");
                }
                ImGui::EndMenu();
            }
            if (ImGui::BeginMenu("Filter")) {
                ImGui::Checkbox("Enabled", &data->timeline.filter.enabled);
                if (data->timeline.filter.enabled) {
                    ImGui::Checkbox("Temporal Window", &data->timeline.filter.temporal_window.enabled);
                    if (data->timeline.filter.temporal_window.enabled) {
                        const double extent_min = 1.0;
                        const double extent_max = num_x_values / 2.0;
                        ImGui::SliderScalar("Extent (frames)", ImGuiDataType_Double, &data->timeline.filter.temporal_window.extent_in_frames, &extent_min, &extent_max, "%1.0f");
                    }
                }
                ImGui::EndMenu();
            }
            if (ImGui::BeginMenu("Subplots")) {
                ImGui::SliderInt("Num Subplots", &num_subplots, 1, MAX_TEMPORAL_SUBPLOTS);
                if (ImGui::Button("Add Subplot")) {
                    num_subplots = CLAMP(num_subplots + 1, 1, MAX_TEMPORAL_SUBPLOTS);
                }
                ImGui::EndMenu();
            }
            ImGui::EndMenuBar();
        }

        if (ImGui::IsWindowFocused() && ImGui::IsKeyPressed(KEY_PLAY_PAUSE, false)) {
            data->animation.mode = data->animation.mode == PlaybackMode::Playing ? PlaybackMode::Stopped : PlaybackMode::Playing;
        }

        if (num_x_values > 0) {
            ImPlotInputMap old_map = ImPlot::GetInputMap();

            static bool is_dragging = false;
            static bool is_selecting = false;

            if (!ImGui::IsMouseDown(ImGuiMouseButton_Left)) {
                is_dragging = false;
                is_selecting = false;
            }
            if (!ImGui::IsKeyDown(ImGuiKey_LeftCtrl)) {
                is_dragging = false;
            }
            if (!ImGui::IsKeyDown(ImGuiKey_LeftShift)) {
                is_selecting = false;
            }

            int64_t num_props = md_array_size(data->display_properties);

            // Create a temporary 'time' representation of the filters min and max value
            // The visualization uses time units while we store 'frame' units
            double filter_beg = frame_to_time(data->timeline.filter.beg_frame, *data);
            double filter_end = frame_to_time(data->timeline.filter.end_frame, *data);
            double time = frame_to_time(data->animation.frame, *data);

            ImPlot::BeginSubplots("##Temporal", num_subplots, 1, ImVec2(-1,-1));

            const ImPlotFlags plot_flags = ImPlotFlags_NoBoxSelect | ImPlotFlags_NoFrame;
            const ImPlotAxisFlags axis_flags   = ImPlotAxisFlags_NoSideSwitch;
            const ImPlotAxisFlags axis_flags_y = axis_flags | ImPlotAxisFlags_Opposite | ImPlotAxisFlags_AutoFit | ImPlotAxisFlags_RangeFit;

            char x_label[64] = "Frame";
            char x_unit_str[32] = "";
            md_unit_t x_unit = md_trajectory_time_unit(data->mold.traj);
            if (!md_unit_empty(x_unit)) {
                md_unit_print(x_unit_str, sizeof(x_unit_str), x_unit);
                snprintf(x_label, sizeof(x_label), "Time (%s)", x_unit_str);
            }

            for (int i = 0; i < num_subplots; ++i) {
                if (ImPlot::BeginPlot("", ImVec2(), plot_flags)) {
                    ImPlot::SetupAxisLinks(ImAxis_X1, &data->timeline.view_range.beg_x, &data->timeline.view_range.end_x);
                    ImPlot::SetupAxisLimitsConstraints(ImAxis_X1, min_x_value, max_x_value);

                    ImPlotAxisFlags axis_flags_x = axis_flags | ImPlotAxisFlags_NoLabel;
                    if (i < num_subplots - 1) {
                        // Only show label and ticklabels for the last plot, since they are all synced on x-axis
                        axis_flags_x |= ImPlotAxisFlags_NoTickLabels;
                    }

                    // Check and see if every property within the current subplot share the same unit, if so, use it as y_label
                    md_unit_t y_unit = md_unit_none();
                    for (int j = 0; j < num_props; ++j) {
                        DisplayProperty& prop = data->display_properties[j];
                        if (prop.temporal_subplot_mask & (1 << i)) {
                            if (md_unit_equal(y_unit, md_unit_none())) {
                                y_unit = prop.unit[1];
                            } else if (!md_unit_equal(y_unit, prop.unit[1])) {
                                // unit conflict, drop it
                                y_unit = md_unit_none();
                                break;
                            }
                        }
                    }

                    char y_label[64] = "";
                    char y_unit_str[32] = "";
                    if (!md_unit_equal(y_unit, md_unit_none())) {
                        md_unit_print(y_unit_str, sizeof(y_unit_str), y_unit);
                        snprintf(y_label, sizeof(y_label), "(%s)", y_unit_str);
                    }

                    ImPlot::SetupAxes(x_label, y_label, axis_flags_x, axis_flags_y);
                    ImPlot::SetupFinish();

                    if (data->timeline.filter.enabled) {
                        bool disabled = data->timeline.filter.temporal_window.enabled;
                        ImPlotDragRangeFlags flags = ImPlotDragToolFlags_NoFit;
                        if (i < num_subplots - 1) {
                            flags |= ImPlotDragRangeFlags_NoBar;
                        }
                        if (disabled) ImGui::PushDisabled();
                        ImPlot::DragRangeX("Time Filter", &filter_beg, &filter_end, min_x_value, max_x_value, flags);
                        if (disabled) ImGui::PopDisabled();
                    }

                    // Find the and set the index of hovered lines within the plot
                    int  hovered_prop_idx = -1;
                    int  hovered_pop_idx  = -1; // Population index (in the case that the property has a population of values (dim > 1))
                    char hovered_label[64] = "";
                    
                    bool print_timeline_tooltip = false;
                   
                    if (ImPlot::IsPlotHovered()) {
                        md_bitfield_clear(&data->selection.highlight_mask);
                        set_hovered_property(data,  STR_LIT(""));

                        print_timeline_tooltip = true;
                        const ImPlotPoint mouse_pos = ImPlot::GetPlotMousePos();
                        const ImVec2 mouse_coord = ImPlot::PlotToPixels(mouse_pos);
                        const double frame = time_to_frame(mouse_pos.x, data->timeline.x_values);
                        const int fn  = CLAMP((int)(frame + 0.5), 0, num_x_values - 1); // Nearest index
                        const int f[4] = {
                            CLAMP((int)frame - 1,   0, num_x_values - 1),
                            CLAMP((int)frame,       0, num_x_values - 1),
                            CLAMP((int)frame + 1,   0, num_x_values - 1),
                            CLAMP((int)frame + 2,   0, num_x_values - 1),
                        };
                        const float max_rad = 20; // 20 pixels
                        const float area_dist = max_rad * 0.2;

                        float min_dist = max_rad;
                    
                        for (int j = 0; j < num_props; ++j) {
                            DisplayProperty& prop = data->display_properties[j];
                            if (prop.type != DisplayProperty::Type_Temporal) continue;
                            
                            ImPlotItem* item = ImPlot::GetItem(prop.label);
                            if (!item || !item->Show) {
                                continue;
                            }

                            DisplayProperty::Payload payload = {
                                .display_prop = &prop,
                            };
                            
                            if (prop.temporal_subplot_mask & (1 << i)) {
                                const int dim = CLAMP(1, prop.dim, MAX_POPULATION_SIZE);
                                for (int k = 0; k < dim; ++k) {
                                    if (dim > 1 && !(prop.population_mask.test(k))) {
                                        continue;
                                    }
                                    payload.dim_idx = k;
                                    double d = DBL_MAX;

                                    switch (prop.plot_type) {
                                    case DisplayProperty::PlotType_Line:
                                    {
                                        // Compute distance to line segments, prev, cur and next
                                        // It is not sufficient to only check the distance to the current line segment
                                        ImVec2 p[4] = {
                                            ImPlot::PlotToPixels(prop.getter[0](f[0], &payload)),
                                            ImPlot::PlotToPixels(prop.getter[0](f[1], &payload)),
                                            ImPlot::PlotToPixels(prop.getter[0](f[2], &payload)),
                                            ImPlot::PlotToPixels(prop.getter[0](f[3], &payload)),
                                        };
                                        d = distance_to_linesegment(p[0], p[1], mouse_coord);
                                        d = MIN(distance_to_linesegment(p[1], p[2], mouse_coord), d);
                                        d = MIN(distance_to_linesegment(p[2], p[3], mouse_coord), d);
                                                
                                        break;
                                    }
                                    case DisplayProperty::PlotType_Area:
                                    {
                                        const ImVec2 p_min[4] = {
                                            ImPlot::PlotToPixels(prop.getter[0](f[0], &payload)),
                                            ImPlot::PlotToPixels(prop.getter[0](f[1], &payload)),
                                            ImPlot::PlotToPixels(prop.getter[0](f[2], &payload)),
                                            ImPlot::PlotToPixels(prop.getter[0](f[3], &payload)),
                                        };
                                        const ImVec2 p_max[4] = {
                                            ImPlot::PlotToPixels(prop.getter[1](f[0], &payload)),
                                            ImPlot::PlotToPixels(prop.getter[1](f[1], &payload)),
                                            ImPlot::PlotToPixels(prop.getter[1](f[2], &payload)),
                                            ImPlot::PlotToPixels(prop.getter[1](f[3], &payload)),
                                        };
                                        // Check if within area
                                        for (int l = 0; l < 2; ++l) {
                                            // Each segment forms a trapetzoid with left and right half parallel to the y axis
                                            // We want to clamp the mouse coordinate to the trapetzoid and compute the distance to the clamped point
                        
                                            const float x_min = MIN(p_min[l].x, p_min[l+1].x);
                                            const float x_max = MAX(p_min[l].x, p_min[l+1].x);

                                            // Bilinarly interpolate the y min/max
                                            const float t = CLAMP((mouse_coord.x - x_min) / (x_max - x_min), 0.0f, 1.0f);
                                            const float y[2] = {
                                                lerp(p_min[l].y, p_min[l+1].y, t),
                                                lerp(p_max[l].y, p_max[l+1].y, t)
                                            };
                                            const float y_min = MIN(y[0], y[1]);
                                            const float y_max = MAX(y[0], y[1]);

                                            ImVec2 p = {
                                                CLAMP(mouse_coord.x, x_min, x_max),
                                                CLAMP(mouse_coord.y, y_min, y_max)
                                            };

                                            d = MIN(d, sqrt(ImLengthSqr(mouse_coord - p)));
                                        }
                                        d += area_dist;
                                        break;
                                    }
                                    case DisplayProperty::PlotType_Scatter:
                                    {
                                        ImVec2 p = ImPlot::PlotToPixels(prop.getter[0](fn, &payload));
                                        d = sqrt(ImLengthSqr(mouse_coord - p));
                                        break;
                                    }
                                    default:
                                        // Should not end up here
                                        ASSERT(false);
                                        break;
                                    }

                                    if (d < min_dist) {
                                        min_dist = d;
                                        char value_buf[64] = "";
                                        if (prop.print_value) {
                                            prop.print_value(value_buf, sizeof(value_buf), fn, &payload);
                                        } else {
                                            ImPlotPoint p = prop.getter[0](fn, &payload);
                                            snprintf(value_buf, sizeof(value_buf), "%.2f", p.y);
                                        }

                                        hovered_prop_idx = j;
                                        hovered_pop_idx = k;
                                        if (prop.dim > 1) {
                                            snprintf(hovered_label, sizeof(hovered_label), "%s[%i]: %s", prop.label, k + 1, value_buf);
                                        } else {
                                            snprintf(hovered_label, sizeof(hovered_label), "%s: %s", prop.label, value_buf);
                                        }
                                    }
                                }
                            }
                        }

                        if (hovered_prop_idx != -1) {
                            set_hovered_property(data, str_from_cstr(data->display_properties[hovered_prop_idx].label), hovered_pop_idx);
                        }

                        if (int len = (int)strnlen(hovered_label, sizeof(hovered_label))) {
                            // Concat the hovered_label with the y-unit
                            snprintf(hovered_label + len, (int)sizeof(hovered_label) - len, " %s", y_label);
                        }
                    } else {
                        if (!str_empty(data->hovered_display_property_label)) {
                            for (size_t j = 0; j < md_array_size(data->display_properties); ++j) {
                                DisplayProperty& dp = data->display_properties[j];
                                if (dp.type != DisplayProperty::Type_Temporal) continue;
                                if (str_eq_cstr(data->hovered_display_property_label, dp.label)) {
                                    hovered_prop_idx = (int)j;
                                    hovered_pop_idx = data->hovered_display_property_pop_idx;
                                    break;
                                }
                            }
                        }
                    }

                    if (is_dragging) {
                        time = ImPlot::GetPlotMousePos().x;
                    } else if (is_selecting) {
                        filter_end = MAX(ImPlot::GetPlotMousePos().x, filter_beg);
                        filter_beg = MIN(filter_beg, filter_end);
                    } else if (ImPlot::IsPlotHovered() && ImGui::IsMouseDown(ImGuiMouseButton_Left)) {
                        if (ImGui::IsKeyDown(ImGuiKey_LeftCtrl)) {
                            is_dragging = true;
                        } else if (ImGui::IsKeyDown(ImGuiKey_LeftShift)) {
                            filter_beg = ImPlot::GetPlotMousePos().x;
                            is_selecting = true;
                        }
                    }
                    
                    for (int j = 0; j < num_props; ++j) {
                        DisplayProperty& dp = data->display_properties[j];
                        if ((dp.type != DisplayProperty::Type_Temporal)) continue;
                        if (!(dp.temporal_subplot_mask & (1 << i))) continue;

                        if (ImPlot::IsLegendEntryHovered(dp.label)) {
                            visualize_payload(data, dp.vis_payload, -1, MD_SCRIPT_VISUALIZE_ATOMS | MD_SCRIPT_VISUALIZE_GEOMETRY);
                            set_hovered_property(data, str_from_cstr(dp.label));
                            hovered_prop_idx = j;
                            hovered_pop_idx = -1;
                        }

                        // legend context menu
                        if (ImPlot::BeginLegendPopup(dp.label)) {
                            if (ImGui::DeleteButton("Remove")) {
                                dp.temporal_subplot_mask &= ~(1 << i);
                                ImGui::CloseCurrentPopup();
                            }

                            const char* plot_type_names[] = {"Line", "Area", "Bars", "Scatter"};
                            const bool  valid_plot_types[] = {true, false, false, true};
                            STATIC_ASSERT(ARRAY_SIZE(plot_type_names) == DisplayProperty::PlotType_Count);
                            STATIC_ASSERT(ARRAY_SIZE(valid_plot_types) == DisplayProperty::PlotType_Count);

                            // The user only has the option to choose between line and scatter if it is
                            // Line or scatter, which is initially determined by its type
                            if (valid_plot_types[dp.plot_type]) {
                                if (ImGui::BeginCombo("Plot Type", plot_type_names[dp.plot_type])) {
                                    for (int k = 0; k < DisplayProperty::PlotType_Count; ++k) {
                                        if (!valid_plot_types[k]) continue;
                                        if (ImGui::Selectable(plot_type_names[k], dp.plot_type == k)) {
                                            dp.plot_type = (DisplayProperty::PlotType)k;
                                        }
                                    }
                                    ImGui::EndCombo();
                                }
                            }

                            if (dp.plot_type == DisplayProperty::PlotType_Scatter) {
                                if (ImGui::BeginCombo("Marker", ImPlot::GetMarkerName(dp.marker_type))) {
                                    for (int k = 0; k < ImPlotMarker_COUNT; ++k) {
                                        if (ImGui::Selectable(ImPlot::GetMarkerName(k), dp.marker_type == k)) {
                                            dp.marker_type = (ImPlotMarker)k;
                                        }
                                    }
                                    ImGui::EndCombo();
                                }
                                ImGui::SliderFloat("Marker Size", &dp.marker_size, 0.1f, 10.0f, "%.2f");
                            }

                            if (dp.dim > 1) {
                                const char* color_type_labels[] = {"Solid", "Colormap"};
                                STATIC_ASSERT(ARRAY_SIZE(color_type_labels) == DisplayProperty::ColorType_Count);

                                if (ImGui::BeginCombo("Color Type", color_type_labels[dp.color_type])) {
                                    for (int k = 0; k < DisplayProperty::ColorType_Count; ++k) {
                                        if (ImGui::Selectable(color_type_labels[k], k == dp.color_type)) {
                                            dp.color_type = (DisplayProperty::ColorType)k;
                                        }
                                    }
                                    ImGui::EndCombo();
                                }
                            }
                            switch (dp.color_type) {
                            case DisplayProperty::ColorType_Solid:
                                ImGui::ColorEdit4("Color", &dp.color.x);
                                break;
                            case DisplayProperty::ColorType_Colormap:
                                ImPlot::ColormapSelection("##Colormap", &dp.colormap);
                                ImGui::SliderFloat("Alpha", &dp.colormap_alpha, 0.0f, 1.0f);
                                break;
                            default:
                                ASSERT(false);
                                break;
                            } 
                            if (dp.dim > 1) {
                                ImGui::Separator();
                                if (ImGui::Button("Set All")) {
                                    dp.population_mask.set();
                                }
                                ImGui::SameLine();
                                if (ImGui::Button("Clear All")) {
                                    dp.population_mask.reset();
                                }

                                const float sz = ImGui::GetFontSize() * 1.5f;
                                ImGui::PushStyleVar(ImGuiStyleVar_SelectableTextAlign, ImVec2(0.5f, 0.5f));
                                for (int k = 0; k < MIN(dp.dim, MAX_POPULATION_SIZE); ++k) {
                                    char lbl[32];
                                    snprintf(lbl, sizeof(lbl), "%d", k+1);
                                    if (ImGui::Selectable(lbl, dp.population_mask.test(k), ImGuiSelectableFlags_DontClosePopups, ImVec2(sz, sz))) {
                                        // Toggle bit for this population index
                                        dp.population_mask.flip(k);
                                    }
                                    if (ImGui::IsItemHovered()) {
                                        visualize_payload(data, dp.vis_payload, k, MD_SCRIPT_VISUALIZE_ATOMS | MD_SCRIPT_VISUALIZE_GEOMETRY);
                                        set_hovered_property(data, str_from_cstr(dp.label), k);
                                        hovered_prop_idx = j;
                                        hovered_pop_idx = k;
                                    }
                                    if (!k || ((k+1) % 10)) {
                                        ImGui::SameLine();
                                    }
                                }
                                ImGui::PopStyleVar();
                            }
                            ImPlot::EndLegendPopup();
                        }

                        auto plot = [j, &dp, hovered_prop_idx, hovered_pop_idx](int k) {
                            const float  hov_fill_alpha  = 1.25f;
                            const float  hov_line_weight = 2.0f;
                            const float  hov_col_scl = 1.5f;
                            const int    population_size = CLAMP(dp.dim, 1, MAX_POPULATION_SIZE);

                            ImVec4 color = {};
                            ImVec4 marker_line_color = {};
                            float  marker_line_weight = 0;
                            float  fill_alpha = 1.0f;
                            float  weight = 1.0f;

                            switch(dp.color_type) {
                            case DisplayProperty::ColorType_Solid:
                                color = dp.color;
                                break;
                            case DisplayProperty::ColorType_Colormap:
                                if (ImPlot::ColormapQualitative(dp.colormap)) {
                                    color = ImPlot::GetColormapColor(k, dp.colormap);
                                } else {
                                    color = ImPlot::SampleColormap( (float)k / (float)(population_size-1), dp.colormap);
                                }
                                color.w *= dp.colormap_alpha;
                                break;
                            default:
                                ASSERT(false);
                                break;
                            }

                            if (hovered_prop_idx == j) {
                                if (hovered_pop_idx == -1 || hovered_pop_idx == k) {
                                    color = ImVec4(ImSaturate(color.x * hov_col_scl), ImSaturate(color.y * hov_col_scl), ImSaturate(color.z * hov_col_scl), color.w);
                                    fill_alpha = hov_fill_alpha;
                                    marker_line_color = {1,1,1,1};
                                    marker_line_weight = 1.0f;
                                }
                                if (hovered_pop_idx == k) {
                                    weight = hov_line_weight;
                                }
                            }

                            DisplayProperty::Payload payload {
                                .display_prop = &dp,
                                .dim_idx = k,
                            };

                            switch (dp.plot_type) {
                            case DisplayProperty::PlotType_Line:
                                ImPlot::SetNextLineStyle(color, weight);
                                ImPlot::PlotLineG(dp.label, dp.getter[0], &payload, dp.num_samples);
                                break;
                            case DisplayProperty::PlotType_Area:
                                ImPlot::SetNextFillStyle(color, fill_alpha);
                                ImPlot::PlotShadedG(dp.label, dp.getter[0], &payload, dp.getter[1], &payload, dp.num_samples);
                                break;
                            case DisplayProperty::PlotType_Scatter:
                                ImPlot::SetNextMarkerStyle(dp.marker_type, dp.marker_size, color, marker_line_weight, marker_line_color);
                                ImPlot::PlotScatterG(dp.label, dp.getter[0], &payload, dp.num_samples);
                                break;
                            default:
                                // Should not end up here
                                ASSERT(false);
                                break;
                            }
                        };

                        // Draw regular lines
                        const int population_size = CLAMP(dp.dim, 1, MAX_POPULATION_SIZE);
                        for (int k = 0; k < population_size; ++k) {
                            if (population_size > 1 && !dp.population_mask.test(k)) {
                                continue;
                            }
                            if (hovered_prop_idx == j && hovered_pop_idx == k) {
                                continue;
                            }

                            plot(k);
                        }

                        // Draw hovered line
                        if (hovered_prop_idx == j && hovered_pop_idx != -1) {
                            plot(hovered_pop_idx);  
                        }

                        if (ImPlot::BeginDragDropSourceItem(dp.label)) {
                            DisplayPropertyDragDropPayload dnd_payload = {j, i};
                            ImGui::SetDragDropPayload("TEMPORAL_DND", &dnd_payload, sizeof(dnd_payload));
                            ImPlot::ItemIcon(dp.color); ImGui::SameLine();
                            ImGui::TextUnformatted(dp.label);
                            ImPlot::EndDragDropSource();
                        }
                    }

                    if (ImPlot::DragLineX(0, &time, ImVec4(1,1,0,1), 1.0f, ImPlotDragToolFlags_NoFit)) {
                        time = CLAMP(time, min_x_value, max_x_value);
                    }

                    if (ImPlot::IsPlotHovered()) {
                        if (hovered_prop_idx != -1) {
                            const int pop_idx = data->display_properties[hovered_prop_idx].dim > 1 ? hovered_pop_idx : -1;
                            visualize_payload(data, data->display_properties[hovered_prop_idx].vis_payload, pop_idx, MD_SCRIPT_VISUALIZE_ATOMS | MD_SCRIPT_VISUALIZE_GEOMETRY);
                            set_hovered_property(data, str_from_cstr(data->display_properties[hovered_prop_idx].label), hovered_pop_idx);
                        }
                    }

                    if (ImPlot::BeginDragDropTargetPlot()) {
                        if (const ImGuiPayload* payload = ImGui::AcceptDragDropPayload("TEMPORAL_DND")) {
                            ASSERT(payload->DataSize == sizeof(DisplayPropertyDragDropPayload));
                            DisplayPropertyDragDropPayload* dnd = (DisplayPropertyDragDropPayload*)(payload->Data);
                            data->display_properties[dnd->prop_idx].temporal_subplot_mask |= (1 << i);
                            if (dnd->src_plot_idx != -1 && dnd->src_plot_idx != i) {
                                // Clear bit from mask representing src plot index (only if it originated from another plot)
                                data->display_properties[dnd->prop_idx].temporal_subplot_mask &= ~(1 << dnd->src_plot_idx);
                            }
                        }
                    }

                    if (print_timeline_tooltip) {
                        ImPlotPoint plot_pos = ImPlot::GetPlotMousePos();
                        ImVec2 screen_pos = ImPlot::PlotToPixels(plot_pos);
                        ImVec2 p0 = {screen_pos.x, ImPlot::GetPlotPos().y};
                        ImVec2 p1 = {screen_pos.x, ImPlot::GetPlotPos().y + ImPlot::GetPlotSize().y};
                        ImPlot::PushPlotClipRect();
                        ImPlot::GetPlotDrawList()->AddLine(p0, p1, IM_COL32(255, 255, 255, 120));
                        ImPlot::PopPlotClipRect();

                        double t = plot_pos.x;
                        if (md_unit_empty(x_unit)) {
                            int32_t frame_idx = CLAMP((int)(time_to_frame(t, x_values) + 0.5), 0, num_x_values-1);
                            ImGui::SetTooltip("Frame: %i\n%s", frame_idx, hovered_label);
                        } else {
                            ImGui::SetTooltip("Time: %.2f (%s)\n%s", t, x_unit_str, hovered_label);
                        }
                    }
                    
                    ImPlot::EndPlot();
                }
            }

            ImPlot::EndSubplots();

            time       = CLAMP(time, (double)min_x_value, (double)max_x_value);
            filter_beg = CLAMP(filter_beg, min_x_value, max_x_value);
            filter_end = CLAMP(filter_end, min_x_value, max_x_value);

            data->animation.frame = time_to_frame(time, data->timeline.x_values);
            data->timeline.filter.beg_frame = time_to_frame(filter_beg, data->timeline.x_values);
            data->timeline.filter.end_frame = time_to_frame(filter_end, data->timeline.x_values);

            ImPlot::GetInputMap() = old_map;
        }
        
        if (data->timeline.filter.enabled && (data->timeline.filter.beg_frame != pre_filter_min || data->timeline.filter.end_frame != pre_filter_max)) {
            data->script.evaluate_filt = true;
        }

        // Try to handle the case when the user is dragging a payload and not dropping it within a valid target zone.
        // In such case if the property had a source plot index, remove the property from that plot
        if (ImGui::IsMouseReleased(ImGuiMouseButton_Left)) {
            const ImGuiPayload* payload = ImGui::GetDragDropPayload();
            if (payload && payload->IsDataType("TEMPORAL_DND") && !ImGui::IsDragDropPayloadBeingAccepted()) {
                DisplayPropertyDragDropPayload* dnd = (DisplayPropertyDragDropPayload*)(payload->Data);
                if (dnd && dnd->src_plot_idx != -1) {
                    data->display_properties[dnd->prop_idx].temporal_subplot_mask &= ~(1 << dnd->src_plot_idx);
                }
            }
        }
    }
    ImGui::End();
}

// #distribution_window
static void draw_distribution_window(ApplicationState* data) {
    ImGui::SetNextWindowSize(ImVec2(200, 300), ImGuiCond_FirstUseEver);
    if (ImGui::Begin("Distributions", &data->distributions.show_window, ImGuiWindowFlags_NoFocusOnAppearing | ImGuiWindowFlags_MenuBar)) {
        static int num_subplots = 1;

        if (ImGui::BeginMenuBar())
        {
            DisplayProperty* props = data->display_properties;
            const int num_props = (int)md_array_size(props);

            if (ImGui::BeginMenu("Properties")) {
                if (num_props) {
                    for (int i = 0; i < num_props; ++i) {
                        DisplayProperty& dp = props[i];
                        if (dp.type == DisplayProperty::Type_Distribution) {
                            if (!data->timeline.filter.enabled && dp.partial_evaluation) {
                                // Hide the property as an option if the timeline filter is not enabled and the property is a partial evaluation
                                continue;
                            }
                            ImPlot::ItemIcon(dp.color);
                            ImGui::SameLine();
                            ImGui::Selectable(dp.label);
                            if (ImGui::IsItemHovered()) {
                                visualize_payload(data, dp.vis_payload, -1, MD_SCRIPT_VISUALIZE_ATOMS | MD_SCRIPT_VISUALIZE_GEOMETRY);
                                set_hovered_property(data, str_from_cstr(dp.label));
                            }
                            if (ImGui::BeginDragDropSource()) {
                                DisplayPropertyDragDropPayload payload = {i};
                                ImGui::SetDragDropPayload("DISTRIBUTION_DND", &payload, sizeof(payload));
                                ImPlot::ItemIcon(dp.color); ImGui::SameLine();
                                ImGui::TextUnformatted(dp.label);
                                ImGui::EndDragDropSource();
                            }
                        }
                    }
                } else {
                    ImGui::Text("No distribution properties available, try evaluating the script");
                }
                ImGui::EndMenu();
            }

            if (ImGui::BeginMenu("Subplots")) {
                ImGui::SliderInt("Num Subplots", &num_subplots, 1, MAX_DISTRIBUTION_SUBPLOTS);
                if (ImGui::Button("Add Subplot")) {
                    num_subplots = CLAMP(num_subplots + 1, 1, MAX_DISTRIBUTION_SUBPLOTS);
                }
                ImGui::EndMenu();
            }

            ImGui::EndMenuBar();
        }

        ImPlotAxisFlags axis_flags   = ImPlotAxisFlags_NoSideSwitch | ImPlotAxisFlags_NoHighlight;
        ImPlotAxisFlags axis_flags_x = axis_flags | 0;
        ImPlotAxisFlags axis_flags_y = axis_flags | ImPlotAxisFlags_AutoFit;

        ImPlotFlags     plot_flags   = ImPlotFlags_NoBoxSelect | ImPlotFlags_NoFrame;

        const int num_props = (int)md_array_size(data->display_properties);

        if (ImPlot::BeginSubplots("##distribution_plots", num_subplots, 1, ImVec2(-1,-1))) {
            for (int i = 0; i < num_subplots; ++i) {
                if (ImPlot::BeginPlot("", ImVec2(-1,0), plot_flags)) {

                    md_unit_t x_unit = {0};
                    md_unit_t y_unit = {0};
                    for (int j = 0; j < num_props; ++j) {
                        DisplayProperty& prop = data->display_properties[j];
                        if (prop.type != DisplayProperty::Type_Distribution) continue;
                        if (!(prop.distribution_subplot_mask & (1 << i))) continue;

                        if (md_unit_empty(x_unit)) {
                            x_unit = prop.unit[0];
                        } else if (!md_unit_equal(x_unit, prop.unit[0])) {
                            // Set to unitless
                            x_unit = md_unit_none();
                        }
                        if (md_unit_empty(y_unit)) {
                            y_unit = prop.unit[1];
                        } else if (!md_unit_equal(y_unit, prop.unit[1])) {
                            // Set to unitless
                            y_unit = md_unit_none();
                        }
                    }

                    char x_label[64] = "";
                    if (!md_unit_unitless(x_unit)) {
                        md_unit_print(x_label, sizeof(x_label), x_unit);
                    }
                    char y_label[64] = "";
                    if (!md_unit_unitless(y_unit)) {
                        md_unit_print(y_label, sizeof(y_label), y_unit);
                    }

                    ImPlot::SetupAxes(x_label, y_label, axis_flags_x, axis_flags_y);
                    ImPlot::SetupFinish();

                    int  hovered_prop_idx  = -1;
                    int  hovered_pop_idx   = -1;
                    char hovered_label[64] = "";

                    if (ImPlot::IsPlotHovered()) {
                        set_hovered_property(data, STR_LIT(""));
                        
                        const ImPlotPoint mouse_pos = ImPlot::GetPlotMousePos();
                        const ImVec2 mouse_coord = ImPlot::PlotToPixels(mouse_pos);
                        
                        const double max_rad = 20; // 20 pixels
                        const double area_dist = max_rad * 0.2;

                        double min_dist = max_rad;

                        for (int j = 0; j < num_props; ++j) {
                            DisplayProperty& prop = data->display_properties[j];

                            if (prop.hist.x_max <= prop.hist.x_min) continue;  // Collapsed x_axis (probably due to no data currently)
                            
                            // Do the reverse mapping that occurs within getters to go from x-coordinate to index
                            const double scl = (prop.hist.x_max - prop.hist.x_min) / (double)prop.hist.num_bins;
                            const double off = prop.hist.x_min + 0.5 * scl;
                            const double x   = ((mouse_pos.x - off) / scl);
                            const int xn = CLAMP(x + 0.5, 0, prop.hist.num_bins - 1);
                            const int xi[4] {
                                CLAMP((int)x - 1,   0, prop.hist.num_bins - 1),
                                CLAMP((int)x,       0, prop.hist.num_bins - 1),
                                CLAMP((int)x + 1,   0, prop.hist.num_bins - 1),
                                CLAMP((int)x + 2,   0, prop.hist.num_bins - 1),
                            };

                            ImPlotItem* item = ImPlot::GetItem(prop.label);
                            if (!item || !item->Show) {
                                continue;
                            }

                            DisplayProperty::Payload payload = {
                                .display_prop = &prop,
                            };

                            if (prop.distribution_subplot_mask & (1 << i)) {
                                for (int k = 0; k < MIN(prop.hist.dim, MAX_POPULATION_SIZE); ++k) {
                                    if (prop.hist.dim > 1 && !prop.population_mask.test(k)) {
                                        continue;
                                    }
                                    payload.dim_idx = k;
                                    double d = DBL_MAX;
                                    const double layer = j + k / (double)(MAX_POPULATION_SIZE - 1);
                                    const double layer_dist = ((num_props - layer) / num_props) * (max_rad * 0.1);

                                    switch (prop.plot_type) {
                                    case DisplayProperty::PlotType_Line:
                                    {
                                        // Compute distance to line segments, prev, cur and next
                                        // It is not sufficient to only check the distance to the current line segment
                                        ImVec2 p[4] = {
                                            ImPlot::PlotToPixels(prop.getter[1](xi[0], &payload)),
                                            ImPlot::PlotToPixels(prop.getter[1](xi[1], &payload)),
                                            ImPlot::PlotToPixels(prop.getter[1](xi[2], &payload)),
                                            ImPlot::PlotToPixels(prop.getter[1](xi[3], &payload)),
                                        };
                                        d = distance_to_linesegment(p[0], p[1], mouse_coord);
                                        d = MIN(distance_to_linesegment(p[1], p[2], mouse_coord), d);
                                        d = MIN(distance_to_linesegment(p[2], p[3], mouse_coord), d);
                                        d += layer_dist;
                                        break;
                                    }
                                    case DisplayProperty::PlotType_Area:
                                    {
                                        const ImVec2 p_min[4] = {
                                            ImPlot::PlotToPixels(prop.getter[0](xi[0], &payload)),
                                            ImPlot::PlotToPixels(prop.getter[0](xi[1], &payload)),
                                            ImPlot::PlotToPixels(prop.getter[0](xi[2], &payload)),
                                            ImPlot::PlotToPixels(prop.getter[0](xi[3], &payload)),
                                        };
                                        const ImVec2 p_max[4] = {
                                            ImPlot::PlotToPixels(prop.getter[1](xi[0], &payload)),
                                            ImPlot::PlotToPixels(prop.getter[1](xi[1], &payload)),
                                            ImPlot::PlotToPixels(prop.getter[1](xi[2], &payload)),
                                            ImPlot::PlotToPixels(prop.getter[1](xi[3], &payload)),
                                        };
                                        // Check if within area
                                        for (int l = 0; l < 2; ++l) {
                                            // Each segment forms a trapetzoid with left and right half parallel to the y axis
                                            // We want to clamp the mouse coordinate to the trapetzoid and compute the distance to the clamped point

                                            const float x_min = MIN(p_min[l].x, p_min[l+1].x);
                                            const float x_max = MAX(p_min[l].x, p_min[l+1].x);

                                            // Bilinarly interpolate the y min/max
                                            const float t = CLAMP((mouse_coord.x - x_min) / (x_max - x_min), 0.0f, 1.0f);
                                            const float y[2] = {
                                                lerp(p_min[l].y, p_min[l+1].y, t),
                                                lerp(p_max[l].y, p_max[l+1].y, t)
                                            };
                                            const float y_min = MIN(y[0], y[1]);
                                            const float y_max = MAX(y[0], y[1]);

                                            ImVec2 p = {
                                                CLAMP(mouse_coord.x, x_min, x_max),
                                                CLAMP(mouse_coord.y, y_min, y_max)
                                            };

                                            d = MIN(d, sqrt(ImLengthSqr(mouse_coord - p)));
                                        }
                                        d += area_dist + layer_dist;
                                        break;
                                    }
                                    case DisplayProperty::PlotType_Bars:
                                    {
                                        // @NOTE: There is a bug here in the computation of the width of the bars
                                        // And does not work properly atm at different zoom levels.
                                        const float bar_half_width = scl * prop.bar_width_scale * 0.5f;
                                        for (int l = 0; l < 3; ++l) {
                                            const ImVec2 p[2] = {
                                                ImPlot::PlotToPixels(ImPlotPoint(bar_half_width, 0)),
                                                ImPlot::PlotToPixels(prop.getter[1](xi[l], &payload))
                                            };
                                            const ImVec2 p_min = {p[1].x - p[0].x, ImMin(p[0].y, p[1].y)};
                                            const ImVec2 p_max = {p[1].x + p[0].x, ImMax(p[0].y, p[1].y)};

                                            const ImVec2 ll = {p_min.x, p_min.y};
                                            const ImVec2 ur = {p_max.x, p_max.y};
                                            const ImVec2 pos = ImClamp(mouse_coord, ll, ur);

                                            d = MIN(d, sqrt(ImLengthSqr(mouse_coord - pos)));
                                        }
                                        d += area_dist + layer_dist;
                                        break;
                                    }
                                    default:
                                        // Should not end up here
                                        break;
                                    }

                                    if (d < min_dist) {
                                        min_dist = d;
                                        char value_buf[64] = "";
                                        if (prop.print_value) {
                                            prop.print_value(value_buf, sizeof(value_buf), xi[1], &payload);
                                        } else {
                                            ImPlotPoint p = prop.getter[1](xn, &payload);
                                            snprintf(value_buf, sizeof(value_buf), "%.2f", p.y);
                                        }

                                        hovered_prop_idx = j;
                                        if (prop.hist.dim > 1) {
                                            hovered_pop_idx = k;
                                            snprintf(hovered_label, sizeof(hovered_label), "%s[%i]: %s", prop.label, k + 1, value_buf);
                                        } else {
                                            hovered_pop_idx = -1;
                                            snprintf(hovered_label, sizeof(hovered_label), "%s: %s", prop.label, value_buf);
                                        }
                                    }
                                }
                            }
                        }

                        if (hovered_prop_idx != -1) {
                            set_hovered_property(data, str_from_cstr(data->display_properties[hovered_prop_idx].label), hovered_pop_idx);
                            visualize_payload(data, data->display_properties[hovered_prop_idx].vis_payload, hovered_pop_idx, MD_SCRIPT_VISUALIZE_ATOMS | MD_SCRIPT_VISUALIZE_GEOMETRY);

                            if (strnlen(hovered_label, sizeof(hovered_label)) > 0) {
                                ImGui::SetTooltip("%s", hovered_label);
                            }
                        }
                    } else {
                        if (!str_empty(data->hovered_display_property_label)) {
                            for (size_t j = 0; j < md_array_size(data->display_properties); ++j) {
                                DisplayProperty& dp = data->display_properties[j];
                                if (dp.type != DisplayProperty::Type_Distribution) continue;
                                if (str_eq_cstr(data->hovered_display_property_label, dp.label)) {
                                    hovered_prop_idx = (int)j;
                                    hovered_pop_idx = data->hovered_display_property_pop_idx;
                                    break;
                                }
                            }
                        }
                    }
                    
                    for (int j = 0; j < num_props; ++j) {
                        DisplayProperty& dp = data->display_properties[j];
                        if (dp.type != DisplayProperty::Type_Distribution) continue;
                        if (!(dp.distribution_subplot_mask & (1 << i))) continue;

                        if (ImPlot::IsLegendEntryHovered(dp.label)) {
                            visualize_payload(data, dp.vis_payload, -1, MD_SCRIPT_VISUALIZE_ATOMS | MD_SCRIPT_VISUALIZE_GEOMETRY);
                            set_hovered_property(data, str_from_cstr(dp.label));
                            hovered_prop_idx = j;
                            hovered_pop_idx = -1;
                        }
                        
                        // legend context menu
                        if (ImPlot::BeginLegendPopup(dp.label)) {
                            if (ImGui::DeleteButton("Remove")) {
                                dp.distribution_subplot_mask &= ~(1 << i);
                                ImGui::CloseCurrentPopup();
                            }

                            const char* plot_type_names[] = {"Line", "Area", "Bars", "Scatter"};
                            const bool  valid_plot_types[] = {true, true, true, false};
                            STATIC_ASSERT(ARRAY_SIZE(plot_type_names) == DisplayProperty::PlotType_Count);
                            STATIC_ASSERT(ARRAY_SIZE(valid_plot_types) == DisplayProperty::PlotType_Count);

                            if (ImGui::BeginCombo("Plot Type", plot_type_names[dp.plot_type])) {
                                for (int k = 0; k < DisplayProperty::PlotType_Count; ++k) {
                                    if (!valid_plot_types[k]) continue;
                                    if (ImGui::Selectable(plot_type_names[k], dp.plot_type == k)) {
                                        dp.plot_type = (DisplayProperty::PlotType)k;
                                    }
                                }
                                ImGui::EndCombo();
                            }

                            if (dp.plot_type == DisplayProperty::PlotType_Bars) {
                                const double MIN_BAR_WIDTH = 0.01;
                                const double MAX_BAR_WIDTH = 1.00;
                                ImGui::SliderScalar("Bar Width", ImGuiDataType_Double, &dp.bar_width_scale, &MIN_BAR_WIDTH, &MAX_BAR_WIDTH, "%.3f");
                            }

                            if (dp.hist.dim > 1) {
                                const char* color_type_labels[] = {"Solid", "Colormap"};
                                STATIC_ASSERT(ARRAY_SIZE(color_type_labels) == DisplayProperty::ColorType_Count);

                                if (ImGui::BeginCombo("Color Type", color_type_labels[dp.color_type])) {
                                    for (int k = 0; k < DisplayProperty::ColorType_Count; ++k) {
                                        if (ImGui::Selectable(color_type_labels[k], k == dp.color_type)) {
                                            dp.color_type = (DisplayProperty::ColorType)k;
                                        }
                                    }
                                    ImGui::EndCombo();
                                }
                            }
                            switch (dp.color_type) {
                            case DisplayProperty::ColorType_Solid:
                                ImGui::ColorEdit4("Color", &dp.color.x);
                                break;
                            case DisplayProperty::ColorType_Colormap:
                                ImPlot::ColormapSelection("##Colormap", &dp.colormap);
                                ImGui::SliderFloat("Alpha", &dp.colormap_alpha, 0.0f, 1.0f);
                                break;
                            default:
                                ASSERT(false);
                                break;
                            } 

                            const int MIN_BINS = 32;
                            const int MAX_BINS = 1024;
                            if (ImGui::SliderInt("Num Bins", &dp.num_bins, MIN_BINS, MAX_BINS)) {
                                int next = next_power_of_two32(dp.num_bins);
                                int prev = next >> 1;
                                if (dp.num_bins - prev < next - dp.num_bins) {
                                    dp.num_bins = prev;
                                } else {
                                    dp.num_bins = next;
                                }
                                ImPlotPoint p_min = {dp.hist.x_min, dp.hist.y_min};
                                ImPlotPoint p_max = {dp.hist.x_max, dp.hist.y_max};
                                ImPlot::FitPoint(p_min);
                                ImPlot::FitPoint(p_max);
                            }

                            if (dp.hist.dim > 1) {
                                ImGui::Separator();
                                if (ImGui::Button("Set All")) {
                                    dp.population_mask = UINT64_MAX;
                                }
                                ImGui::SameLine();
                                if (ImGui::Button("Clear All")) {
                                    dp.population_mask = 0;
                                }

                                const float sz = ImGui::GetFontSize() * 1.5f;
                                ImGui::PushStyleVar(ImGuiStyleVar_SelectableTextAlign, ImVec2(0.5f, 0.5f));
                                for (int k = 0; k < MIN(dp.hist.dim, MAX_POPULATION_SIZE); ++k) {
                                    char lbl[32];
                                    snprintf(lbl, sizeof(lbl), "%d", k+1);
                                    if (ImGui::Selectable(lbl, dp.population_mask.test(k), ImGuiSelectableFlags_DontClosePopups, ImVec2(sz, sz))) {
                                        // Toggle bit for this population index
                                        dp.population_mask.flip(k);
                                    }
                                    if (ImGui::IsItemHovered()) {
                                        visualize_payload(data, dp.vis_payload, k, MD_SCRIPT_VISUALIZE_ATOMS | MD_SCRIPT_VISUALIZE_GEOMETRY);
                                        set_hovered_property(data, str_from_cstr(dp.label), k);
                                        hovered_prop_idx = j;
                                        hovered_pop_idx = k;
                                    }
                                    if (!k || ((k+1) % 10)) {
                                        ImGui::SameLine();
                                    }
                                }
                                ImGui::PopStyleVar();
                            }

                            ImPlot::EndLegendPopup();
                        }

                        auto plot = [j, &dp, hovered_prop_idx, hovered_pop_idx] (int k) {
                            const float  hov_fill_alpha  = 1.25f;
                            const float  hov_line_weight = 2.0f;
                            const float  hov_col_scl = 1.5f;
                            const int    population_size = CLAMP(dp.hist.dim, 1, MAX_POPULATION_SIZE);
                            const double bar_width = (dp.hist.x_max - dp.hist.x_min) / (dp.hist.num_bins);

                            ImVec4 color = {};
                            float  fill_alpha = 1.0f;
                            float  weight = 1.0f;

                            switch(dp.color_type) {
                            case DisplayProperty::ColorType_Solid:
                                color = dp.color;
                                break;
                            case DisplayProperty::ColorType_Colormap:
                                if (ImPlot::ColormapQualitative(dp.colormap)) {
                                    color = ImPlot::GetColormapColor(k, dp.colormap);
                                } else {
                                    color = ImPlot::SampleColormap( (float)k / (float)(population_size-1), dp.colormap);
                                }
                                color.w *= dp.colormap_alpha;
                                break;
                            default:
                                ASSERT(false);
                                break;
                            }

                            if (hovered_prop_idx == j) {
                                if (hovered_pop_idx == -1 || hovered_pop_idx == k) {
                                    color = ImVec4(ImSaturate(color.x * hov_col_scl), ImSaturate(color.y * hov_col_scl), ImSaturate(color.z * hov_col_scl), color.w);
                                    fill_alpha = hov_fill_alpha;
                                }
                                if (hovered_pop_idx == k) {
                                    weight = hov_line_weight;
                                }
                            }

                            DisplayProperty::Payload payload = {
                                .display_prop = &dp,
                                .dim_idx = k,
                            };

                            switch (dp.plot_type) {
                            case DisplayProperty::PlotType_Line:
                                ImPlot::SetNextLineStyle(color, weight);
                                ImPlot::PlotLineG(dp.label, dp.getter[1], &payload, dp.hist.num_bins);
                                break;
                            case DisplayProperty::PlotType_Area:
                                ImPlot::SetNextFillStyle(color, fill_alpha);
                                ImPlot::PlotShadedG(dp.label, dp.getter[0], &payload, dp.getter[1], &payload, dp.hist.num_bins);
                                break;
                            case DisplayProperty::PlotType_Bars:
                                ImPlot::SetNextFillStyle(color, fill_alpha);
                                ImPlot::PlotBarsG(dp.label, dp.getter[1], &payload, dp.hist.num_bins, bar_width * dp.bar_width_scale);
                                break;
                            default:
                                break;
                            }
                        };
                        
                        if (dp.hist.num_bins > 0) {
                            const int dim = CLAMP(dp.hist.dim, 1, MAX_POPULATION_SIZE);
                            for (int k = 0; k < dim; ++k) {
                                if (dp.hist.dim > 1 && !dp.population_mask.test(k)) {
                                    continue;
                                }
                                // Render this last, to make sure it is on top of the others
                                if (hovered_prop_idx == j && hovered_pop_idx == k) {
                                    continue;
                                }

                                plot(k);
                            }

                            if (hovered_prop_idx == j && hovered_pop_idx != -1) {
                                plot(hovered_pop_idx);
                            }
                        }

                        if (ImPlot::BeginDragDropSourceItem(dp.label)) {
                            DisplayPropertyDragDropPayload dnd_payload = {j, i};
                            ImGui::SetDragDropPayload("DISTRIBUTION_DND", &dnd_payload, sizeof(dnd_payload));
                            ImPlot::ItemIcon(dp.color); ImGui::SameLine();
                            ImGui::TextUnformatted(dp.label);
                            ImPlot::EndDragDropSource();
                        }
                    }

                    if (ImPlot::BeginDragDropTargetPlot()) {
                        if (const ImGuiPayload* payload = ImGui::AcceptDragDropPayload("DISTRIBUTION_DND")) {
                            ASSERT(payload->DataSize == sizeof(DisplayPropertyDragDropPayload));
                            DisplayPropertyDragDropPayload* dnd = (DisplayPropertyDragDropPayload*)(payload->Data);
                            data->display_properties[dnd->prop_idx].distribution_subplot_mask |= (1 << i);
                            if (dnd->src_plot_idx != -1 && dnd->src_plot_idx != i) {
                                // Clear bit from mask representing src plot index (only if it originated from another plot)
                                data->display_properties[dnd->prop_idx].distribution_subplot_mask &= ~(1 << dnd->src_plot_idx);
                            }

                            for (int j = 0; j < num_props; ++j) {
                                DisplayProperty& dp = data->display_properties[j];
                                if (dp.distribution_subplot_mask & (1 << i)) {
                                    ImPlotItem* item = ImPlot::GetItem(dp.label);
                                    bool just_dropped = dnd->prop_idx == j;
                                    bool previously_visible = item && item->Show;
                                    if (just_dropped || previously_visible) {
                                        ImPlot::GetCurrentPlot()->Axes[ImAxis_X1].ExtendFit(dp.hist.x_min);
                                        ImPlot::GetCurrentPlot()->Axes[ImAxis_X1].ExtendFit(dp.hist.x_max);
                                        ImPlot::GetCurrentPlot()->Axes[ImAxis_Y1].ExtendFit(dp.hist.y_min);
                                        ImPlot::GetCurrentPlot()->Axes[ImAxis_Y1].ExtendFit(dp.hist.y_max);
                                    }
                                }
                            }
                            
                            ImPlot::GetCurrentPlot()->Axes[ImAxis_X1].ApplyFit(ImPlot::GetStyle().FitPadding.x);
                            ImPlot::GetCurrentPlot()->Axes[ImAxis_Y1].ApplyFit(ImPlot::GetStyle().FitPadding.y);
                        }
                    }

                    if (ImPlot::IsPlotHovered()) {
                        if (hovered_prop_idx != -1) {
                            visualize_payload(data, data->display_properties[hovered_prop_idx].vis_payload, hovered_pop_idx, MD_SCRIPT_VISUALIZE_ATOMS | MD_SCRIPT_VISUALIZE_GEOMETRY);
                            set_hovered_property(data, str_from_cstr(data->display_properties[hovered_prop_idx].label), hovered_pop_idx);
                        }

                        ImPlotPoint plot_pos = ImPlot::GetPlotMousePos();
                        ImVec2 screen_pos = ImPlot::PlotToPixels(plot_pos);
                        ImVec2 p0 = {screen_pos.x, ImPlot::GetPlotPos().y};
                        ImVec2 p1 = {screen_pos.x, ImPlot::GetPlotPos().y + ImPlot::GetPlotSize().y};
                        ImPlot::PushPlotClipRect();
                        ImPlot::GetPlotDrawList()->AddLine(p0, p1, IM_COL32(255, 255, 255, 120));
                        ImPlot::PopPlotClipRect();
                    }

                    ImPlot::EndPlot();
                }
            }
            ImPlot::EndSubplots();
        }

        // Try to handle the case when the user is dragging a payload and not dropping it within a valid target zone.
        // In such case if the property had a source plot index, remove the property from that plot
        if (ImGui::IsMouseReleased(ImGuiMouseButton_Left)) {
            const ImGuiPayload* payload = ImGui::GetDragDropPayload();
            if (payload && payload->IsDataType("DISTRIBUTION_DND") && !ImGui::IsDragDropPayloadBeingAccepted()) {
                DisplayPropertyDragDropPayload* dnd = (DisplayPropertyDragDropPayload*)(payload->Data);
                if (dnd && dnd->src_plot_idx != -1) {
                    data->display_properties[dnd->prop_idx].distribution_subplot_mask &= ~(1 << dnd->src_plot_idx);
                }
            }
        }
    }
    ImGui::End();
}

static void draw_density_volume_window(ApplicationState* data) {
    ImGui::SetNextWindowSize(ImVec2(400, 400), ImGuiCond_FirstUseEver);
    if (ImGui::Begin("Density Volume", &data->density_volume.show_window, ImGuiWindowFlags_MenuBar)) {
        const ImVec2 button_size = {160, 0};
        bool volume_changed = false;

        if (ImGui::IsWindowFocused() && ImGui::IsKeyPressed(KEY_PLAY_PAUSE, false)) {
            data->animation.mode = data->animation.mode == PlaybackMode::Playing ? PlaybackMode::Stopped : PlaybackMode::Playing;
        }

        if (ImGui::BeginMenuBar()) {
            if (ImGui::BeginMenu("Property")) {
                int64_t selected_index = -1;
                int64_t candidate_count = 0;
                for (int64_t i = 0; i < (int64_t)md_array_size(data->display_properties); ++i) {
                    DisplayProperty& dp = data->display_properties[i];
                    if (dp.type != DisplayProperty::Type_Volume) continue;
                    if (!data->timeline.filter.enabled && dp.partial_evaluation) {
                        continue;
                    }
                    ImPlot::ItemIcon(dp.color); ImGui::SameLine();
                    if (ImGui::Selectable(dp.label, dp.show_in_volume)) {
                        selected_index = i;
                        volume_changed = true;
                    }
                    if (ImGui::IsItemHovered()) {
                        visualize_payload(data, dp.vis_payload, -1, MD_SCRIPT_VISUALIZE_DEFAULT);
                        set_hovered_property(data,  str_from_cstr(dp.label));
                    }
                    candidate_count += 1;
                }

                if (candidate_count == 0) {
                    ImGui::Text("No volume properties available.");
                }

                // Currently we only support viewing one volume at a time.
                // This will probably change over time but not now.
                if (selected_index != -1) {
                    for (int64_t i = 0; i < (int64_t)md_array_size(data->display_properties); ++i) {
                        if (selected_index == i) {
                            // Toggle bool
                            data->display_properties[i].show_in_volume = !data->display_properties[i].show_in_volume;
                        } else {
                            data->display_properties[i].show_in_volume = false;
                        }
                    }
                }
                ImGui::EndMenu();
            }
            if (ImGui::BeginMenu("Render")) {
                ImGui::Checkbox("Direct Volume Rendering", &data->density_volume.dvr.enabled);
                if (data->density_volume.dvr.enabled) {
                    ImGui::Indent();
                    if (ImPlot::ColormapButton(ImPlot::GetColormapName(data->density_volume.dvr.tf.colormap), button_size, data->density_volume.dvr.tf.colormap)) {
                        ImGui::OpenPopup("Colormap Selector");
                    }
                    if (ImGui::BeginPopup("Colormap Selector")) {
                        for (int map = 4; map < ImPlot::GetColormapCount(); ++map) {
                            if (ImPlot::ColormapButton(ImPlot::GetColormapName(map), button_size, map)) {
                                data->density_volume.dvr.tf.colormap = map;
                                data->density_volume.dvr.tf.dirty = true;
                                ImGui::CloseCurrentPopup();
                            }
                        }
                        ImGui::EndPopup();
                    }
                    if (ImGui::SliderFloat("TF Alpha Scaling", &data->density_volume.dvr.tf.alpha_scale, 0.001f, 10.f, "%.3f", ImGuiSliderFlags_Logarithmic)) {
                        data->density_volume.dvr.tf.dirty = true;
                    }
                    ImGui::SliderFloat("TF Min Value", &data->density_volume.dvr.tf.min_val, 0.0f, 1000.f, "%.3f", ImGuiSliderFlags_Logarithmic);
                    ImGui::SliderFloat("TF Max Value", &data->density_volume.dvr.tf.max_val, 0.0f, 1000.f, "%.3f", ImGuiSliderFlags_Logarithmic);

                    ImGui::Unindent();
                }
                ImGui::Checkbox("Iso Surfaces", &data->density_volume.iso.enabled);
                if (data->density_volume.iso.enabled) {
                    ImGui::Indent();
                    for (int i = 0; i < data->density_volume.iso.count; ++i) {
                        ImGui::PushID(i);
                        ImGui::SliderFloat("##Isovalue", &data->density_volume.iso.values[i], 0.0f, 10.f, "%.3f", ImGuiSliderFlags_Logarithmic);
                        if (ImGui::IsItemDeactivatedAfterEdit()) {
                            // @TODO(Robin): Sort?
                        }
                        ImGui::SameLine();
                        ImGui::ColorEdit4Minimal("##Color", data->density_volume.iso.colors[i].elem);
                        ImGui::SameLine();
                        if (ImGui::DeleteButton(ICON_FA_XMARK)) {
                            for (int j = i; j < data->density_volume.iso.count - 1; ++j) {
                                data->density_volume.iso.colors[j] = data->density_volume.iso.colors[j+1];
                                data->density_volume.iso.values[j] = data->density_volume.iso.values[j+1];
                            }
                            data->density_volume.iso.count -= 1;
                        }
                        ImGui::PopID();
                    }
                    if ((data->density_volume.iso.count < (int)ARRAY_SIZE(data->density_volume.iso.values)) && ImGui::Button("Add", button_size)) {
                        size_t idx = data->density_volume.iso.count++;
                        data->density_volume.iso.values[idx] = 0.1f;
                        data->density_volume.iso.colors[idx] = { 0.2f, 0.1f, 0.9f, 1.0f };
                        // @TODO(Robin): Sort?
                    }
                        ImGui::SameLine();
                    if (ImGui::Button("Clear", button_size)) {
                        data->density_volume.iso.count = 0;
                    }
                    ImGui::Unindent();
                }
                ImGui::EndMenu();
            }

            if (ImGui::BeginMenu("Clip planes")) {
                ImGui::RangeSliderFloat("x", &data->density_volume.clip_volume.min.x, &data->density_volume.clip_volume.max.x, 0.0f, 1.0f);
                ImGui::RangeSliderFloat("y", &data->density_volume.clip_volume.min.y, &data->density_volume.clip_volume.max.y, 0.0f, 1.0f);
                ImGui::RangeSliderFloat("z", &data->density_volume.clip_volume.min.z, &data->density_volume.clip_volume.max.z, 0.0f, 1.0f);
                ImGui::EndMenu();
            }
            if (ImGui::BeginMenu("Show")) {
                ImGui::Checkbox("Bounding Box", &data->density_volume.show_bounding_box);
                if (data->density_volume.show_bounding_box) {
                    ImGui::Indent();
                    ImGui::ColorEdit4("Color", data->density_volume.bounding_box_color.elem);
                    ImGui::Unindent();
                }
                ImGui::Checkbox("Reference Structure", &data->density_volume.show_reference_structures);
                if (data->density_volume.show_reference_structures) {
                    ImGui::Indent();
                    auto& rep = data->density_volume.rep;
                    ImGui::Checkbox("Show Superimposed Structures", &data->density_volume.show_reference_ensemble);

                    if (ImGui::BeginCombo("type", representation_type_str[(int)rep.type])) {
                        for (int i = 0; i < (int)RepresentationType::Orbital; ++i) {
                            if (ImGui::Selectable(representation_type_str[i], (int)rep.type == i)) {
                                rep.type = (RepresentationType)i;
                                data->density_volume.dirty_rep = true;
                            }
                        }
                        ImGui::EndCombo();
                    }

                    if (ImGui::BeginCombo("color", color_mapping_str[(int)rep.colormap])) {
                        for (int i = 0; i < (int)ColorMapping::Property; ++i) {
                            if (ImGui::Selectable(color_mapping_str[i], (int)rep.type == i)) {
                                rep.colormap = (ColorMapping)i;
                                data->density_volume.dirty_rep = true;
                            }
                        }
                        ImGui::EndCombo();
                    }

                    if (rep.colormap == ColorMapping::Uniform) {
                        data->density_volume.dirty_rep |= ImGui::ColorEdit4("color", rep.color.elem, ImGuiColorEditFlags_NoInputs);
                    }
                    if (rep.type == RepresentationType::SpaceFill || rep.type == RepresentationType::Licorice) {
                        data->density_volume.dirty_rep |= ImGui::SliderFloat("scale", &rep.param[0], 0.1f, 2.f);
                    }
                    if (rep.type == RepresentationType::Ribbons) {
                        data->density_volume.dirty_rep |= ImGui::SliderFloat("width", &rep.param[0], 0.1f, 2.f);
                        data->density_volume.dirty_rep |= ImGui::SliderFloat("thickness", &rep.param[1], 0.1f, 2.f);
                    }
                    if (rep.type == RepresentationType::Cartoon) {
                        data->density_volume.dirty_rep |= ImGui::SliderFloat("coil scale",  &rep.param[0], 0.1f, 3.f);
                        data->density_volume.dirty_rep |= ImGui::SliderFloat("sheet scale", &rep.param[1], 0.1f, 3.f);
                        data->density_volume.dirty_rep |= ImGui::SliderFloat("helix scale", &rep.param[2], 0.1f, 3.f);
                    }
                    ImGui::Unindent();
                }
                ImGui::Checkbox("Legend", &data->density_volume.legend.enabled);
                if (data->density_volume.legend.enabled) {
                    ImGui::Indent();
                    const char* colormap_modes[] = {"Opaque", "Transparent", "Split"};
                    if (ImGui::BeginCombo("Colormap", colormap_modes[data->density_volume.legend.colormap_mode])) {
                        for (int i = 0; i < IM_ARRAYSIZE(colormap_modes); ++i) {
                            if (ImGui::Selectable(colormap_modes[i])) {
                                data->density_volume.legend.colormap_mode = i;
                            }
                        }
                        ImGui::EndCombo();
                    }
                    ImGui::Checkbox("Use Checkerboard", &data->density_volume.legend.checkerboard);
                    if (ImGui::IsItemHovered()) {
                        ImGui::SetTooltip("Use a checkerboard background for transparent parts in the legend.");
                    }
                    ImGui::Unindent();
                }
                ImGui::Checkbox("Coordinate System Widget", &data->density_volume.show_coordinate_system_widget);
                ImGui::EndMenu();
            }

            ImGui::EndMenuBar();
        }

        update_density_volume(data);

        // Animate camera towards targets
        camera_animate(&data->density_volume.camera, data->density_volume.target_ori, data->density_volume.target_pos, data->density_volume.target_dist, data->app.timing.delta_s);

        /*
        // Canvas
        // Using InvisibleButton() as a convenience 1) it will advance the layout cursor and 2) allows us to use IsItemHovered()/IsItemActive()
        ImVec2 canvas_p0 = ImGui::GetCursorScreenPos();      // ImDrawList API uses screen coordinates!
        ImVec2 canvas_p1 = ImVec2(canvas_p0.x + canvas_sz.x, canvas_p0.y + canvas_sz.y);
        */
        ImVec2 canvas_sz = ImGui::GetContentRegionAvail();   // Resize canvas to what's available
        canvas_sz.x = MAX(canvas_sz.x, 50.0f);
        canvas_sz.y = MAX(canvas_sz.y, 50.0f);

        // This will catch our interactions
        ImGui::InvisibleButton("canvas", canvas_sz, ImGuiButtonFlags_MouseButtonLeft | ImGuiButtonFlags_MouseButtonRight | ImGuiButtonFlags_AllowOverlap);

        // Draw border and background color
        ImGuiIO& io = ImGui::GetIO();

        ImVec2 canvas_p0 = ImGui::GetItemRectMin();
        ImVec2 canvas_p1 = ImGui::GetItemRectMax();

        ImDrawList* draw_list = ImGui::GetWindowDrawList();
        draw_list->AddImage((ImTextureID)(intptr_t)data->density_volume.fbo.tex.transparency, canvas_p0, canvas_p1, { 0,1 }, { 1,0 });
        draw_list->AddRect(canvas_p0, canvas_p1, IM_COL32(50, 50, 50, 255));

        if (data->density_volume.dvr.enabled && data->density_volume.legend.enabled) {
            ImVec2 canvas_ext = canvas_p1 - canvas_p0;
            ImVec2 cmap_ext = {MIN(canvas_ext.x * 0.5f, 250.0f), MIN(canvas_ext.y * 0.25f, 30.0f)};
            ImVec2 cmap_pad = {10, 10};
            ImVec2 cmap_pos = canvas_p1 - ImVec2(cmap_ext.x, cmap_ext.y) - cmap_pad;
            ImPlotColormap cmap = data->density_volume.dvr.tf.colormap;
            ImPlotContext& gp = *ImPlot::GetCurrentContext();
            ImU32 checker_bg = IM_COL32(255, 255, 255, 255);
            ImU32 checker_fg = IM_COL32(128, 128, 128, 255);
            float checker_size = 8.0f;
            ImVec2 checker_offset = ImVec2(0,0);

            int mode = data->density_volume.legend.colormap_mode;

            ImVec2 opaque_scl = ImVec2(1,1);
            ImVec2 transp_scl = ImVec2(0,0);

            if (mode == LegendColorMapMode_Split) {
                opaque_scl = ImVec2(1.0f, 0.5f);
                transp_scl = ImVec2(0.0f, 0.5f);
            }

            ImRect opaque_rect = ImRect(cmap_pos, cmap_pos + cmap_ext * opaque_scl);
            ImRect transp_rect = ImRect(cmap_pos + cmap_ext * transp_scl, cmap_pos + cmap_ext);
            
            // Opaque
            if (mode == LegendColorMapMode_Opaque || mode == LegendColorMapMode_Split) {
                ImPlot::RenderColorBar(gp.ColormapData.GetKeys(cmap),gp.ColormapData.GetKeyCount(cmap),*draw_list,opaque_rect,false,false,!gp.ColormapData.IsQual(cmap));
            }
            
            if (mode == LegendColorMapMode_Transparent || mode == LegendColorMapMode_Split) {
                if (data->density_volume.legend.checkerboard) {
                    // Checkerboard
                    ImGui::DrawCheckerboard(draw_list, transp_rect.Min, transp_rect.Max, checker_bg, checker_fg, checker_size, checker_offset);
                }
                // Transparent
                draw_list->AddImage((ImTextureID)(intptr_t)data->density_volume.dvr.tf.id, transp_rect.Min, transp_rect.Max);
            }
            
            // Boarder
            draw_list->AddRect(cmap_pos, cmap_pos + cmap_ext, IM_COL32(0, 0, 0, 255));
        }

        const bool is_hovered = ImGui::IsItemHovered();
        const bool is_active = ImGui::IsItemActive();
        const ImVec2 origin(canvas_p0.x, canvas_p0.y);  // Lock scrolled origin
        const ImVec2 mouse_pos_in_canvas(io.MousePos.x - origin.x, io.MousePos.y - origin.y);

        auto& gbuf = data->density_volume.fbo;
        int width  = MAX(1, (int)canvas_sz.x);
        int height = MAX(1, (int)canvas_sz.y);
        if ((int)gbuf.width != width || (int)gbuf.height != height) {
            init_gbuffer(&gbuf, width, height);
        }

        bool reset_hard = false;
        if (volume_changed) {
            static bool first_time = true;
            if (first_time) {
                reset_hard = true;
                first_time = false;
            }
        }
        bool reset_view = reset_hard;
        if (is_hovered) {
            if (ImGui::IsMouseDoubleClicked(ImGuiMouseButton_Left)) {
                reset_view = true;
            }
        }

        if (reset_view) {
            vec3_t aabb_min = vec3_from_vec4(data->density_volume.model_mat * vec4_set(0,0,0,1));
            vec3_t aabb_max = vec3_from_vec4(data->density_volume.model_mat * vec4_set(1,1,1,1));
            camera_compute_optimal_view(&data->density_volume.target_pos, &data->density_volume.target_ori, &data->density_volume.target_dist, aabb_min, aabb_max);

            if (reset_hard) {
                data->density_volume.camera.position = data->density_volume.target_pos;
                data->density_volume.camera.orientation = data->density_volume.target_ori;
                data->density_volume.camera.focus_distance = data->density_volume.target_dist;
            }
        }

        if (is_active || is_hovered) {
            static const TrackballControllerParam param = {
                .min_distance = 1.0,
                .max_distance = 1000.0,
            };

            vec2_t delta = { io.MouseDelta.x, io.MouseDelta.y };
            vec2_t curr = {mouse_pos_in_canvas.x, mouse_pos_in_canvas.y};
            vec2_t prev = curr - delta;
            float  wheel_delta = io.MouseWheel;

            TrackballControllerInput input = {
                .rotate_button = is_active && ImGui::IsMouseDown(ImGuiMouseButton_Left),
                .pan_button    = is_active && ImGui::IsMouseDown(ImGuiMouseButton_Right),
                .dolly_button  = is_active && ImGui::IsMouseDown(ImGuiMouseButton_Middle),
                .dolly_delta   = is_hovered ? wheel_delta : 0.0f,
                .mouse_coord_prev = prev,
                .mouse_coord_curr = curr,
                .screen_size = {canvas_sz.x, canvas_sz.y},
                .fov_y = data->density_volume.camera.fov_y,
            };
            camera_controller_trackball(&data->density_volume.target_pos, &data->density_volume.target_ori, &data->density_volume.target_dist, input, param);
        }

        if (data->density_volume.show_coordinate_system_widget) {
            ImVec2 win_size = ImGui::GetWindowSize();
            float  ext = MIN(win_size.x, win_size.y) * 0.2f;
            float  pad = 0.1f * ext;

            CoordSystemWidgetParam params = {
                .pos = ImVec2(pad, win_size.y - ext - pad),
                .size = {ext, ext},
                .view_matrix = camera_world_to_view_matrix(data->density_volume.camera),
                .camera_ori  = data->density_volume.target_ori,
                .camera_pos  = data->density_volume.target_pos,
                .camera_dist = data->density_volume.target_dist,
            };

            ImGui::DrawCoordinateSystemWidget(params);
        }

        mat4_t view_mat = camera_world_to_view_matrix(data->density_volume.camera);
        mat4_t proj_mat = camera_perspective_projection_matrix(data->density_volume.camera, (float)canvas_sz.x / (float)canvas_sz.y);
        mat4_t inv_proj_mat = camera_inverse_perspective_projection_matrix(data->density_volume.camera, (float)canvas_sz.x / (float)canvas_sz.y);

        PUSH_GPU_SECTION("RENDER DENSITY VOLUME");
        clear_gbuffer(&gbuf);

        const GLenum draw_buffers[] = { GL_COLOR_ATTACHMENT_COLOR, GL_COLOR_ATTACHMENT_NORMAL, GL_COLOR_ATTACHMENT_VELOCITY,
            GL_COLOR_ATTACHMENT_PICKING, GL_COLOR_ATTACHMENT_TRANSPARENCY };

        glEnable(GL_CULL_FACE);
        glCullFace(GL_BACK);

        glEnable(GL_DEPTH_TEST);
        glDepthMask(GL_TRUE);
        glDepthFunc(GL_LESS);

        glBindFramebuffer(GL_DRAW_FRAMEBUFFER, gbuf.fbo);
        glDrawBuffers((int)ARRAY_SIZE(draw_buffers), draw_buffers);
        glViewport(0, 0, gbuf.width, gbuf.height);
        glScissor(0, 0,  gbuf.width, gbuf.height);

        int64_t selected_property = -1;
        for (size_t i = 0; i < md_array_size(data->display_properties); ++i) {
            const DisplayProperty& dp = data->display_properties[i];
            if (dp.type == DisplayProperty::Type_Volume && dp.show_in_volume) {
                selected_property = i;
                break;
            }
        }

        size_t num_reps = md_array_size(data->density_volume.gl_reps);
        if (selected_property > -1 && data->density_volume.show_reference_structures && num_reps > 0) {
            if (!data->density_volume.show_reference_ensemble) {
                num_reps = 1;
            }

            md_gl_draw_op_t* draw_ops = 0;

            md_gl_draw_op_t op = {};
            op.type = (md_gl_rep_type_t)data->density_volume.rep.type;
            MEMCPY(&op.args, data->density_volume.rep.param, sizeof(op.args));

            for (size_t i = 0; i < num_reps; ++i) {
                op.rep = data->density_volume.gl_reps[i];
                op.model_matrix = &data->density_volume.rep_model_mats[i].elem[0][0];
                md_array_push(draw_ops, op, frame_alloc);
            }

            md_gl_draw_args_t draw_args = {
                .shaders = data->mold.gl_shaders,
                .draw_operations = {
                    .count = (uint32_t)md_array_size(draw_ops),
                    .ops = draw_ops
                },
                .view_transform = {
                    .view_matrix = &view_mat.elem[0][0],
                    .proj_matrix = &proj_mat.elem[0][0],
                },
            };

            md_gl_draw(&draw_args);

            if (is_hovered) {
                const vec2_t coord = {mouse_pos_in_canvas.x, (float)gbuf.height - mouse_pos_in_canvas.y};
                uint32_t picking_idx = INVALID_PICKING_IDX;
                extract_picking_data(&picking_idx, NULL, &gbuf, (int)coord.x, (int)coord.y);
                if (picking_idx != INVALID_PICKING_IDX) {
                    draw_info_window(*data, picking_idx);
                }
            }
            glDrawBuffer(GL_COLOR_ATTACHMENT_TRANSPARENCY);
        }

        if (data->density_volume.show_density_volume) {
            if (data->density_volume.model_mat != mat4_t{ 0 }) {
                volume::RenderDesc vol_desc = {
                    .render_target = {
                        .depth  = gbuf.tex.depth,
                        .color  = gbuf.tex.transparency,
                        .width  = gbuf.width,
                        .height = gbuf.height,
                    },
                    .texture = {
                        .volume = data->density_volume.volume_texture.id,
                        .transfer_function = data->density_volume.dvr.tf.id,
                    },
                    .matrix = {
                        .model = data->density_volume.model_mat,
                        .view = view_mat,
                        .proj = proj_mat,
                        .inv_proj = inv_proj_mat,
                    },
                    .clip_volume = {
                        .min = data->density_volume.clip_volume.min,
                        .max = data->density_volume.clip_volume.max,
                    },
                    .iso = {
                        .enabled = data->density_volume.iso.enabled,
                        .count = data->density_volume.iso.count,
                        .values = data->density_volume.iso.values,
                        .colors = data->density_volume.iso.colors,
                    },
                    .dvr = {
                        .enabled = data->density_volume.dvr.enabled,
                        .min_tf_value = data->density_volume.dvr.tf.min_val,
                        .max_tf_value = data->density_volume.dvr.tf.max_val,
                    },
                    .shading = {
                        .env_radiance = data->visuals.background.color * data->visuals.background.intensity * 0.25f,
                        .roughness = 0.3f,
                        .dir_radiance = {10,10,10},
                        .ior = 1.5f,
                    },
                    .voxel_spacing = data->density_volume.voxel_spacing
                    
                };
                volume::render_volume(vol_desc);
            }
        }

        glBindFramebuffer(GL_DRAW_FRAMEBUFFER, gbuf.fbo);
        glDrawBuffer(GL_COLOR_ATTACHMENT_TRANSPARENCY);
        glViewport(0, 0, gbuf.width, gbuf.height);
        glScissor(0, 0, gbuf.width, gbuf.height);

        if (data->density_volume.show_bounding_box) {
            glEnable(GL_DEPTH_TEST);
            glDepthMask(GL_TRUE);
            glEnable(GL_BLEND);
            glBlendFunc(GL_SRC_ALPHA, GL_ONE_MINUS_SRC_ALPHA);

            if (data->density_volume.model_mat != mat4_t{0}) {
                immediate::set_model_view_matrix(mat4_mul(view_mat, data->density_volume.model_mat));
                immediate::set_proj_matrix(proj_mat);

                uint32_t box_color = convert_color(data->density_volume.bounding_box_color);
                uint32_t clip_color = convert_color(data->density_volume.clip_volume_color);
                immediate::draw_box_wireframe({0,0,0}, {1,1,1}, box_color);
                immediate::draw_box_wireframe(data->density_volume.clip_volume.min, data->density_volume.clip_volume.max, clip_color);

                immediate::render();
            }
            glDisable(GL_BLEND);
        }

        PUSH_GPU_SECTION("Postprocessing")
        postprocessing::Descriptor postprocess_desc = {
            .background = {
                .color = data->visuals.background.color * data->visuals.background.intensity,
            },
            .tonemapping = {
                .enabled = data->visuals.tonemapping.enabled,
                .mode = data->visuals.tonemapping.tonemapper,
                .exposure = data->visuals.tonemapping.exposure,
                .gamma = data->visuals.tonemapping.gamma,
            },
            .ambient_occlusion = {
                .enabled = false,
            },
            .depth_of_field = {
                .enabled = false,
            },
            .fxaa = {
                .enabled = true,
            },
            .temporal_aa = {
                .enabled = false,
            },
            .sharpen = {
                .enabled = false,
            },
            .input_textures = {
                .depth = gbuf.tex.depth,
                .color = gbuf.tex.color,
                .normal = gbuf.tex.normal,
                .velocity = gbuf.tex.velocity,
                .transparency = gbuf.tex.transparency,
            }
        };

        ViewParam view_param = {
            .matrix = {
                .curr = {
                    .view = view_mat,
                    .proj = proj_mat,
                    .norm = view_mat,
                },
                .inv = {
                    .proj = inv_proj_mat,
                }
            },
            .clip_planes = {
                .near = data->density_volume.camera.near_plane,
                .far = data->density_volume.camera.far_plane,
            },
            .resolution = {canvas_sz.x, canvas_sz.y},
            .fov_y = data->density_volume.camera.fov_y,
        };

        postprocessing::shade_and_postprocess(postprocess_desc, view_param);
        POP_GPU_SECTION()

        glBindFramebuffer(GL_DRAW_FRAMEBUFFER, 0);
        glDrawBuffer(GL_BACK);

        POP_GPU_SECTION();
    }

    ImGui::End();
}

static void draw_dataset_window(ApplicationState* data) {
    ASSERT(data);

    ImGui::SetNextWindowSize(ImVec2(400, 400), ImGuiCond_FirstUseEver);
    if (ImGui::Begin("Dataset", &data->dataset.show_window)) {
        ImGui::Text("Molecular data: %s", data->files.molecule);
        ImGui::Text("Num atoms:    %9i", (int)data->mold.mol.atom.count);
        ImGui::Text("Num residues: %9i", (int)data->mold.mol.residue.count);
        ImGui::Text("Num chains:   %9i", (int)data->mold.mol.chain.count);

        if (data->files.trajectory[0] != '\0') {
            ImGui::Separator();
            ImGui::Text("Trajectory data: %s", data->files.trajectory);
            ImGui::Text("Num frames:    %9i", (int)md_trajectory_num_frames(data->mold.traj));
            ImGui::Text("Num atoms:     %9i", (int)md_trajectory_num_atoms(data->mold.traj));
        }

        const char* lbls[] = {"Chains", "Residue Names", "Atom Labels"};
        const md_array(DatasetItem) items[] = {data->dataset.chains, data->dataset.residue_names, data->dataset.atom_types};
        STATIC_ASSERT(ARRAY_SIZE(lbls) == ARRAY_SIZE(items));

        const ImVec2 item_size = ImVec2(ImGui::GetFontSize() * 1.8f, ImGui::GetFontSize() * 1.1f);
        const float window_x_max = ImGui::GetWindowPos().x + ImGui::GetWindowContentRegionMax().x;
        for (size_t i = 0; i < ARRAY_SIZE(lbls); ++i) {
            const size_t count = md_array_size(items[i]);
            if (count) {
                if (ImGui::CollapsingHeader(lbls[i])) {
                    bool item_hovered = false;
                    for (size_t j = 0; j < count; ++j) {
                        const DatasetItem& item = items[i][j];
                        const float t = powf(item.fraction, 0.2f) * 0.5f;

                        ImGui::PushStyleColor(ImGuiCol_HeaderHovered, ImVec4(1, 1, 0.5, 0.3));
                        ImGui::PushStyleColor(ImGuiCol_Header, ImPlot::SampleColormap(t, ImPlotColormap_Plasma));
                        ImGui::Selectable(item.label, true, 0, item_size);
                        ImGui::PopStyleColor(2);
                        //We do not show an item as selected in the UI, as we don't keep track if the whole item group is selected
                        //Selecting will thus mark the atoms as selected, but not the item. It's a one way selection

                        if (ImGui::IsItemHovered()) {
                            ImGui::SetTooltip("%s: count %d (%.2f%%)", item.label, item.count, item.fraction * 100.f);
                            filter_expression(data, str_from_cstr(item.query), &data->selection.highlight_mask);
                            item_hovered = true;

                            //Select
                            if (ImGui::IsKeyDown(ImGuiKey_MouseLeft) && ImGui::IsKeyDown(ImGuiKey_LeftShift)) {
                                md_bitfield_or_inplace(&data->selection.selection_mask, &data->selection.highlight_mask);
                            }
                            //Deselect
                            else if (ImGui::IsKeyDown(ImGuiKey_MouseRight) && ImGui::IsKeyDown(ImGuiKey_LeftShift)) {
                                md_bitfield_andnot_inplace(&data->selection.selection_mask, &data->selection.highlight_mask);
                            }
                        }

                        float last_item_x = ImGui::GetItemRectMax().x;
                        float next_button_x = last_item_x + item_size.x;
                        if (j + 1 < count && next_button_x < window_x_max) {
                            ImGui::SameLine();
                        }

                        if (!item_hovered && ImGui::IsWindowHovered()) {
                            //Makes sure that we clear the highlight if we are in this window, but don't hover an item
                            md_bitfield_clear(&data->selection.highlight_mask);
                        }
                    }
                }
            }
        }

        const size_t num_mappings = md_array_size(data->dataset.atom_element_remappings);
        if (num_mappings) {
            if (ImGui::CollapsingHeader("Atom Element Mappings")) {
                for (size_t i = 0; i < num_mappings; ++i) {
                    const auto& mapping = data->dataset.atom_element_remappings[i];
                    ImGui::Text("%s -> %s (%s)", mapping.lbl, md_util_element_name(mapping.elem).ptr, md_util_element_symbol(mapping.elem).ptr);
                }
            }
        }
    }
    ImGui::End();
}

static void draw_debug_window(ApplicationState* data) {
    ASSERT(data);

    ImGui::SetNextWindowSize(ImVec2(400, 400), ImGuiCond_FirstUseEver);
    if (ImGui::Begin("Debug", &data->show_debug_window)) {
        size_t sema_count = 0;
        if (md_semaphore_query_count(&data->script.ir_semaphore, &sema_count)) {
            ImGui::Text("Script IR semaphore count: %i", (int)sema_count);
        }
        
        task_system::ID tasks[256]; 
        size_t num_tasks = task_system::pool_running_tasks(tasks, ARRAY_SIZE(tasks));
        if (num_tasks > 0) {
            ImGui::Text("Running Pool Tasks:");
            for (size_t i = 0; i < num_tasks; ++i) {
                str_t lbl = task_system::task_label(tasks[i]);
                ImGui::Text("[%i]: %.*s", (int)i, (int)lbl.len, lbl.ptr);
            }
        }

        ImGuiID active = ImGui::GetActiveID();
        ImGuiID hover  = ImGui::GetHoveredID();
        ImGui::Text("Active ID: %u, Hover ID: %u", active, hover);

        ImGui::Text("Mouse Pos: (%.3f, %.3f)", ImGui::GetMousePos().x, ImGui::GetMousePos().y);
        ImGui::Text("Camera Position: (%g, %g, %g)", data->view.camera.position.x, data->view.camera.position.y, data->view.camera.position.z);
        ImGui::Text("Camera Orientation: (%g, %g, %g, %g)", data->view.camera.orientation.x, data->view.camera.orientation.y, data->view.camera.orientation.z, data->view.camera.orientation.w);

        mat4_t P = data->view.param.matrix.curr.proj;
        ImGui::Text("proj_matrix:");
        ImGui::Text("[%g %g %g %g]", P.col[0].x, P.col[0].y, P.col[0].z, P.col[0].w);
        ImGui::Text("[%g %g %g %g]", P.col[1].x, P.col[1].y, P.col[1].z, P.col[1].w);
        ImGui::Text("[%g %g %g %g]", P.col[2].x, P.col[2].y, P.col[2].z, P.col[2].w);
        ImGui::Text("[%g %g %g %g]", P.col[3].x, P.col[3].y, P.col[3].z, P.col[3].w);

        if (ImGui::Button("Load Data")) {
            char buf[2048];
            if (application::file_dialog(buf, sizeof(buf), application::FileDialogFlag_Open, STR_LIT("out"))) {
                struct Payload {
                    ApplicationState* state;
                    str_t path;
                };
                Payload payload = {
                    .state = data,
                    .path  = str_from_cstr(buf),
                };
                viamd::event_system_broadcast_event(HASH_STR_LIT("Secret Sauce"), 0, &payload);
                update_representation_info(data);
                update_all_representations(data);
            }
        }
    }
    ImGui::End();
}

static void draw_script_editor_window(ApplicationState* data) {
    ASSERT(data);

    ImGui::SetNextWindowSize({300,200}, ImGuiCond_FirstUseEver);
    if (ImGui::Begin("Script Editor", &data->show_script_window, ImGuiWindowFlags_HorizontalScrollbar | ImGuiWindowFlags_MenuBar)) {
        ImGui::SetWindowSize(ImVec2(800, 600), ImGuiCond_FirstUseEver);
        if (ImGui::BeginMenuBar())
        {
            if (ImGui::BeginMenu("File")) {
                char path_buf[1024] = "";
                if (ImGui::MenuItem("Load")) {
                    if (application::file_dialog(path_buf, sizeof(path_buf), application::FileDialogFlag_Open, STR_LIT("txt"))) {
                        str_t txt = load_textfile(str_from_cstr(path_buf), frame_alloc);
                        std::string str(txt.ptr, txt.len);
                        editor.SetText(str);
                    }
                }
                if (ImGui::MenuItem("Save")) {
                    auto textToSave = editor.GetText();
                    if (application::file_dialog(path_buf, sizeof(path_buf), application::FileDialogFlag_Save, STR_LIT("txt"))) {
                        str_t path = str_t{path_buf, strnlen(path_buf, sizeof(path_buf))};
                        md_file_o* file = md_file_open(path, MD_FILE_WRITE);
                        if (file) {
                            md_file_write(file, textToSave.c_str(), textToSave.length());
                            md_file_close(file);
                        } else {
                            LOG_ERROR("Failed to open file '%s' for saving script", path_buf);
                        }
                    }
                }
                if (ImGui::MenuItem("Export")) {
                    data->show_property_export_window = true;
                }
                ImGui::EndMenu();
            }
            if (ImGui::BeginMenu("Edit")) {
                bool ro = editor.IsReadOnly();
                if (ImGui::MenuItem("Read-only mode", nullptr, &ro))
                    editor.SetReadOnly(ro);
                ImGui::Separator();

                if (ImGui::MenuItem("Undo", "ALT-Backspace", nullptr, !ro && editor.CanUndo()))
                    editor.Undo();
                if (ImGui::MenuItem("Redo", "Ctrl-Y", nullptr, !ro && editor.CanRedo()))
                    editor.Redo();

                ImGui::Separator();

                if (ImGui::MenuItem("Copy", "Ctrl-C", nullptr, editor.HasSelection()))
                    editor.Copy();
                if (ImGui::MenuItem("Cut", "Ctrl-X", nullptr, !ro && editor.HasSelection()))
                    editor.Cut();
                if (ImGui::MenuItem("Delete", "Del", nullptr, !ro && editor.HasSelection()))
                    editor.Delete();
                if (ImGui::MenuItem("Paste", "Ctrl-V", nullptr, !ro && ImGui::GetClipboardText() != nullptr))
                    editor.Paste();

                ImGui::Separator();

                if (ImGui::MenuItem("Select all", nullptr, nullptr))
                    editor.SetSelection(TextEditor::Coordinates(), TextEditor::Coordinates(editor.GetTotalLines(), 0));

                ImGui::EndMenu();
            }
            if (ImGui::BeginMenu("Settings")) {
                if (ImGui::MenuItem("Dark palette"))
                    editor.SetPalette(TextEditor::GetDarkPalette());
                if (ImGui::MenuItem("Light palette"))
                    editor.SetPalette(TextEditor::GetLightPalette());
                if (ImGui::MenuItem("Retro blue palette"))
                    editor.SetPalette(TextEditor::GetRetroBluePalette());
                ImGui::Separator();
                ImGui::ColorEdit4("Point Color",      data->script.point_color.elem);
                ImGui::ColorEdit4("Line Color",       data->script.line_color.elem);
                ImGui::ColorEdit4("Triangle Color",   data->script.triangle_color.elem);

                ImGui::EndMenu();
            }

            ImGui::EndMenuBar();
        }

        if (editor.IsTextChanged()) {
            data->script.compile_ir = true;
            data->script.time_since_last_change = 0;
        }

        const ImVec2 content_size = ImGui::GetContentRegionAvail();
        const char* btn_text = "Evaluate";
        const ImVec2 label_size = ImGui::CalcTextSize(btn_text, NULL, true) * ImVec2(1.4, 1.0);
        const ImVec2 btn_size = ImGui::CalcItemSize(ImVec2(0,0), label_size.x + ImGui::GetStyle().FramePadding.x * 2.0f, label_size.y + ImGui::GetStyle().FramePadding.y * 2.0f);
        const ImVec2 text_size(content_size - ImVec2(0, btn_size.y + ImGui::GetStyle().ItemSpacing.y));

        editor.Render("TextEditor", text_size);
        bool editor_hovered = ImGui::IsItemHovered();
        bool eval = false;
        if (editor.IsFocused() && ImGui::IsKeyDown(KEY_SCRIPT_EVALUATE_MOD) && ImGui::IsKeyPressed(KEY_SCRIPT_EVALUATE)) {
            eval = true;
        }

        ImGui::SetCursorPosX(ImGui::GetCursorPosX() + content_size.x - btn_size.x);
        ImGui::SetCursorPosY(ImGui::GetCursorPosY() + ImGui::GetStyle().ItemSpacing.y);

        const bool valid = md_script_ir_valid(data->script.ir);

        if (!valid) ImGui::PushDisabled();
        if (ImGui::Button(btn_text, btn_size)) {
            eval = true;
        }
        if (!valid) ImGui::PopDisabled();

        if (eval && valid) {
            data->script.eval_init = true;
        }

        if (editor_hovered) {
            md_bitfield_clear(&data->selection.highlight_mask);
        }

        const TextEditor::Marker* hovered_marker = editor.GetHoveredMarker();
        if (hovered_marker && hovered_marker->payload) {
            if (md_semaphore_try_aquire(&data->script.ir_semaphore)) {
                defer { md_semaphore_release(&data->script.ir_semaphore); };

                if (hovered_marker->type == MarkerType_Error || hovered_marker->type == MarkerType_Warning) {
                    const md_bitfield_t* bf = (const md_bitfield_t*)hovered_marker->payload;
                    md_bitfield_copy(&data->selection.highlight_mask, bf);
                }
                else if (hovered_marker->type == MarkerType_Visualization) {
                    // Clear hovered property
                    set_hovered_property(data, STR_LIT(""));

                    if (md_script_ir_valid(data->script.ir)) {
                        data->script.vis = {0};
                        md_script_vis_init(&data->script.vis, frame_alloc);
                        md_script_vis_ctx_t ctx = {
                            .ir = data->script.ir,
                            .mol = &data->mold.mol,
                            .traj = data->mold.traj,
                        };
                        const md_script_vis_payload_o* payload = (const md_script_vis_payload_o*)hovered_marker->payload;

                        //str_t payload_ident = md_script_payload_ident(payload);
                        //set_hovered_property(data, payload_ident);
                        md_script_vis_eval_payload(&data->script.vis, payload, -1, &ctx, 0);
                    
                        if (!md_bitfield_empty(&data->script.vis.atom_mask)) {
                            md_bitfield_copy(&data->selection.highlight_mask, &data->script.vis.atom_mask);
                        }
                    }
                }

                bool lm_click = ImGui::IsMouseClicked(ImGuiMouseButton_Left);
                bool rm_click = ImGui::IsMouseClicked(ImGuiMouseButton_Right);
                if (ImGui::IsKeyDown(ImGuiMod_Shift) && (lm_click || rm_click)) {
                    SelectionOperator op = lm_click ? SelectionOperator::Or : SelectionOperator::AndNot;
                    modify_selection(data, &data->selection.highlight_mask, op);
                }
            }
        }
    }
    ImGui::End();
}

static bool export_xvg(const float* column_data[], const char* column_labels[], size_t num_columns, size_t num_rows, str_t filename) {
    ASSERT(column_data);
    ASSERT(column_labels);
    ASSERT(num_columns >= 0);
    ASSERT(num_rows >= 0);

    md_file_o* file = md_file_open(filename, MD_FILE_WRITE);
    if (!file) {
        LOG_ERROR("Failed to open file '" STR_FMT "' to write data.", STR_ARG(filename));
        return false;
    }    

    time_t t;
    struct tm* info;
    time(&t);
    info = localtime(&t);

    // Print Header
    md_file_printf(file, "# This file was created %s", asctime(info));
    md_file_printf(file, "# Created by:\n");
    md_file_printf(file, "# VIAMD \n");

    // Print Legend Meta
    md_file_printf(file, "@    title \"VIAMD Properties\"\n");
    md_file_printf(file, "@    xaxis  label \"Time\"\n");
    md_file_printf(file, "@ TYPE xy\n");
    md_file_printf(file, "@ view 0.15, 0.15, 0.75, 0.85\n");
    md_file_printf(file, "@ legend on\n");
    md_file_printf(file, "@ legend box on\n");
    md_file_printf(file, "@ legend loctype view\n");
    md_file_printf(file, "@ legend 0.78, 0.8\n");
    md_file_printf(file, "@ legend length %i\n", num_columns);

    for (size_t j = 0; j < num_columns; ++j) {
        md_file_printf(file, "@ s%zu legend \"%s\"\n", j, column_labels[j]);
    }

    for (size_t i = 0; i < num_rows; ++i) {
        for (size_t j = 0; j < num_columns; ++j) {
            md_file_printf(file, "%12.6f ", column_data[j][i]);
        }
        md_file_printf(file, "\n");
    }

    md_file_close(file);
    LOG_SUCCESS("Successfully exported XVG file to '%.*s'", (int)filename.len, filename.ptr);
    return true;
}

static bool export_csv(const float* column_data[], const char* column_labels[], size_t num_columns, size_t num_rows, str_t filename) {
    ASSERT(column_data);
    ASSERT(column_labels);
    ASSERT(num_columns >= 0);
    ASSERT(num_rows >= 0);

    md_file_o* file = md_file_open(filename, MD_FILE_WRITE);
    if (!file) {
        LOG_ERROR("Failed to open file '%.*s' to write data.", (int)filename.len, filename.ptr);
        return false;
    }
    
    for (size_t i = 0; i < num_columns; ++i) {
        md_file_printf(file, "%s,", column_labels[i]);
    }
    md_file_printf(file, "\n");

    for (size_t i = 0; i < num_rows; ++i) {
        for (size_t j = 0; j < num_columns; ++j) {
            md_file_printf(file, "%.6g,", column_data[j][i]);
        }
        md_file_printf(file, "\n");
    }

    md_file_close(file);
    LOG_SUCCESS("Successfully exported CSV file to '%.*s'", (int)filename.len, filename.ptr);
    return true;
}

static bool export_cube(const ApplicationState& data, const md_script_property_data_t* prop_data, const md_script_vis_payload_o* vis_payload, str_t filename) {
    // @NOTE: First we need to extract some meta data for the cube format, we need the atom indices/bits for any SDF
    // And the origin + extent of the volume in spatial coordinates (Ångström)

    if (!prop_data) {
        LOG_ERROR("Export Cube: The property to be exported did not exist");
        return false;
    }

    if (!vis_payload) {
        LOG_ERROR("Export Cube: Missing input visualization data");
        return false;
    }

    // Copy mol and replace with initial coords
    md_molecule_t mol = data.mold.mol;

    size_t stride = ALIGN_TO(data.mold.mol.atom.count, 8);
    float* coords = (float*)md_alloc(frame_alloc, stride * sizeof(float) * 3);
    mol.atom.x = coords + stride * 0;
    mol.atom.y = coords + stride * 1;
    mol.atom.z = coords + stride * 2;
    
    if (!md_trajectory_load_frame(data.mold.traj, 0, NULL, mol.atom.x, mol.atom.y, mol.atom.z)) {
        return false;
    }

    bool result = false;
    md_script_vis_t vis = { 0 };
    md_script_vis_init(&vis, frame_alloc);
    defer { md_script_vis_free(&vis); };
    
    //if (md_semaphore_aquire(&data.script.ir_semaphore)) {
    //    defer { md_semaphore_release(&data.script.ir_semaphore); };

        
    if (md_script_ir_valid(data.script.eval_ir)) {
        md_script_vis_ctx_t ctx = {
            .ir = data.script.eval_ir,
            .mol = &data.mold.mol,
            .traj = data.mold.traj,
        };
        result = md_script_vis_eval_payload(&vis, vis_payload, 0, &ctx, MD_SCRIPT_VISUALIZE_ATOMS | MD_SCRIPT_VISUALIZE_SDF);
    }

    if (result == true) {
        md_file_o* file = md_file_open(filename, MD_FILE_WRITE);
        if (!file) {
            LOG_ERROR("Failed to open file '%.*s' in order to write to it.", (int)filename.len, filename.ptr);
            return false;
        }

        // Two comment lines
        md_file_printf(file, "EXPORTED DENSITY VOLUME FROM VIAMD, UNITS IN BOHR\n");
        md_file_printf(file, "OUTER LOOP: X, MIDDLE LOOP: Y, INNER LOOP: Z\n");

        if (md_array_size(vis.sdf.structures) > 0) {
            const float angstrom_to_bohr = (float)(1.0 / 0.529177210903);

            // transformation matrix from world to volume
            mat4_t M = vis.sdf.matrices[0];
            const md_bitfield_t* bf = &vis.sdf.structures[0];
            const int num_atoms = (int)md_bitfield_popcount(bf);
            const int vol_dim[3] = {prop_data->dim[1], prop_data->dim[2], prop_data->dim[3]};
            const double extent = vis.sdf.extent * 2.0 * angstrom_to_bohr;
            const double voxel_ext[3] = {
                (double)extent / (double)vol_dim[0],
                (double)extent / (double)vol_dim[1],
                (double)extent / (double)vol_dim[2],
            };

            const double half_ext = extent * 0.5;

            md_file_printf(file, "%5i %12.6f %12.6f %12.6f\n", -num_atoms, -half_ext, -half_ext, -half_ext);
            md_file_printf(file, "%5i %12.6f %12.6f %12.6f\n", vol_dim[0], voxel_ext[0], 0.0, 0.0);
            md_file_printf(file, "%5i %12.6f %12.6f %12.6f\n", vol_dim[1], 0.0, voxel_ext[1], 0.0);
            md_file_printf(file, "%5i %12.6f %12.6f %12.6f\n", vol_dim[2], 0.0, 0.0, voxel_ext[2]);

            const float scl = angstrom_to_bohr;
            M = mat4_mul(mat4_scale(scl, scl, scl), M);

            int64_t beg_bit = bf->beg_bit;
            int64_t end_bit = bf->end_bit;
            while ((beg_bit = md_bitfield_scan(bf, beg_bit, end_bit)) != 0) {
                int64_t i = beg_bit - 1;
                vec3_t coord = {mol.atom.x[i], mol.atom.y[i], mol.atom.z[i]};
                coord = mat4_mul_vec3(M, coord, 1.0f);
                // @NOTE(Robin): If we don't have any elements available for example in the case of coarse grained, we use a placeholder of 1 (Hydrogen).
                md_element_t elem = mol.atom.element ? mol.atom.element[i] : 1;
                md_file_printf(file, "%5i %12.6f %12.6f %12.6f %12.6f\n", elem, (float)elem, coord.x, coord.y, coord.z);
            }

            // This entry somehow relates to the number of densities
            md_file_printf(file, "%5i %5i\n", 1, 1);

            // Write density data
            int count = 0;
            for (int x = 0; x < vol_dim[0]; ++x) {
                for (int y = 0; y < vol_dim[1]; ++y) {
                    for (int z = 0; z < vol_dim[2]; ++z) {
                        int idx = z * vol_dim[0] * vol_dim[1] + y * vol_dim[0] + x;
                        float val = prop_data->values[idx];
                        md_file_printf(file, " %12.6E", val);
                        if (++count % 6 == 0) md_file_printf(file, "\n");
                    }
                }
            }
        }

        md_file_close(file);
    } else {
        LOG_ERROR("Failed to visualize volume for export.");
        return false;
    }

    return true;
}

#define APPEND_BUF(buf, len, fmt, ...) (len += snprintf(buf + len, MAX(0, (int)sizeof(buf) - len), fmt, ##__VA_ARGS__) + 1)

static md_array(float) sample_range(float beg, float end, int sample_count, md_allocator_i* alloc) {
    md_array(float) result = md_array_create(float, sample_count, alloc);
    double step = (end - beg) / (double)(sample_count - 1);
    for (int i = 0; i < sample_count; ++i) {
        result[i] = (float)((double)beg + step * (double)i);
    }
    return result;
}

static void draw_property_export_window(ApplicationState* data) {
    ASSERT(data);

    struct ExportFormat {
        str_t lbl;
        str_t ext;
    };

    ExportFormat table_formats[] {
        {STR_LIT("XVG"), STR_LIT("xvg")},
        {STR_LIT("CSV"), STR_LIT("csv")}
    };

    ExportFormat volume_formats[] {
        {STR_LIT("Gaussian Cube"), STR_LIT("cube")},
    };

    if (ImGui::Begin("Property Export", &data->show_property_export_window)) {
        static int type = DisplayProperty::Type_Temporal;
        static int property_idx  = 0;
        static int table_format  = 0;
        static int volume_format = 0;

        int num_properties = (int)md_array_size(data->display_properties);
        if (num_properties == 0) {
            ImGui::Text("No properties available for export, try evaluating the script.");
            ImGui::End();
            property_idx = 0;
            return;
        }

        if (task_system::task_is_running(data->tasks.evaluate_full)) {
            ImGui::Text("The properties are currently being evaluated, please wait...");
            ImGui::End();
            property_idx = 0;
            return;
        }

        ImGui::PushItemWidth(200);
        if (ImGui::Combo("Data Type", (int*)(&type), "Temporal\0Distribution\0Density Volume\0")) {
            if (property_idx != -1) {
                const char* cur_lbl = data->display_properties[property_idx].label;
                for (int i = 0; i < (int)md_array_size(data->display_properties); ++i) {
                    const DisplayProperty& dp = data->display_properties[i];
                    if (type == dp.type && strcmp(cur_lbl, dp.label) == 0) {
                        property_idx = i;
                        break;
                    }
                }
            }
        }
        ImGui::Separator();
        
        if (ImGui::BeginCombo("Property", property_idx != -1 ? data->display_properties[property_idx].label : "")) {
            for (int i = 0; i < (int)md_array_size(data->display_properties); ++i) {
                const DisplayProperty& dp = data->display_properties[i];
                if (dp.type == DisplayProperty::Type_Distribution && dp.hist.num_bins == 0) {
                    continue; 
                }
                if (type == dp.type) {
                    if (ImGui::Selectable(dp.label, property_idx == i)) {
                        property_idx = i;
                    }
                }
            }
            ImGui::EndCombo();
        }
        
        str_t file_extension = {};
        if (type == DisplayProperty::Type_Distribution || type == DisplayProperty::Type_Temporal) {
            if (ImGui::BeginCombo("File Format", table_formats[table_format].lbl.ptr)) {
                for (int i = 0; i < (int)ARRAY_SIZE(table_formats); ++i) {
                    if (ImGui::Selectable(table_formats[i].lbl.ptr, table_format == i)) {
                        table_format = i;
                    }
                }
                ImGui::EndCombo();
            }
            file_extension = table_formats[table_format].ext;
        } else if (type == DisplayProperty::Type_Volume) {
            if (ImGui::BeginCombo("File Format", volume_formats[volume_format].lbl.ptr)) {
                for (int i = 0; i < (int)ARRAY_SIZE(volume_formats); ++i) {
                    if (ImGui::Selectable(volume_formats[i].lbl.ptr, volume_format == i)) {
                        volume_format = i;
                    }
                }
                ImGui::EndCombo();
            }
            file_extension = volume_formats[volume_format].ext;
        }

        if (property_idx != -1) {
            if (type != data->display_properties[property_idx].type) {
                property_idx = -1;
            }
        }

        if (property_idx == -1) ImGui::PushDisabled();
        bool export_clicked = ImGui::Button("Export");
        if (property_idx == -1) ImGui::PopDisabled();

        if (export_clicked) {
            md_allocator_i* alloc = frame_alloc;
            md_vm_arena_temp_t temp = md_vm_arena_temp_begin(frame_alloc);
            defer { md_vm_arena_temp_end(temp); };

            ASSERT(property_idx != -1);
            char path_buf[1024];
            DisplayProperty& dp = data->display_properties[property_idx];
            md_array(const float*)  column_data = 0;
            md_array(str_t)         column_labels = 0;
            md_array(str_t)         legends = 0;

            if (application::file_dialog(path_buf, sizeof(path_buf), application::FileDialogFlag_Save, file_extension)) {
                str_t path = {path_buf, strnlen(path_buf, sizeof(path_buf))};
                if (dp.type == DisplayProperty::Type_Volume) {
                    if (str_eq(file_extension, STR_LIT("cube"))) {
                        if (export_cube(*data, dp.prop_data, dp.vis_payload, path)) {
                            LOG_SUCCESS("Successfully exported property '%s' to '" STR_FMT "'", dp.label, STR_ARG(path));
                        }
                    }
                } else {
                    md_file_o* file = md_file_open(path, MD_FILE_WRITE | MD_FILE_BINARY);
                    if (file) {
                        str_t out_str = {};
                        if (dp.type == DisplayProperty::Type_Temporal) {
                            const double* traj_times = md_trajectory_frame_times(data->mold.traj);
                            const size_t  num_frames = md_trajectory_num_frames(data->mold.traj);
                            md_array(float) time = md_array_create(float, num_frames, alloc);
                            for (size_t i = 0; i < num_frames; ++i) {
                                time[i] = (float)traj_times[i];
                            }

                            str_t x_label = STR_LIT("Frame");
                            str_t y_label = str_from_cstr(dp.label);

                            if (!md_unit_unitless(dp.unit[1])) {
                                y_label = str_printf(alloc, "%s (%s)", dp.label, dp.unit_str);
                            }

                            md_unit_t time_unit = md_trajectory_time_unit(data->mold.traj);
                            if (!md_unit_empty(time_unit)) {
                                char time_buf[64];
                                size_t len = md_unit_print(time_buf, sizeof(time_buf), time_unit);
                                x_label = str_printf(alloc, "Time (" STR_FMT ")", len, time_buf);
                            }

                            md_array_push(column_data, time, alloc);
                            md_array_push(column_labels, x_label, alloc);

                            if (dp.dim > 1) {
                                for (int i = 0; i < dp.dim; ++i) {
                                    str_t  legend = str_printf(alloc, "%s[%i]", dp.label, i + 1);
                                    float* values = (float*)md_alloc(alloc, sizeof(float) * num_frames);
                                    for (size_t j = 0; j < num_frames; ++j) {
                                        values[j] = dp.y_values[j * dp.dim + i];
                                    }
                                    md_array_push(column_data, values, alloc);
                                    md_array_push(legends, legend, alloc);
                                    md_array_push(column_labels, legend, alloc);
                                }
                            } else {
                                md_array_push(column_data, dp.y_values, alloc);
                                md_array_push(column_labels, y_label, alloc);
                            }

                            if (str_eq(file_extension, STR_LIT("xvg"))) {
                                str_t header = md_xvg_format_header(str_from_cstr(dp.label), x_label, y_label, md_array_size(legends), legends, alloc);
                                out_str = md_xvg_format(header, md_array_size(column_data), num_frames, column_data, alloc);
                            } else if (str_eq(file_extension, STR_LIT("csv"))) {
                                out_str = md_csv_write_to_str(column_data, column_labels, md_array_size(column_data), num_frames, alloc);
                            }


                        } else if (dp.type == DisplayProperty::Type_Distribution) {
                            md_array(float) x_values = sample_range(dp.hist.x_min, dp.hist.x_max, dp.hist.num_bins, alloc);

                            str_t x_label = str_from_cstr(dp.unit_str[0]);
                            str_t y_label = str_from_cstr(dp.label);
                            if (strlen(dp.unit_str[1]) > 0) {
                                y_label = str_printf(frame_alloc, "%s (%s)", dp.label, dp.unit_str);
                            }

                            md_array_push(column_data, x_values, alloc);
                            md_array_push(column_labels, x_label, alloc);

                            if (dp.hist.dim > 1) {
                                for (int i = 0; i < dp.hist.dim; ++i) {
                                    md_array_push(column_data, dp.hist.bins + i * dp.hist.num_bins, alloc);
                                    str_t legend = str_printf(alloc, "%s[%i]", dp.label, i + 1);
                                    md_array_push(legends, legend, alloc);
                                    md_array_push(column_labels, legend, alloc);
                                }
                            } else {
                                md_array_push(column_data, dp.hist.bins, alloc);
                                md_array_push(column_labels, y_label, alloc);
                            }

                            if (str_eq(file_extension, STR_LIT("xvg"))) {
                                str_t header = md_xvg_format_header(str_from_cstr(dp.label), x_label, y_label, md_array_size(legends), legends, alloc);
                                out_str = md_xvg_format(header, md_array_size(column_data), dp.hist.num_bins, column_data, alloc);
                            } else if (str_eq(file_extension, STR_LIT("csv"))) {
                                out_str = md_csv_write_to_str(column_data, column_labels, md_array_size(column_data), dp.hist.num_bins, alloc);
                            }
                        }
                        if (!str_empty(out_str)) {
                            md_file_write(file, out_str.ptr, out_str.len);
                            LOG_SUCCESS("Successfully exported property '%s' to '%.*s'", dp.label, (int)path.len, path.ptr);
                        }
                        md_file_close(file);
                    }
                }
            }
        }
        ImGui::PopItemWidth();
    }
    ImGui::End();
}

static void update_md_buffers(ApplicationState* data) {
    ASSERT(data);
    const auto& mol = data->mold.mol;

    if (mol.atom.count == 0) return;

    if (data->mold.dirty_buffers & MolBit_DirtyPosition) {
        const vec3_t pbc_ext = data->mold.mol.unit_cell.basis * vec3_t{1,1,1};
        md_gl_mol_set_atom_position(data->mold.gl_mol, 0, (uint32_t)mol.atom.count, mol.atom.x, mol.atom.y, mol.atom.z, 0);
        if (!(data->mold.dirty_buffers & MolBit_ClearVelocity)) {
            md_gl_mol_compute_velocity(data->mold.gl_mol, pbc_ext.elem);
        }
#if EXPERIMENTAL_GFX_API
        md_gfx_structure_set_atom_position(data->mold.gfx_structure, 0, (uint32_t)mol.atom.count, mol.atom.x, mol.atom.y, mol.atom.z, 0);
        md_gfx_structure_set_aabb(data->mold.gfx_structure, &data->mold.mol_aabb_min, &data->mold.mol_aabb_max);
#endif
    }

    if (data->mold.dirty_buffers & MolBit_ClearVelocity) {
        md_gl_mol_zero_velocity(data->mold.gl_mol);
    }

    if (data->mold.dirty_buffers & MolBit_DirtyRadius) {
        md_gl_mol_set_atom_radius(data->mold.gl_mol, 0, (uint32_t)mol.atom.count, mol.atom.radius, 0);
#if EXPERIMENTAL_GFX_API
        md_gfx_structure_set_atom_radius(data->mold.gfx_structure, 0, (uint32_t)mol.atom.count, mol.atom.radius, 0);
#endif
    }

    if (data->mold.dirty_buffers & MolBit_DirtyFlags) {
        md_vm_arena_temp_t tmp = md_vm_arena_temp_begin(frame_alloc);
        defer { md_vm_arena_temp_end(tmp); };

        uint8_t* flags = (uint8_t*)md_vm_arena_push(frame_alloc, mol.atom.count * sizeof(uint8_t));
        MEMSET(flags, 0, mol.atom.count * sizeof(uint8_t));

        {
            md_bitfield_iter_t it = md_bitfield_iter_create(&data->selection.highlight_mask);
            while (md_bitfield_iter_next(&it)) {
                uint64_t idx = md_bitfield_iter_idx(&it);
                flags[idx] |= AtomBit_Highlighted;
            }
        }
        {
            md_bitfield_iter_t it = md_bitfield_iter_create(&data->selection.selection_mask);
            while (md_bitfield_iter_next(&it)) {
                uint64_t idx = md_bitfield_iter_idx(&it);
                flags[idx] |= AtomBit_Selected;
            }
        }
        {
            md_bitfield_iter_t it = md_bitfield_iter_create(&data->representation.visibility_mask);
            while (md_bitfield_iter_next(&it)) {
                uint64_t idx = md_bitfield_iter_idx(&it);
                flags[idx] |= AtomBit_Visible;
            }
        }
        md_gl_mol_set_atom_flags(data->mold.gl_mol, 0, (uint32_t)mol.atom.count, flags, 0);
    }

    if (data->mold.dirty_buffers & MolBit_DirtyBonds) {
        md_gl_mol_set_bonds(data->mold.gl_mol, 0, (uint32_t)mol.bond.count, mol.bond.pairs, sizeof(md_bond_pair_t));
    }

    if (data->mold.dirty_buffers & MolBit_DirtySecondaryStructure) {
        if (mol.protein_backbone.secondary_structure) {
            md_gl_mol_set_backbone_secondary_structure(data->mold.gl_mol, 0, (uint32_t)mol.protein_backbone.count, mol.protein_backbone.secondary_structure, 0);
        }
    }

    data->mold.dirty_buffers = 0;
}

static void interrupt_async_tasks(ApplicationState* data) {
    task_system::pool_interrupt_running_tasks();

    if (data->script.full_eval) md_script_eval_interrupt(data->script.full_eval);
    if (data->script.filt_eval) md_script_eval_interrupt(data->script.filt_eval);

    task_system::pool_wait_for_completion();
}

// #trajectorydata
static void free_trajectory_data(ApplicationState* data) {
    ASSERT(data);
    interrupt_async_tasks(data);

    if (data->mold.traj) {
        load::traj::close(data->mold.traj);
        data->mold.traj = nullptr;
    }
    data->files.trajectory[0] = '\0';
    
    data->mold.mol.unit_cell = {};
    md_array_free(data->timeline.x_values,  persistent_alloc);
    md_array_free(data->display_properties, persistent_alloc);

    md_array_free(data->trajectory_data.backbone_angles.data,     persistent_alloc);
    md_array_free(data->trajectory_data.secondary_structure.data, persistent_alloc);
}

static void init_trajectory_data(ApplicationState* data) {
    size_t num_frames = md_trajectory_num_frames(data->mold.traj);
    if (num_frames > 0) {
        size_t min_frame = 0;
        size_t max_frame = num_frames - 1;
        md_trajectory_header_t header;
        md_trajectory_get_header(data->mold.traj, &header);
        
        double min_time = header.frame_times[0];
        double max_time = header.frame_times[num_frames - 1];

        data->timeline.view_range = {min_time, max_time};
        data->timeline.filter.beg_frame = min_frame;
        data->timeline.filter.end_frame = max_frame;

        md_array_resize(data->timeline.x_values, num_frames, persistent_alloc);
        for (size_t i = 0; i < num_frames; ++i) {
            data->timeline.x_values[i] = header.frame_times[i];
        }

        data->animation.frame = CLAMP(data->animation.frame, (double)min_frame, (double)max_frame);
        int64_t frame_idx = CLAMP((int64_t)(data->animation.frame + 0.5), 0, (int64_t)max_frame);

        md_trajectory_frame_header_t frame_header;
        md_trajectory_load_frame(data->mold.traj, frame_idx, &frame_header, data->mold.mol.atom.x, data->mold.mol.atom.y, data->mold.mol.atom.z);
        data->mold.mol.unit_cell = frame_header.unit_cell;

        if (data->mold.mol.protein_backbone.count > 0) {
            data->trajectory_data.secondary_structure.stride = data->mold.mol.protein_backbone.count;
            data->trajectory_data.secondary_structure.count = data->mold.mol.protein_backbone.count * num_frames;
            md_array_resize(data->trajectory_data.secondary_structure.data, data->mold.mol.protein_backbone.count * num_frames, persistent_alloc);
            for (size_t i = 0; i < md_array_size(data->trajectory_data.secondary_structure.data); ++i) {
                data->trajectory_data.secondary_structure.data[i] = MD_SECONDARY_STRUCTURE_COIL;
            }
//            MEMSET(data->trajectory_data.secondary_structure.data, 0, md_array_size(data->trajectory_data.secondary_structure.data) * sizeof (md_secondary_structure_t));

            data->trajectory_data.backbone_angles.stride = data->mold.mol.protein_backbone.count;
            data->trajectory_data.backbone_angles.count = data->mold.mol.protein_backbone.count * num_frames;
            md_array_resize(data->trajectory_data.backbone_angles.data, data->mold.mol.protein_backbone.count * num_frames, persistent_alloc);
            MEMSET(data->trajectory_data.backbone_angles.data, 0, md_array_size(data->trajectory_data.backbone_angles.data) * sizeof (md_backbone_angles_t));

            // Launch work to compute the values
            task_system::task_interrupt_and_wait_for(data->tasks.backbone_computations);

            data->tasks.backbone_computations = task_system::create_pool_task(STR_LIT("Backbone Operations"), 0, (uint32_t)num_frames, [](uint32_t range_beg, uint32_t range_end, void* user_data, uint32_t thread_num) {
                (void)thread_num;
                ApplicationState* data = (ApplicationState*)user_data;
                
                // Create copy here of molecule since we use the full structure as input
                md_molecule_t mol = data->mold.mol;

                const size_t stride = ALIGN_TO(mol.atom.count, 8);
                const size_t bytes = stride * sizeof(float) * 3;
                float* coords = (float*)md_alloc(md_get_heap_allocator(), bytes);
                defer { md_free(md_get_heap_allocator(), coords, bytes); };
                // Overwrite the coordinate section, since we will load trajectory frame data into these
                mol.atom.x = coords + stride * 0;
                mol.atom.y = coords + stride * 1;
                mol.atom.z = coords + stride * 2;

                for (uint32_t frame_idx = range_beg; frame_idx < range_end; ++frame_idx) {
                    md_trajectory_load_frame(data->mold.traj, frame_idx, NULL, mol.atom.x, mol.atom.y, mol.atom.z);
                    md_util_backbone_angles_compute(data->trajectory_data.backbone_angles.data + data->trajectory_data.backbone_angles.stride * frame_idx, data->trajectory_data.backbone_angles.stride, &mol);
                    md_util_backbone_secondary_structure_compute(data->trajectory_data.secondary_structure.data + data->trajectory_data.secondary_structure.stride * frame_idx, data->trajectory_data.secondary_structure.stride, &mol);
                }
            }, data);

            task_system::ID main_task = task_system::create_main_task(STR_LIT("Update Trajectory Data"), [](void* user_data) {
                ApplicationState* data = (ApplicationState*)user_data;
                data->trajectory_data.backbone_angles.fingerprint = generate_fingerprint();
                data->trajectory_data.secondary_structure.fingerprint = generate_fingerprint();
                
                interpolate_atomic_properties(data);
                data->mold.dirty_buffers |= MolBit_ClearVelocity;
                update_all_representations(data);

            }, data);

            task_system::set_task_dependency(main_task, data->tasks.backbone_computations);
            task_system::enqueue_task(data->tasks.backbone_computations);
        }

        data->mold.dirty_buffers |= MolBit_DirtyPosition;
        data->mold.dirty_buffers |= MolBit_ClearVelocity;

        // Prefetch frames
        //launch_prefetch_job(data);
    }
}

static bool load_trajectory_data(ApplicationState* data, str_t filename, md_trajectory_loader_i* loader, LoadTrajectoryFlags flags) {
    md_trajectory_i* traj = load::traj::open_file(filename, loader, &data->mold.mol, persistent_alloc, flags);
    if (traj) {
        free_trajectory_data(data);
        data->mold.traj = traj;
        str_copy_to_char_buf(data->files.trajectory, sizeof(data->files.trajectory), filename);
        init_trajectory_data(data);
        data->animation.frame = 0;
        return true;
    }

    return false;
}

// #moleculedata
static void free_molecule_data(ApplicationState* data) {
    ASSERT(data);
    interrupt_async_tasks(data);

    clear_dataset_items(data);

    //md_molecule_free(&data->mold.mol, persistent_alloc);
    md_arena_allocator_reset(data->mold.mol_alloc);
    MEMSET(&data->mold.mol, 0, sizeof(data->mold.mol));

    md_gl_mol_destroy(data->mold.gl_mol);
    MEMSET(data->files.molecule, 0, sizeof(data->files.molecule));

    md_bitfield_clear(&data->selection.selection_mask);
    md_bitfield_clear(&data->selection.highlight_mask);
    if (data->script.ir) {
        md_script_ir_free(data->script.ir);
        data->script.ir = nullptr;
    }
    if (data->script.eval_ir && data->script.eval_ir != data->script.ir) {
        md_script_ir_free(data->script.eval_ir);
        data->script.eval_ir = nullptr;
    }
    if (data->script.full_eval) {
        md_script_eval_free(data->script.full_eval);
        data->script.full_eval = nullptr;
    }
    if (data->script.filt_eval) {
        md_script_eval_free(data->script.filt_eval);
        data->script.filt_eval = nullptr;
    }
    clear_density_volume(data);

    viamd::event_system_broadcast_event(viamd::EventType_ViamdTopologyFree, viamd::EventPayloadType_ApplicationState, data);
}

static void init_molecule_data(ApplicationState* data) {
    if (data->mold.mol.atom.count) {

        data->picking.idx = INVALID_PICKING_IDX;
        data->selection.atom_idx.hovered = -1;
        data->selection.atom_idx.right_click = -1;
        data->selection.bond_idx.hovered = -1;
        data->selection.bond_idx.right_click = -1;

        data->mold.gl_mol = md_gl_mol_create(&data->mold.mol);

#if EXPERIMENTAL_GFX_API
        const md_molecule_t& mol = data->mold.mol;
        vec3_t& aabb_min = data->mold.mol_aabb_min;
        vec3_t& aabb_max = data->mold.mol_aabb_max;
        md_util_compute_aabb_soa(&aabb_min, &aabb_max, mol.atom.x, mol.atom.y, mol.atom.z, mol.atom.radius, mol.atom.count);

        data->mold.gfx_structure = md_gfx_structure_create(mol.atom.count, mol.covalent.count, mol.backbone.count, mol.backbone.range_count, mol.residue.count, mol.instance.count);
        md_gfx_structure_set_atom_position(data->mold.gfx_structure, 0, mol.atom.count, mol.atom.x, mol.atom.y, mol.atom.z, 0);
        md_gfx_structure_set_atom_radius(data->mold.gfx_structure, 0, mol.atom.count, mol.atom.radius, 0);
        md_gfx_structure_set_aabb(data->mold.gfx_structure, &data->mold.mol_aabb_min, &data->mold.mol_aabb_max);
        if (mol.instance.count > 0) {
            md_gfx_structure_set_instance_atom_ranges(data->mold.gfx_structure, 0, mol.instance.count, (md_gfx_range_t*)mol.instance.atom_range, 0);
            md_gfx_structure_set_instance_transforms(data->mold.gfx_structure, 0, mol.instance.count, mol.instance.transform, 0);
        }
#endif
    }
    viamd::event_system_broadcast_event(viamd::EventType_ViamdTopologyInit, viamd::EventPayloadType_ApplicationState, data);

    update_representation_info(data);
    init_all_representations(data);
    update_all_representations(data);
    data->script.compile_ir = true;

    init_dataset_items(data);
}

static void launch_prefetch_job(ApplicationState* data) {
    const uint32_t num_frames = MIN((uint32_t)md_trajectory_num_frames(data->mold.traj), (uint32_t)load::traj::num_cache_frames(data->mold.traj));
    if (!num_frames) return;

    task_system::task_interrupt_and_wait_for(data->tasks.prefetch_frames);
    data->tasks.prefetch_frames = task_system::create_pool_task(STR_LIT("Prefetch Frames"), 0, num_frames, [](uint32_t range_beg, uint32_t range_end, void* user_data, uint32_t thread_num) {
        (void)thread_num;
        ApplicationState* data = (ApplicationState*)user_data;
        for (uint32_t i = range_beg; i < range_end; ++i) {
            md_trajectory_frame_header_t header;
            md_trajectory_load_frame(data->mold.traj, i, &header, 0, 0, 0);
        }
    }, data);

    task_system::ID main_task = task_system::create_main_task(STR_LIT("Prefetch Complete"), [](void* user_data) {
        ApplicationState* data = (ApplicationState*)user_data;
        interpolate_atomic_properties(data);
        data->mold.dirty_buffers |= MolBit_ClearVelocity;
    }, data);

    task_system::set_task_dependency(main_task, data->tasks.prefetch_frames);
    task_system::enqueue_task(data->tasks.prefetch_frames);
}

static bool load_dataset_from_file(ApplicationState* data, const LoadParam& param) {
    ASSERT(data);

    str_t path_to_file = md_path_make_canonical(param.file_path, frame_alloc);
    if (path_to_file) {
        if (param.mol_loader) {
            interrupt_async_tasks(data);
            free_trajectory_data(data);
            free_molecule_data(data);

            if (!param.mol_loader->init_from_file(&data->mold.mol, path_to_file, param.mol_loader_arg, data->mold.mol_alloc)) {
                LOG_ERROR("Failed to load molecular data from file '" STR_FMT "'", STR_ARG(path_to_file));
                return false;
            }
            LOG_SUCCESS("Successfully loaded molecular data from file '" STR_FMT "'", STR_ARG(path_to_file));

            str_copy_to_char_buf(data->files.molecule, sizeof(data->files.molecule), path_to_file);
            data->files.coarse_grained = param.coarse_grained;
            // @NOTE: If the dataset is coarse-grained, then postprocessing must be aware
            md_util_postprocess_flags_t flags = param.coarse_grained ? MD_UTIL_POSTPROCESS_COARSE_GRAINED : MD_UTIL_POSTPROCESS_ALL;
            md_util_molecule_postprocess(&data->mold.mol, data->mold.mol_alloc, flags);
            init_molecule_data(data);

            // @NOTE: Some files contain both atomic coordinates and trajectory
            if (param.traj_loader) {
                LOG_INFO("File may also contain trajectory, attempting to load trajectory");
            } else {
                return true;
            }
        }

        if (param.traj_loader) {
            if (!data->mold.mol.atom.count) {
                LOG_ERROR("Before loading a trajectory, molecular data needs to be present");
                return false;
            }
            interrupt_async_tasks(data);

            bool success = load_trajectory_data(data, path_to_file, param.traj_loader, param.traj_loader_flags);
            if (success) {
                LOG_SUCCESS("Successfully opened trajectory from file '" STR_FMT "'", STR_ARG(path_to_file));
                return true;
            } else {
                if (param.mol_loader && param.traj_loader) {
                    // Don't record this as an error, as the trajectory may be optional (In case of PDB for example)
                    return true;
                }
                LOG_ERROR("Failed to opened trajectory from file '" STR_FMT "'", STR_ARG(path_to_file));
            }
        }
    }

    return false;
}

static void load_workspace(ApplicationState* data, str_t filename) {
    str_t txt = load_textfile(filename, frame_alloc);
    defer { str_free(txt, frame_alloc); };

    if (str_empty(txt)) {
        LOG_ERROR("Could not open workspace file: '" STR_FMT "'", STR_ARG(filename));
        return;
    }

    // Reset and clear things
    clear_selections(data);
    clear_representations(data);
    editor.SetText("");
    data->files.workspace[0]  = '\0';

    data->animation = {};
    reset_view(data, false, true);

    str_t new_molecule_file   = {};
    str_t new_trajectory_file = {};
    bool  new_coarse_grained  = false;
    double new_frame = 0;

    str_t folder = {};
    extract_folder_path(&folder, filename);

    viamd::deserialization_state_t state = {
        .filename = filename,
        .text = txt,
    };
    str_t section;
    while (viamd::next_section_header(section, state)) {
        if (str_eq(section, STR_LIT("Files")) || str_eq(section, STR_LIT("File"))) {
            str_t ident, arg;
            while (viamd::next_entry(ident, arg, state)) {
                if (str_eq(ident, STR_LIT("MoleculeFile"))) {
                    str_t file;
                    viamd::extract_str(file, arg);
                    if (!str_empty(file)) {
                        md_strb_t path = md_strb_create(frame_alloc);
                        path += folder;
                        path += file;
                        new_molecule_file = md_path_make_canonical(path, frame_alloc);
                    }
                } else if (str_eq(ident, STR_LIT("TrajectoryFile"))) {
                    str_t file;
                    viamd::extract_str(file, arg);
                    if (!str_empty(file)) {
                        md_strb_t path = md_strb_create(frame_alloc);
                        path += folder;
                        path += file;
                        new_trajectory_file = md_path_make_canonical(path, frame_alloc);
                    }
                } else if (str_eq(ident, STR_LIT("CoarseGrained"))) {
                    viamd::extract_bool(new_coarse_grained, arg);
                }
            }
        } else if (str_eq(section, STR_LIT("Animation"))) {
            str_t ident, arg;
            while (viamd::next_entry(ident, arg, state)) {
                if (str_eq(ident, STR_LIT("Frame"))) {
                    viamd::extract_dbl(new_frame, arg);
                } else if (str_eq(ident, STR_LIT("Fps"))) {
                    viamd::extract_flt(data->animation.fps, arg);
                } else if (str_eq(ident, STR_LIT("Interpolation"))) {
                    int mode;
                    viamd::extract_int(mode, arg);
                    data->animation.interpolation = (InterpolationMode)mode;
                }
            }
        } else if (str_eq(section, STR_LIT("RenderSettings"))) {
            str_t ident, arg;
            while (viamd::next_entry(ident, arg, state)) {
                if (str_eq(ident, STR_LIT("SsaoEnabled"))) {
                    viamd::extract_bool(data->visuals.ssao.enabled, arg);
                } else if (str_eq(ident, STR_LIT("SsaoIntensity"))) {
                    viamd::extract_flt(data->visuals.ssao.intensity, arg);
                } else if (str_eq(ident, STR_LIT("SsaoRadius"))) {
                    viamd::extract_flt(data->visuals.ssao.radius, arg);
                } else if (str_eq(ident, STR_LIT("SsaoBias"))) {
                    viamd::extract_flt(data->visuals.ssao.bias, arg);
                } else if (str_eq(ident, STR_LIT("DofEnabled"))) {
                    viamd::extract_bool(data->visuals.dof.enabled, arg);
                } else if (str_eq(ident, STR_LIT("DofFocusScale"))) {
                    viamd::extract_flt(data->visuals.dof.focus_scale, arg);
                }
            }
        } else if (str_eq(section, STR_LIT("Camera"))) {
            str_t ident, arg;
            while (viamd::next_entry(ident, arg, state)) {
                if (str_eq(ident, STR_LIT("Position"))) {
                    viamd::extract_vec3(data->view.camera.position, arg);
                } else if (str_eq(ident, STR_LIT("Orientation"))) {
                    viamd::extract_quat(data->view.camera.orientation, arg);
                } else if (str_eq(ident, STR_LIT("Distance"))) {
                    viamd::extract_flt(data->view.camera.focus_distance, arg);
                } else if (str_eq(ident, STR_LIT("Rotation"))) {
                    // DEPRECATED
                    viamd::extract_quat(data->view.camera.orientation, arg);
                }
            }
        } else if (str_eq(section, STR_LIT("Representation"))) {
            Representation* rep = create_representation(data);
            str_t ident, arg;
            while (viamd::next_entry(ident, arg, state)) {
                if (str_eq(ident, STR_LIT("Name"))) {
                    viamd::extract_to_char_buf(rep->name, sizeof(rep->name), arg);
                } else if (str_eq(ident, STR_LIT("Filter"))) {
                    viamd::extract_to_char_buf(rep->filt, sizeof(rep->filt), arg);
                } else if (str_eq(ident, STR_LIT("Enabled"))) {
                    viamd::extract_bool(rep->enabled, arg);
                } else if (str_eq(ident, STR_LIT("Type"))) {
                    int type;
                    viamd::extract_int(type, arg);
                    type = CLAMP(type, 0, (int)RepresentationType::Count);
                    rep->type = (RepresentationType)type;
                } else if (str_eq(ident, STR_LIT("ColorMapping"))) {
                    int mapping;
                    viamd::extract_int(mapping, arg);
                    mapping = CLAMP(mapping, 0, (int)ColorMapping::Count);
                    rep->color_mapping = (ColorMapping)mapping;
                } else if (str_eq(ident, STR_LIT("StaticColor"))) {
                    viamd::extract_flt_vec(rep->uniform_color.elem, 4, arg);
                } else if (str_eq(ident, STR_LIT("Saturation"))) {
                    viamd::extract_flt(rep->saturation, arg);
                } else if (str_eq(ident, STR_LIT("Radius"))) {
                    // DEPRECATED
                    viamd::extract_flt(rep->scale.x, arg);
                } else if (str_eq(ident, STR_LIT("Tension"))) {
                    // DEPRECATED
                } else if (str_eq(ident, STR_LIT("Width"))) {
                    viamd::extract_flt(rep->scale.x, arg);
                } else if (str_eq(ident, STR_LIT("Thickness"))) {
                    viamd::extract_flt(rep->scale.y, arg);
                } else if (str_eq(ident, STR_LIT("Param"))) {
                    viamd::extract_flt_vec(rep->scale.elem, 4, arg);
                } else if (str_eq(ident, STR_LIT("DynamicEval"))) {
                    viamd::extract_bool(rep->dynamic_evaluation, arg);
                } else if (str_eq(ident, STR_LIT("OrbIdx"))) {
                    viamd::extract_int(rep->orbital.orbital_idx, arg);
                } else if (str_eq(ident, STR_LIT("OrbRes"))) {
                    int res;
                    viamd::extract_int(res, arg);
                    rep->orbital.resolution = (VolumeResolution)res;
                } else if (str_eq(ident, STR_LIT("OrbType"))) {
                    int type;
                    viamd::extract_int(type, arg);
                    rep->orbital.type = (OrbitalType)type;
                } else if (str_eq(ident, STR_LIT("OrbIso"))) {
                    viamd::extract_flt(rep->orbital.iso_psi.values[0], arg);
                    rep->orbital.iso_psi.values[1] = - rep->orbital.iso_psi.values[0];
                    rep->orbital.iso_den.values[0] = rep->orbital.iso_psi.values[0] * rep->orbital.iso_psi.values[0];
                } else if (str_eq(ident, STR_LIT("OrbColPos"))) {
                    viamd::extract_vec4(rep->orbital.iso_psi.colors[0], arg);
                } else if (str_eq(ident, STR_LIT("OrbColNeg"))) {
                    viamd::extract_vec4(rep->orbital.iso_psi.colors[1], arg);
                } else if (str_eq(ident, STR_LIT("OrbColDen"))) {
                    viamd::extract_vec4(rep->orbital.iso_den.colors[0], arg);
                }
            }
        } else if (str_eq(section, STR_LIT("AtomElementMapping"))) {
            str_t lbl = {};
            int elem = 0;
            str_t ident, arg;
            while (viamd::next_entry(ident, arg, state)) {
                if (str_eq(ident, STR_LIT("Label"))) {
                    viamd::extract_str(lbl, arg);
                } else if (str_eq(ident, STR_LIT("Element"))) {
                    viamd::extract_int(elem, arg);
                }
            }
            if (!str_empty(lbl) && elem) {
                add_atom_elem_mapping(data, lbl, (md_element_t)elem);
            }
        } else if (str_eq(section, STR_LIT("Script"))) {
            str_t ident, arg;
            while (viamd::next_entry(ident, arg, state)) {
                if (str_eq(ident, STR_LIT("Text"))) {
                    str_t str;
                    viamd::extract_str(str, arg);
                    editor.SetText(std::string(str.ptr, str.len));
                }
            }
        } else if (str_eq(section, STR_LIT("Selection"))) {
            str_t ident, arg;
            str_t label = {};
            str_t mask_base64 = {};
            while (viamd::next_entry(ident, arg, state)) {
                if (str_eq(ident, STR_LIT("Label"))) {
                    viamd::extract_str(label, arg);
                } else if (str_eq(ident, STR_LIT("Mask"))) {
                    viamd::extract_str(mask_base64, arg);
                }
            }
            if (!str_empty(label) && !str_empty(mask_base64)) {
                Selection* sel = create_selection(data, label);
                md_bitfield_deserialize(&sel->atom_mask, mask_base64.ptr, mask_base64.len);
            }
        } else {
            viamd::event_system_broadcast_event(viamd::EventType_ViamdDeserialize, viamd::EventPayloadType_DeserializationState, &state);
        }
    }

    data->view.animation.target_position    = data->view.camera.position;
    data->view.animation.target_orientation = data->view.camera.orientation;
    data->view.animation.target_distance    = data->view.camera.focus_distance;
    
    str_copy_to_char_buf(data->files.workspace, sizeof(data->files.workspace), filename);
    
    data->files.coarse_grained  = new_coarse_grained;

    load::LoaderState loader_state = {};
    load::init_loader_state(&loader_state, new_molecule_file, frame_alloc);

    LoadParam param = {};
    param.file_path = new_molecule_file;
    param.mol_loader = loader_state.mol_loader;
    param.traj_loader = loader_state.traj_loader;
    param.coarse_grained = new_coarse_grained;
    param.mol_loader_arg = loader_state.mol_loader_arg;

    if (new_molecule_file && load_dataset_from_file(data, param)) {
        str_copy_to_char_buf(data->files.molecule, sizeof(data->files.molecule), new_molecule_file);
    } else {
        data->files.molecule[0]   = '\0';
    }

    if (new_trajectory_file) {
        load::init_loader_state(&loader_state, new_trajectory_file, frame_alloc);
        param.mol_loader = 0;
        param.traj_loader = loader_state.traj_loader;
        param.file_path = new_trajectory_file;
        if (load_dataset_from_file(data, param)) {
            str_copy_to_char_buf(data->files.trajectory, sizeof(data->files.trajectory), new_trajectory_file);
        }
        data->animation.frame = new_frame;
    } else {
        data->files.trajectory[0] = '\0';
    }

    apply_atom_elem_mappings(data);
}

static void save_workspace(ApplicationState* data, str_t filename) {
    md_file_o* file = md_file_open(filename, MD_FILE_WRITE);
    if (!file) {
        LOG_ERROR("Could not open workspace file for writing: '%.*s", (int)filename.len, filename.ptr);
        return;
    }
    defer { md_file_close(file); };

    viamd::serialization_state_t state {
        .filename = filename,
        .sb = md_strb_create(frame_alloc),
    };

    // Write big ass header
    state.sb += header_snippet;
    state.sb += '\n';

    str_t mol_file  = md_path_make_relative(filename, str_from_cstr(data->files.molecule),   frame_alloc);
    str_t traj_file = md_path_make_relative(filename, str_from_cstr(data->files.trajectory), frame_alloc);

    viamd::write_section_header(state, STR_LIT("Files"));
    viamd::write_str(state, STR_LIT("MoleculeFile"), mol_file);
    viamd::write_str(state, STR_LIT("TrajectoryFile"), traj_file);
    viamd::write_int(state, STR_LIT("CoarseGrained"), data->files.coarse_grained);

    viamd::write_section_header(state, STR_LIT("Animation"));
    viamd::write_dbl(state, STR_LIT("Frame"), data->animation.frame);
    viamd::write_flt(state, STR_LIT("Fps"), data->animation.fps);
    viamd::write_int(state, STR_LIT("Interpolation"), (int)data->animation.interpolation);

    viamd::write_section_header(state, STR_LIT("RenderSettings"));
    viamd::write_bool(state, STR_LIT("SsaoEnabled"), data->visuals.ssao.enabled);
    viamd::write_flt(state, STR_LIT("SsaoIntensity"), data->visuals.ssao.intensity);
    viamd::write_flt(state, STR_LIT("SsaoRadius"), data->visuals.ssao.radius);
    viamd::write_bool(state, STR_LIT("DofEnabled"), data->visuals.dof.enabled);
    viamd::write_flt(state, STR_LIT("DofFocusScale"), data->visuals.dof.focus_scale);

    viamd::write_section_header(state, STR_LIT("Camera"));
    viamd::write_vec3(state, STR_LIT("Position"), data->view.camera.position);
    viamd::write_quat(state, STR_LIT("Orientation"), data->view.camera.orientation);
    viamd::write_flt(state,  STR_LIT("Distance"), data->view.camera.focus_distance);
    viamd::write_int(state,  STR_LIT("Mode"), (int)data->view.mode);


    for (size_t i = 0; i < md_array_size(data->representation.reps); ++i) {
        const Representation& rep = data->representation.reps[i];
        viamd::write_section_header(state, STR_LIT("Representation"));
        viamd::write_str(state,  STR_LIT("Name"), str_from_cstr(rep.name));
        viamd::write_str(state,  STR_LIT("Filter"), str_from_cstr(rep.filt));
        viamd::write_bool(state, STR_LIT("Enabled"), rep.enabled);
        viamd::write_int(state,  STR_LIT("Type"), (int)rep.type);
        viamd::write_int(state,  STR_LIT("ColorMapping"), (int)rep.color_mapping);
        viamd::write_vec4(state, STR_LIT("StaticColor"), rep.uniform_color);
        viamd::write_flt(state,  STR_LIT("Saturation"), rep.saturation);
        viamd::write_vec4(state, STR_LIT("Param"), rep.scale);
        viamd::write_bool(state, STR_LIT("DynamicEval"), rep.dynamic_evaluation);

        if (rep.type == RepresentationType::Orbital) {
            viamd::write_int(state,  STR_LIT("OrbIdx"),      rep.orbital.orbital_idx);
            viamd::write_int(state,  STR_LIT("OrbType"),(int)rep.orbital.type);
            viamd::write_int(state,  STR_LIT("OrbRes"), (int)rep.orbital.resolution);
            viamd::write_flt(state,  STR_LIT("OrbIso"),      rep.orbital.iso_psi.values[0]);
            viamd::write_vec4(state, STR_LIT("OrbColPos"),   rep.orbital.iso_psi.colors[0]);
            viamd::write_vec4(state, STR_LIT("OrbColNeg"),   rep.orbital.iso_psi.colors[1]);
            viamd::write_vec4(state, STR_LIT("OrbColDen"),   rep.orbital.iso_den.colors[0]);
        }
    }

    for (size_t i = 0; i < md_array_size(data->dataset.atom_element_remappings); ++i) {
        const AtomElementMapping& mapping = data->dataset.atom_element_remappings[i];
        viamd::write_section_header(state, STR_LIT("AtomElementMapping"));
        viamd::write_str(state, STR_LIT("Label"), str_from_cstr(mapping.lbl));
        viamd::write_int(state, STR_LIT("Element"), mapping.elem);
    }

    {
        std::string text = editor.GetText();
        viamd::write_section_header(state, STR_LIT("Script"));
        viamd::write_str(state, STR_LIT("Text"), str_t{text.c_str(), text.size()});
    }

    for (size_t i = 0; i < md_array_size(data->selection.stored_selections); ++i) {
        const Selection& sel = data->selection.stored_selections[i];
        size_t cap = md_bitfield_serialize_size_in_bytes(&sel.atom_mask);
        char* buf = (char*)md_vm_arena_push(frame_alloc, cap);
        size_t len = md_bitfield_serialize(buf, &sel.atom_mask);
        str_t encoded_mask = {buf, len};
        viamd::write_section_header(state, STR_LIT("Selection"));
        viamd::write_str(state, STR_LIT("Label"), str_from_cstr(sel.name));
        viamd::write_str(state, STR_LIT("Mask"),  encoded_mask);
    }

    viamd::event_system_broadcast_event(viamd::EventType_ViamdSerialize, viamd::EventPayloadType_SerializationState, &state);

    str_t text = md_strb_to_str(state.sb);
    md_file_write(file, str_ptr(text), str_len(text));
}

void create_screenshot(ApplicationState* data) {
    ASSERT(data);

    md_vm_arena_temp_t tmp = md_vm_arena_temp_begin(frame_alloc);
    defer { md_vm_arena_temp_end(tmp); };

    str_t path = data->screenshot.path_to_file;

    int width  = data->gbuffer.width;
    int height = data->gbuffer.height;
    size_t bytes = width * height * sizeof(uint32_t);
    uint32_t* rgba = (uint32_t*)md_vm_arena_push(frame_alloc, bytes);
    defer { md_vm_arena_pop(frame_alloc, bytes); };

    glBindFramebuffer(GL_READ_FRAMEBUFFER, 0);
    glReadBuffer(GL_BACK);
    glBindBuffer(GL_PIXEL_PACK_BUFFER, 0);
    glReadPixels(0, 0, width, height, GL_RGBA, GL_UNSIGNED_BYTE, rgba);

    {
        // @NOTE: Swap Rows to flip image with respect to y-axis
        const uint32_t row_byte_size = width * sizeof(uint32_t);
        uint32_t* row_t = (uint32_t*)md_alloc(frame_alloc, row_byte_size);
        defer { md_free(frame_alloc, row_t, row_byte_size); };
        for (uint32_t i = 0; i < (uint32_t)height / 2; ++i) {
            uint32_t* row_a = rgba + i * width;
            uint32_t* row_b = rgba + (height - 1 - i) * width;
            if (row_a != row_b) {
                MEMCPY(row_t, row_a, row_byte_size);  // tmp = a;
                MEMCPY(row_a, row_b, row_byte_size);  // a = b;
                MEMCPY(row_b, row_t, row_byte_size);  // b = tmp;
            }
        }
    }

    str_t ext = {};
    extract_ext(&ext, path);

    if (str_eq_cstr_ignore_case(ext, "jpg")) {
        const int quality = 95;
        image_write_jpg(path, rgba, width, height, quality);
    } else if (str_eq_cstr_ignore_case(ext, "png")) {
        image_write_png(path, rgba, width, height);
    } else if (str_eq_cstr_ignore_case(ext, "bmp")) {
        image_write_bmp(path, rgba, width, height);
    } else {
        LOG_ERROR("Non supported file-extension '%.*s' when saving screenshot", (int)ext.len, ext.ptr);
        return;
    }

    LOG_SUCCESS("Screenshot saved to: '%.*s'", (int)path.len, path.ptr);
}

// #representation
static Representation* create_representation(ApplicationState* data, RepresentationType type, ColorMapping color_mapping, str_t filter) {
    ASSERT(data);
    Representation* rep = md_array_push(data->representation.reps, Representation(), persistent_alloc);
    rep->type = type;
    rep->color_mapping = color_mapping;
    if (!str_empty(filter)) {
        str_copy_to_char_buf(rep->filt, sizeof(rep->filt), filter);
    }
    rep->orbital.orbital_idx = data->representation.info.mo_homo_idx;
    init_representation(data, rep);
    update_representation(data, rep);
    return rep;
}

static Representation* clone_representation(ApplicationState* state, const Representation& rep) {
    ASSERT(state);
    Representation* clone = md_array_push(state->representation.reps, rep, persistent_alloc);
    clone->md_rep = {0};
    clone->atom_mask = {0};
    init_representation(state, clone);
    update_representation(state, clone);
    return clone;
}

static void remove_representation(ApplicationState* state, int idx) {
    ASSERT(state);
    ASSERT(idx < md_array_size(state->representation.reps));
    auto& rep = state->representation.reps[idx];
    md_bitfield_free(&rep.atom_mask);
    md_gl_rep_destroy(rep.md_rep);
    if (rep.orbital.vol.tex_id != 0) gl::free_texture(&rep.orbital.vol.tex_id);
    if (rep.orbital.dvr.tf_tex != 0) gl::free_texture(&rep.orbital.dvr.tf_tex);
    md_array_swap_back_and_pop(state->representation.reps, idx);
}

static void recompute_atom_visibility_mask(ApplicationState* state) {
    ASSERT(state);

    auto& mask = state->representation.visibility_mask;

    md_bitfield_clear(&mask);
    for (size_t i = 0; i < md_array_size(state->representation.reps); ++i) {
        auto& rep = state->representation.reps[i];
        if (!rep.enabled) continue;
        md_bitfield_or_inplace(&mask, &rep.atom_mask);
    }
    state->representation.visibility_mask_hash = md_bitfield_hash64(&mask, 0);
}

static void update_all_representations(ApplicationState* state) {
    for (size_t i = 0; i < md_array_size(state->representation.reps); ++i) {
        auto& rep = state->representation.reps[i];
        rep.filt_is_dirty = true;
        update_representation(state, &rep);
    }
}

static bool rep_type_uses_colors(RepresentationType type) {
    switch(type) {
        case RepresentationType::DipoleMoment:
        case RepresentationType::Orbital:
            return false;
        default:
            return true;
    }
}

static void update_representation(ApplicationState* state, Representation* rep) {
    ASSERT(state);
    ASSERT(rep);

    if (!rep->enabled) return;

    md_vm_arena_temp_t tmp = md_vm_arena_temp_begin(frame_alloc);
    defer { md_vm_arena_temp_end(tmp); };

    const auto& mol = state->mold.mol;

    //md_script_property_t prop = {0};
    //if (rep->color_mapping == ColorMapping::Property) {
        //rep->prop_is_valid = md_script_compile_and_eval_property(&prop, rep->prop, &data->mold.mol, frame_allocator, &data->script.ir, rep->prop_error.beg(), rep->prop_error.capacity());
    //}

    bool use_colors = rep_type_uses_colors(rep->type);
    uint32_t* colors = 0;

    if (use_colors) {
        colors = (uint32_t*)md_vm_arena_push(frame_alloc, sizeof(uint32_t) * mol.atom.count);

        switch (rep->color_mapping) {
            case ColorMapping::Uniform:
                color_atoms_uniform(colors, mol.atom.count, rep->uniform_color);
                break;
            case ColorMapping::Cpk:
                color_atoms_cpk(colors, mol.atom.count, mol);
                break;
            case ColorMapping::AtomLabel:
                color_atoms_type(colors, mol.atom.count, mol);
                break;
            case ColorMapping::AtomIndex:
                color_atoms_idx(colors, mol.atom.count, mol);
                break;
            case ColorMapping::ResName:
                color_atoms_res_name(colors, mol.atom.count, mol);
                break;
<<<<<<< HEAD
            case ColorMapping::ResIndex:
                color_atoms_res_idx(colors, mol.atom.count, mol);
=======
            case ColorMapping::ResId:
                color_atoms_res_id(colors, mol.atom.count, mol);
>>>>>>> 2d97101c
                break;
            case ColorMapping::ChainId:
                color_atoms_chain_id(colors, mol.atom.count, mol);
                break;
            case ColorMapping::ChainIndex:
                color_atoms_chain_idx(colors, mol.atom.count, mol);
                break;
            case ColorMapping::SecondaryStructure:
                color_atoms_sec_str(colors, mol.atom.count, mol);
                break;
            case ColorMapping::Property:
                // @TODO: Map colors accordingly
                //color_atoms_uniform(colors, mol.atom.count, rep->uniform_color);
    #if 0
                if (rep->prop) {
                    MEMSET(colors, 0xFFFFFFFF, bytes);
                    md_script_pro
                    const float* values = rep->prop->data.values;
                    if (rep->prop->data.aggregate) {
                        const int dim = rep->prop->data.dim[0];
                        md_script_vis_t vis = {0};
                        bool result = false;
                    
                        //if (md_semaphore_aquire(&data->script.ir_semaphore)) {
                        //    defer { md_semaphore_release(&data->script.ir_semaphore); };
                        
                            if (md_script_ir_valid(state->script.eval_ir)) {
                                md_script_vis_init(&vis, frame_alloc);
                                md_script_vis_ctx_t ctx = {
                                    .ir = state->script.eval_ir,
                                    .mol = &state->mold.mol,
                                    .traj = state->mold.traj,
                                };
                                result = md_script_vis_eval_payload(&vis, rep->prop->vis_payload, 0, &ctx, MD_SCRIPT_VISUALIZE_ATOMS);
                            }
                        //}
                        if (result) {
                            if (dim == (int)md_array_size(vis.structure)) {
                                int i0 = CLAMP((int)state->animation.frame + 0, 0, (int)rep->prop->data.num_values / dim - 1);
                                int i1 = CLAMP((int)state->animation.frame + 1, 0, (int)rep->prop->data.num_values / dim - 1);
                                float frame_fract = fractf((float)state->animation.frame);

                                md_bitfield_t mask = {0};
                                md_bitfield_init(&mask, frame_alloc);
                                for (int i = 0; i < dim; ++i) {
                                    md_bitfield_and(&mask, &rep->atom_mask, &vis.structure[i]);
                                    float value = lerpf(values[i0 * dim + i], values[i1 * dim + i], frame_fract);
                                    float t = CLAMP((value - rep->map_beg) / (rep->map_end - rep->map_beg), 0, 1);
                                    ImVec4 color = ImPlot::SampleColormap(t, rep->color_map);
                                    color_atoms_uniform(colors, mol.atom.count, vec_cast(color), &mask);
                                }
                            }
                        }
                    } else {
                        int i0 = CLAMP((int)state->animation.frame + 0, 0, (int)rep->prop->data.num_values - 1);
                        int i1 = CLAMP((int)state->animation.frame + 1, 0, (int)rep->prop->data.num_values - 1);
                        float value = lerpf(values[i0], values[i1], fractf((float)state->animation.frame));
                        float t = CLAMP((value - rep->map_beg) / (rep->map_end - rep->map_beg), 0, 1);
                        ImVec4 color = ImPlot::SampleColormap(t, rep->color_map);
                        color_atoms_uniform(colors, mol.atom.count, vec_cast(color));
                    }
                } else {
                    color_atoms_uniform(colors, mol.atom.count, rep->uniform_color);
                }
    #endif
                break;
            default:
                ASSERT(false);
                break;
        }
    }

    if (rep->saturation != 1.0f) {
        scale_saturation(colors, mol.atom.count, rep->saturation);
    }

    switch (rep->type) {
    case RepresentationType::SpaceFill:
        rep->type_is_valid = true;
        break;
    case RepresentationType::Licorice:
    case RepresentationType::BallAndStick:
        rep->type_is_valid = mol.bond.count > 0;
        break;
    case RepresentationType::Ribbons:
    case RepresentationType::Cartoon:
        rep->type_is_valid = mol.protein_backbone.range.count > 0;
        break;
    case RepresentationType::Orbital: {
        size_t num_mol_orbitals = md_array_size(state->representation.info.molecular_orbitals);
        rep->type_is_valid = num_mol_orbitals > 0;
        if (num_mol_orbitals > 0) {
            uint64_t vol_hash = (uint64_t)rep->orbital.type | ((uint64_t)rep->orbital.resolution << 8) | ((uint64_t)rep->orbital.orbital_idx << 32);
            if (vol_hash != rep->orbital.vol_hash) {
                const float samples_per_angstrom[(int)VolumeResolution::Count] = {
                    4.0f,
                    8.0f,
                    16.0f,
                };
                ComputeOrbital data = {
                    .type = rep->orbital.type,
                    .orbital_idx = rep->orbital.orbital_idx,
                    .samples_per_angstrom = samples_per_angstrom[(int)rep->orbital.resolution],
                    .dst_volume = &rep->orbital.vol,
                };
                viamd::event_system_broadcast_event(viamd::EventType_RepresentationComputeOrbital, viamd::EventPayloadType_ComputeOrbital, &data);

                if (data.output_written) {
#if !VIAMD_RECOMPUTE_ORBITAL_PER_FRAME
                    rep->orbital.vol_hash = vol_hash;
#endif
                }
            }
        }
        uint64_t tf_hash = md_hash64(&rep->orbital.dvr.colormap, sizeof(rep->orbital.dvr.colormap), 0);
        if (tf_hash != rep->orbital.tf_hash) {
            rep->orbital.tf_hash = tf_hash;
            volume::compute_transfer_function_texture(&rep->orbital.dvr.tf_tex, rep->orbital.dvr.colormap, volume::RAMP_TYPE_SAWTOOTH);
        }
        break;
    }
    case RepresentationType::DipoleMoment:
        rep->type_is_valid = md_array_size(state->representation.info.dipole_moments) > 0;
        break;
    default:
        ASSERT(false);
        break;
    }

    if (rep->dynamic_evaluation) {
        rep->filt_is_dirty = true;
    }

    if (rep->filt_is_dirty) {
        rep->filt_is_valid = filter_expression(state, str_from_cstr(rep->filt), &rep->atom_mask, &rep->filt_is_dynamic, rep->filt_error, sizeof(rep->filt_error));
        rep->filt_is_dirty = false;
    }

    if (rep->filt_is_valid && colors) {
        filter_colors(colors, mol.atom.count, &rep->atom_mask);
        state->representation.atom_visibility_mask_dirty = true;
        md_gl_rep_set_color(rep->md_rep, 0, (uint32_t)mol.atom.count, colors, 0);

#if EXPERIMENTAL_GFX_API
        md_gfx_rep_attr_t attributes = {};
        attributes.spacefill.radius_scale = 1.0f;
        md_gfx_rep_set_type_and_attr(rep->gfx_rep, MD_GFX_REP_TYPE_SPACEFILL, &attributes);
        md_gfx_rep_set_color(rep->gfx_rep, 0, (uint32_t)mol.atom.count, (md_gfx_color_t*)colors, 0);
#endif
    }
}

static void init_representation(ApplicationState* state, Representation* rep) {
#if EXPERIMENTAL_GFX_API
    rep->gfx_rep = md_gfx_rep_create(state->mold.mol.atom.count);
#endif
    rep->md_rep = md_gl_rep_create(state->mold.gl_mol);
    md_bitfield_init(&rep->atom_mask, persistent_alloc);
    rep->filt_is_dirty = true;
}

static void update_representation_info(ApplicationState* state) {
    md_arena_allocator_reset(state->representation.info.alloc);
    state->representation.info.dipole_moments = 0;
    state->representation.info.molecular_orbitals = 0;
    state->representation.info.mo_homo_idx = 0;
    state->representation.info.mo_lumo_idx = 0;
    viamd::event_system_broadcast_event(viamd::EventType_RepresentationInfoFill, viamd::EventPayloadType_RepresentationInfo, &state->representation.info);
}

static void init_all_representations(ApplicationState* state) {
    for (size_t i = 0; i < md_array_size(state->representation.reps); ++i) {
        auto& rep = state->representation.reps[i];
        init_representation(state, &rep);
    }
}

static void clear_representations(ApplicationState* state) {
    while (md_array_size(state->representation.reps) > 0) {
        remove_representation(state, (int32_t)md_array_size(state->representation.reps) - 1);
    }
}

static void create_default_representations(ApplicationState* state) {
    bool amino_acid_present = false;
    bool nucleic_present = false;
    bool ion_present = false;
    bool water_present = false;
    bool ligand_present = false;
    bool orbitals_present = md_array_size(state->representation.info.molecular_orbitals) > 0;

    if (state->mold.mol.atom.count > 4'000'000) {
        LOG_INFO("Large molecule detected, creating default representation for all atoms");
        Representation* rep = create_representation(state, RepresentationType::SpaceFill, ColorMapping::Cpk, STR_LIT("all"));
        snprintf(rep->name, sizeof(rep->name), "default");
        goto done;
    }

    if (state->mold.mol.residue.count == 0) {
        // No residues present
        Representation* rep = create_representation(state, RepresentationType::BallAndStick, ColorMapping::Cpk, STR_LIT("all"));
        snprintf(rep->name, sizeof(rep->name), "default");
        goto done;
    }

    for (size_t i = 0; i < state->mold.mol.atom.count; ++i) {
        uint32_t flags = state->mold.mol.atom.flags[i];
        if (flags & MD_FLAG_AMINO_ACID) amino_acid_present = true;
        if (flags & MD_FLAG_NUCLEOTIDE) nucleic_present = true;
        if (flags & MD_FLAG_ION) ion_present = true;
        if (flags & MD_FLAG_WATER) water_present = true;

        if (!(flags & (MD_FLAG_AMINO_ACID | MD_FLAG_NUCLEOTIDE | MD_FLAG_ION | MD_FLAG_WATER))) {
            ligand_present = true;
        }
    }

    if (amino_acid_present) {
        RepresentationType type = RepresentationType::Cartoon;
        ColorMapping color = ColorMapping::SecondaryStructure;

        if (state->mold.mol.chain.count > 1) {
            color = ColorMapping::ChainId;
        } else {
            size_t res_count = md_chain_residue_count(state->mold.mol.chain, 0);
            if (res_count < 20) {
                type = RepresentationType::BallAndStick;
                color = ColorMapping::Cpk;
            }
        }

        Representation* prot = create_representation(state, type, color, STR_LIT("protein"));
        snprintf(prot->name, sizeof(prot->name), "protein");
    }
    if (nucleic_present) {
        Representation* nucl = create_representation(state, RepresentationType::BallAndStick, ColorMapping::Cpk, STR_LIT("nucleic"));
        snprintf(nucl->name, sizeof(nucl->name), "nucleic");
    }
    if (ion_present) {
        Representation* ion = create_representation(state, RepresentationType::SpaceFill, ColorMapping::Cpk, STR_LIT("ion"));
        snprintf(ion->name, sizeof(ion->name), "ion");
    }
    if (ligand_present) {
        Representation* ligand = create_representation(state, RepresentationType::BallAndStick, ColorMapping::Cpk, STR_LIT("not (protein or nucleic or water or ion)"));
        snprintf(ligand->name, sizeof(ligand->name), "ligand");
    }
    if (water_present) {
        Representation* water = create_representation(state, RepresentationType::SpaceFill, ColorMapping::Cpk, STR_LIT("water"));
        water->scale.x = 0.5f;
        snprintf(water->name, sizeof(water->name), "water");
        water->enabled = false;
        if (!amino_acid_present && !nucleic_present && !ligand_present) {
            water->enabled = true;
        }
    }

done:
    if (orbitals_present) {
        Representation* rep = create_representation(state, RepresentationType::Orbital);
        snprintf(rep->name, sizeof(rep->name), "homo");
        rep->enabled = true;
    }

    recompute_atom_visibility_mask(state);
}

// #selection
static Selection* create_selection(ApplicationState* state, str_t name, md_bitfield_t* atom_mask) {
    ASSERT(state);
    Selection sel;
    str_copy_to_char_buf(sel.name, sizeof(sel.name), name);
    md_bitfield_init(&sel.atom_mask, persistent_alloc);
    if (atom_mask) {
        md_bitfield_copy(&sel.atom_mask, atom_mask);
    }
    return md_array_push(state->selection.stored_selections, sel, persistent_alloc);
}

static void clear_selections(ApplicationState* state) {
    md_array_shrink(state->selection.stored_selections, 0);
}

#if 0
    static Selection* clone_selection(ApplicationState * data, const Selection& src) {
        ASSERT(data);
        Selection clone;
        clone.name = src.name;
        bitfield::init(&clone.atom_mask, data->selection.selection_mask);
        return &data->selection.stored_selections.push_back(clone);
    }
#endif

static void remove_selection(ApplicationState* state, int idx) {
    ASSERT(state);
    if (idx < 0 || (int)md_array_size(state->selection.stored_selections) <= idx) {
        LOG_ERROR("Index [%i] out of range when trying to remove selection", idx);
    }
    auto item = &state->selection.stored_selections[idx];
    md_bitfield_free(&item->atom_mask);
    
    state->selection.stored_selections[idx] = *md_array_last(state->selection.stored_selections);
    md_array_pop(state->selection.stored_selections);
}

// #camera-control
static void handle_camera_interaction(ApplicationState* data) {
    ASSERT(data);

    enum class RegionMode { Append, Remove };

#if 1
    // Coordinate system widget

    {
        static bool locked = true;
        const int def_size = 150;
        const int min_size = 20;
        const int max_size = 500;

        ImGui::SetNextWindowSize(ImVec2(def_size, def_size), ImGuiCond_FirstUseEver);
        ImGui::SetNextWindowSizeConstraints(ImVec2(min_size, min_size), ImVec2(max_size, max_size), [](ImGuiSizeCallbackData* data) {
            // Enforce a square aspect ratio
            data->DesiredSize = ImVec2(ImMax(data->DesiredSize.x, data->DesiredSize.y), ImMax(data->DesiredSize.x, data->DesiredSize.y));
        });

        // Scale down backround color to only show a faint outline
        ImGui::PushStyleColor(ImGuiCol_WindowBg, ImGui::GetStyleColorVec4(ImGuiCol_WindowBg) * ImVec4(1,1,1,0.1f));
        defer { ImGui::PopStyleColor(); };

        int flags = ImGuiWindowFlags_NoScrollbar | ImGuiWindowFlags_NoDocking;
        if (locked) {
            flags |= ImGuiWindowFlags_NoTitleBar | ImGuiWindowFlags_NoBackground | ImGuiWindowFlags_NoMove | ImGuiWindowFlags_NoResize | ImGuiWindowFlags_NoNavFocus;
        }

        if (ImGui::Begin("Coordinate Widget", NULL, flags)) {
            if (ImGui::IsWindowHovered() && ImGui::IsMouseClicked(ImGuiMouseButton_Right)) {
                ImGui::OpenPopup("Coordinate Widget Context");
            }

            if (ImGui::BeginPopup("Coordinate Widget Context")) {
                ImGui::Checkbox("Locked", &locked);
                ImGui::EndPopup();
            }

            CoordSystemWidgetParam param = {
                .pos = ImGui::GetWindowContentRegionMin(),
                .size = ImGui::GetContentRegionAvail(),
                .view_matrix = data->view.param.matrix.curr.view,
                .camera_ori = data->view.animation.target_orientation,
                .camera_pos = data->view.animation.target_position,
                .camera_dist = data->view.animation.target_distance,
            };

            ImGui::DrawCoordinateSystemWidget(param);
        }
        ImGui::End();
    }
#endif

    ImGui::BeginCanvas("Main interaction window", true);
    bool pressed = ImGui::InvisibleButton("canvas", ImGui::GetContentRegionAvail(), ImGuiButtonFlags_MouseButtonLeft | ImGuiButtonFlags_MouseButtonRight);
    bool open_atom_context = false;

    ImGuiWindow* window = ImGui::GetCurrentWindow();
    if (window) {
        ImDrawList* dl = window->DrawList;
        ASSERT(dl);

        if (pressed || ImGui::IsItemActive() || ImGui::IsItemDeactivated()) {
            if (ImGui::IsKeyPressed(ImGuiMod_Shift, false)) {
                ImGui::ResetMouseDragDelta();
            }

            if (ImGui::IsKeyDown(ImGuiMod_Shift)) {
                RegionMode mode = RegionMode::Append;
                if (ImGui::IsMouseDown(ImGuiMouseButton_Left) || ImGui::IsMouseReleased(ImGuiMouseButton_Left)) {
                    mode = RegionMode::Append;
                }
                else if (ImGui::IsMouseDown(ImGuiMouseButton_Right) || ImGui::IsMouseReleased(ImGuiMouseButton_Right)) {
                    mode = RegionMode::Remove;
                }

                const ImVec2 ext = ImGui::GetMouseDragDelta(mode == RegionMode::Append ? ImGuiMouseButton_Left : ImGuiMouseButton_Right);
                const ImVec2 pos = ImGui::GetMousePos() - ext;
                const ImU32 fill_col = 0x22222222;
                const ImU32 line_col = 0x88888888;

                ASSERT(dl);
                dl->AddRectFilled(pos, pos + ext, fill_col);
                dl->AddRect(pos, pos + ext, line_col);

                const ImVec2 min_p = ImMin(pos, pos + ext) - window->Pos;
                const ImVec2 max_p = ImMax(pos, pos + ext) - window->Pos;

                md_bitfield_t mask = { 0 };
                md_bitfield_init(&mask, frame_alloc);

                if (min_p != max_p) {
                    md_bitfield_clear(&data->selection.highlight_mask);
                    data->selection.selecting = true;

                    const vec2_t res = { (float)data->app.window.width, (float)data->app.window.height };
                    const mat4_t mvp = data->view.param.matrix.curr.proj * data->view.param.matrix.curr.view;

                    md_bitfield_iter_t it = md_bitfield_iter_create(&data->representation.visibility_mask);
                    while (md_bitfield_iter_next(&it)) {
                        const uint64_t i = md_bitfield_iter_idx(&it);
                        const vec4_t p = mat4_mul_vec4(mvp, vec4_set(data->mold.mol.atom.x[i], data->mold.mol.atom.y[i], data->mold.mol.atom.z[i], 1.0f));
                        const vec2_t c = {
                            ( p.x / p.w * 0.5f + 0.5f) * res.x,
                            (-p.y / p.w * 0.5f + 0.5f) * res.y,
                        };

                        if (min_p.x <= c.x && c.x <= max_p.x && min_p.y <= c.y && c.y <= max_p.y) {
                            md_bitfield_set_bit(&mask, i);
                        }
                    }
                    grow_mask_by_selection_granularity(&mask, data->selection.granularity, data->mold.mol);

                    if (mode == RegionMode::Append) {
                        md_bitfield_or(&data->selection.highlight_mask, &data->selection.selection_mask, &mask);
                    }
                    else if (mode == RegionMode::Remove) {
                        md_bitfield_andnot(&data->selection.highlight_mask, &data->selection.selection_mask, &mask);
                    }
                    if (pressed || ImGui::IsMouseReleased(0)) {
                        md_bitfield_copy(&data->selection.selection_mask, &data->selection.highlight_mask);
                    }
                }
                else if (pressed) {
                    if (data->selection.atom_idx.hovered != -1 || data->selection.bond_idx.hovered != -1) {
                        if (mode == RegionMode::Append) {
                            if (data->selection.atom_idx.hovered != -1) {
                                single_selection_sequence_push_idx(&data->selection.single_selection_sequence, data->selection.atom_idx.hovered);
                                md_bitfield_set_bit(&mask, data->selection.atom_idx.hovered);
                            } else {
                                md_bond_pair_t pair = data->mold.mol.bond.pairs[data->selection.bond_idx.hovered];
                                md_bitfield_set_bit(&mask, pair.idx[0]);
                                md_bitfield_set_bit(&mask, pair.idx[1]);
                            }
                            grow_mask_by_selection_granularity(&mask, data->selection.granularity, data->mold.mol);
                            md_bitfield_or_inplace(&data->selection.selection_mask, &mask);
                        }
                        else if (mode == RegionMode::Remove) {
                            if (data->selection.atom_idx.hovered != -1) {
                                single_selection_sequence_pop_idx(&data->selection.single_selection_sequence, data->selection.atom_idx.hovered);
                                md_bitfield_set_bit(&mask, data->selection.atom_idx.hovered);
                            } else {
                                md_bond_pair_t pair = data->mold.mol.bond.pairs[data->selection.bond_idx.hovered];
                                md_bitfield_set_bit(&mask, pair.idx[0]);
                                md_bitfield_set_bit(&mask, pair.idx[1]);
                            }
                            grow_mask_by_selection_granularity(&mask, data->selection.granularity, data->mold.mol);
                            md_bitfield_andnot_inplace(&data->selection.selection_mask, &mask);
                        }
                    }
                    else {
                        single_selection_sequence_clear(&data->selection.single_selection_sequence);
                        md_bitfield_clear(&data->selection.selection_mask);
                        md_bitfield_clear(&data->selection.highlight_mask);
                    }
                }
            }
        }
        else if (ImGui::IsItemHovered() && !ImGui::IsAnyItemActive()) {
            md_bitfield_clear(&data->selection.highlight_mask);
            if (data->picking.idx != INVALID_PICKING_IDX) {
                if (data->selection.atom_idx.hovered != -1 && data->mold.mol.atom.count) {
                    md_bitfield_set_bit(&data->selection.highlight_mask, data->picking.idx);
                }
                else if (data->selection.bond_idx.hovered != -1 && data->selection.bond_idx.hovered < (int32_t)data->mold.mol.bond.count) {
                    md_bond_pair_t pair = data->mold.mol.bond.pairs[data->selection.bond_idx.hovered];
                    md_bitfield_set_bit(&data->selection.highlight_mask, pair.idx[0]);
                    md_bitfield_set_bit(&data->selection.highlight_mask, pair.idx[1]);
                }
                grow_mask_by_selection_granularity(&data->selection.highlight_mask, data->selection.granularity, data->mold.mol);

                draw_info_window(*data, data->picking.idx);
            }
        }

        if (ImGui::IsItemActive() || ImGui::IsItemHovered()) {
            if (!ImGui::IsKeyDown(ImGuiMod_Shift) && !data->selection.selecting) {
                const ImVec2 delta = ImGui::GetIO().MouseDelta;
                const ImVec2 coord = ImGui::GetMousePos() - ImGui::GetCurrentWindow()->Pos;
                const vec2_t mouse_delta = {delta.x, delta.y};
                const vec2_t mouse_coord = {coord.x, coord.y};
                const float  scroll_delta = ImGui::GetIO().MouseWheel;

                TrackballControllerInput input;
                input.rotate_button = ImGui::IsMouseDown(ImGuiMouseButton_Left);
                input.pan_button    = ImGui::IsMouseDown(ImGuiMouseButton_Right);
                input.dolly_button  = ImGui::IsMouseDown(ImGuiMouseButton_Middle);
                input.mouse_coord_curr = mouse_coord;
                input.mouse_coord_prev = mouse_coord - mouse_delta;
                input.screen_size = {(float)data->app.window.width, (float)data->app.window.height};
                input.dolly_delta = scroll_delta;
                input.fov_y = data->view.camera.fov_y;

                vec3_t pos = data->view.animation.target_position;
                quat_t ori = data->view.animation.target_orientation;
                float dist = data->view.animation.target_distance;
            
                TrackballFlags flags = TrackballFlags_AnyInteractionReturnsTrue;
                if (ImGui::IsItemActive()) {
                    flags |= TrackballFlags_EnableAllInteractions;
                } else {
                    flags |= TrackballFlags_DollyEnabled;
                }

                if (camera_controller_trackball(&pos, &ori, &dist, input, data->view.trackball_param, flags)) {
                    // @NOTE(Robin): We could make the camera interaction more snappy, by directly modifying camera[pos, ori, dist] here
                    // But for now its decent. I like smooth transitions rather than discontinous jumps
                }
                data->view.animation.target_position = pos;
                data->view.animation.target_orientation = ori;
                data->view.animation.target_distance = dist;

                if (ImGui::GetIO().MouseDoubleClicked[0]) {
                    if (data->picking.depth < 1.0f) {
                        const vec3_t forward = data->view.camera.orientation * vec3_t{0, 0, 1};
                        data->view.animation.target_position = data->picking.world_coord + forward * dist;
                    } else {
                        reset_view(data, true, true);
                    }
                }

                data->visuals.dof.focus_depth = data->view.camera.focus_distance;
            
                if (ImGui::GetMouseDragDelta(ImGuiMouseButton_Right) == ImVec2(0,0) &&
                    ImGui::IsMouseReleased(ImGuiMouseButton_Right))
                {
                    open_atom_context = true;
                }
            }
        }
    }

    ImGui::EndCanvas();

    if (open_atom_context) {
        ImGui::OpenPopup("AtomContextPopup");
    }
}

static void fill_gbuffer(ApplicationState* data) {
    const GLenum draw_buffers[] = {GL_COLOR_ATTACHMENT_COLOR, GL_COLOR_ATTACHMENT_NORMAL, GL_COLOR_ATTACHMENT_VELOCITY,
        GL_COLOR_ATTACHMENT_PICKING, GL_COLOR_ATTACHMENT_TRANSPARENCY };

    glEnable(GL_CULL_FACE);
    glCullFace(GL_BACK);

    glEnable(GL_DEPTH_TEST);
    glDepthFunc(GL_LESS);

    // Enable all draw buffers
    glBindFramebuffer(GL_DRAW_FRAMEBUFFER, data->gbuffer.fbo);
    glDrawBuffers((int)ARRAY_SIZE(draw_buffers), draw_buffers);

    PUSH_GPU_SECTION("G-Buffer fill")

    // Immediate mode graphics

    if (data->simulation_box.enabled && data->mold.mol.unit_cell.basis != mat3_t{0}) {
        PUSH_GPU_SECTION("Draw Simulation Box")
        const mat4_t model_mat = mat4_from_mat3(data->mold.mol.unit_cell.basis);
        const mat4_t model_view_mat = data->view.param.matrix.curr.view * model_mat;
        immediate::set_model_view_matrix(model_view_mat);
        immediate::set_proj_matrix(data->view.param.matrix.curr.proj);
        immediate::draw_box_wireframe({0,0,0}, {1,1,1}, convert_color(data->simulation_box.color));
        immediate::render();
        POP_GPU_SECTION()
    }

#if 0
    // RENDER DEBUG INFORMATION (WITH DEPTH)
    PUSH_GPU_SECTION("Debug Draw") {
        glDrawBuffer(GL_COLOR_ATTACHMENT_TRANSPARENCY);
        immediate::set_model_view_matrix(data->view.param.matrix.curr.view);
        immediate::set_proj_matrix(data->view.param.matrix.curr.proj);
        immediate::flush();
    }
    POP_GPU_SECTION()

    PUSH_GPU_SECTION("Debug Draw Overlay") {
        glDrawBuffer(GL_COLOR_ATTACHMENT_TRANSPARENCY);  // Post_Tonemap buffer
        glDisable(GL_DEPTH_TEST);
        glDepthMask(0);

        // immediate::set_model_view_matrix(data->view.param.matrix.current.view);
        // immediate::set_proj_matrix(data->view.param.matrix.current.proj);
        // immediate::flush();

        glEnable(GL_DEPTH_TEST);
        glDepthMask(1);
    }
    POP_GPU_SECTION()
#endif

    if (!use_gfx) {
        // DRAW VELOCITY OF STATIC OBJECTS
        PUSH_GPU_SECTION("Blit Static Velocity")
        glDrawBuffer(GL_COLOR_ATTACHMENT_VELOCITY);
        glDepthMask(0);
        postprocessing::blit_static_velocity(data->gbuffer.tex.depth, data->view.param);
        glDepthMask(1);
        POP_GPU_SECTION()
    }
    glDepthMask(1);
    glColorMask(1, 1, 1, 1);

    // DRAW REPRESENTATIONS
    PUSH_GPU_SECTION("Draw Opaque")
    glDrawBuffers((int)ARRAY_SIZE(draw_buffers), draw_buffers);
    draw_representations_opaque(data);
    viamd::event_system_broadcast_event(viamd::EventType_ViamdRenderOpaque, viamd::EventPayloadType_ApplicationState, data);
    POP_GPU_SECTION()

    glDrawBuffer(GL_COLOR_ATTACHMENT_TRANSPARENCY);

    if (!use_gfx) {
        PUSH_GPU_SECTION("Selection")
        const bool atom_selection_empty = md_bitfield_popcount(&data->selection.selection_mask) == 0;
        const bool atom_highlight_empty = md_bitfield_popcount(&data->selection.highlight_mask) == 0;

        glDepthMask(0);

        // @NOTE(Robin): This is a b*tch to get right, What we want is to separate in a single pass, the visible selected from the
        // non visible selected. In order to achieve this, we start with a cleared stencil of value 1 then either set it to zero selected and not visible
        // and to two if it is selected and visible. But the visible atoms should always be able to write over a non visible 0, but not the other way around.
        // Hence the GL_GREATER stencil test against the reference value of 2.

        if (!atom_selection_empty) {
            glColorMask(0, 0, 0, 0);

            glEnable(GL_DEPTH_TEST);
            glDepthFunc(GL_EQUAL);

            glEnable(GL_STENCIL_TEST);
            glStencilMask(0xFF);

            glClearStencil(1);
            glClear(GL_STENCIL_BUFFER_BIT);

            glStencilFunc(GL_GREATER, 0x02, 0xFF);
            glStencilOp(GL_KEEP, GL_ZERO, GL_REPLACE);
            draw_representations_opaque_lean_and_mean(data, AtomBit_Selected | AtomBit_Visible);

            glDisable(GL_DEPTH_TEST);

            glStencilMask(0x0);
            glStencilOp(GL_KEEP, GL_KEEP, GL_KEEP);
            glColorMask(1, 1, 1, 1);

            glStencilFunc(GL_EQUAL, 2, 0xFF);
            postprocessing::blit_color(data->selection.color.selection.visible);

            glStencilFunc(GL_EQUAL, 0, 0xFF);
            postprocessing::blit_color(data->selection.color.selection.hidden);
        }

        if (!atom_highlight_empty) {
            glColorMask(0, 0, 0, 0);

            glEnable(GL_DEPTH_TEST);
            glDepthFunc(GL_EQUAL);

            glEnable(GL_STENCIL_TEST);
            glStencilMask(0xFF);

            glClearStencil(1);
            glClear(GL_STENCIL_BUFFER_BIT);

            glStencilFunc(GL_GREATER, 0x02, 0xFF);
            glStencilOp(GL_KEEP, GL_ZERO, GL_REPLACE);
            draw_representations_opaque_lean_and_mean(data, AtomBit_Highlighted | AtomBit_Visible);

            glDisable(GL_DEPTH_TEST);

            glStencilMask(0x0);
            glStencilOp(GL_KEEP, GL_KEEP, GL_KEEP);
            glColorMask(1, 1, 1, 1);

            glStencilFunc(GL_EQUAL, 2, 0xFF);
            postprocessing::blit_color(data->selection.color.highlight.visible);

            glStencilFunc(GL_EQUAL, 0, 0xFF);
            postprocessing::blit_color(data->selection.color.highlight.hidden);
        }

        glDisable(GL_STENCIL_TEST);

        if (!atom_selection_empty) {
            PUSH_GPU_SECTION("Desaturate") {
                const float saturation = data->selection.color.saturation;
                glDrawBuffer(GL_COLOR_ATTACHMENT_COLOR);
                postprocessing::scale_hsv(data->gbuffer.tex.color, vec3_t{1, saturation, 1});
            } POP_GPU_SECTION()
        }

        glDepthFunc(GL_LESS);
        glDepthMask(0);
        glColorMask(1,1,1,1);
        POP_GPU_SECTION()
    }

    glDisable(GL_STENCIL_TEST);
    glEnable(GL_DEPTH_TEST);
    glDepthFunc(GL_LESS);
    glColorMask(1, 1, 1, 1);
    glDrawBuffer(GL_COLOR_ATTACHMENT_TRANSPARENCY);

    PUSH_GPU_SECTION("Draw Transparent")
    draw_representations_transparent(data);
    viamd::event_system_broadcast_event(viamd::EventType_ViamdRenderTransparent, viamd::EventPayloadType_ApplicationState, data);
    POP_GPU_SECTION()

    PUSH_GPU_SECTION("Draw Visualization Geometry")
    glDisable(GL_DEPTH_TEST);
    glDisable(GL_CULL_FACE);

    immediate::set_model_view_matrix(data->view.param.matrix.curr.view);
    immediate::set_proj_matrix(data->view.param.matrix.curr.proj);

    const md_script_vis_t& vis = data->script.vis;

    const uint32_t point_color      = convert_color(data->script.point_color);
    const uint32_t line_color       = convert_color(data->script.line_color);
    const uint32_t triangle_color   = convert_color(data->script.triangle_color);

    md_array(mat4_t) model_matrices = 0;
    if (md_array_size(vis.sdf.matrices) > 0) {
        model_matrices = md_array_create(mat4_t, md_array_size(vis.sdf.matrices), frame_alloc);
        for (size_t i = 0; i < md_array_size(vis.sdf.matrices); ++i) {
            model_matrices[i] = mat4_inverse(vis.sdf.matrices[i]);
        }
    }

    for (size_t i = 0; i < md_array_size(vis.triangles); i += 3) {
        immediate::draw_triangle(vis.triangles[i+0].pos, vis.triangles[i+1].pos, vis.triangles[i+2].pos, triangle_color);
    }

    for (size_t i = 0; i < md_array_size(vis.lines); i += 2) {
        immediate::draw_line(vis.lines[i+0].pos, vis.lines[i+1].pos, line_color);
    }

    for (size_t i = 0; i < md_array_size(vis.points); ++i) {
        immediate::draw_point(vis.points[i].pos, point_color);
    }

    const vec4_t col_x = {1, 0, 0, 0.7f};
    const vec4_t col_y = {0, 1, 0, 0.7f};
    const vec4_t col_z = {0, 0, 1, 0.7f};
    const float ext = vis.sdf.extent * 0.25f;
    for (size_t i = 0; i < md_array_size(model_matrices); ++i) {
        immediate::draw_basis(model_matrices[i], ext, col_x, col_y, col_z);
    }
    
    immediate::render();

    immediate::set_model_view_matrix(data->view.param.matrix.curr.view);
    immediate::set_proj_matrix(data->view.param.matrix.curr.proj);
    
    glEnable(GL_DEPTH_TEST);
    
    const vec3_t box_ext = vec3_set1(vis.sdf.extent);
    for (size_t i = 0; i < md_array_size(model_matrices); ++i) {
        immediate::draw_box_wireframe(-box_ext, box_ext, model_matrices[i], data->density_volume.bounding_box_color);
    }

    immediate::render();

    md_array_free(model_matrices, frame_alloc);

    md_script_vis_free(&data->script.vis);

    glEnable(GL_CULL_FACE);
    POP_GPU_SECTION()

    POP_GPU_SECTION()  // G-buffer
}

static void handle_picking(ApplicationState* data) {
    ImGuiContext* ctx = ImGui::GetCurrentContext();
    ImGuiWindow* window = ImGui::FindWindowByName("Main interaction window");

    if (ctx && window && ctx->HoveredWindow == window) {
        PUSH_CPU_SECTION("PICKING")
        vec2_t mouse_pos = vec_cast(ImGui::GetMousePos() - ImGui::GetMainViewport()->Pos);
        vec2_t coord = {mouse_pos.x, ImGui::GetMainViewport()->Size.y - mouse_pos.y};
#if MD_PLATFORM_OSX
        coord = coord * vec_cast(ImGui::GetIO().DisplayFramebufferScale);
#endif
        if (coord.x < 0.f || coord.x >= (float)data->gbuffer.width || coord.y < 0.f || coord.y >= (float)data->gbuffer.height) {
            data->picking.idx = INVALID_PICKING_IDX;
            data->picking.depth = 1.f;
        } else {
#if PICKING_JITTER_HACK
            static uint32_t frame_idx = 0;
            static uint32_t ref_frame = 0;
            frame_idx = (frame_idx + 1) % JITTER_SEQUENCE_SIZE;
            // @NOTE: If we have jittering applied, we cannot? retreive the original pixel value (without the jitter)
            // Solution, pick one reference frame out of the jittering sequence and use that one...
            // Ugly hack but works...

            if (data->app.input.mouse.moving) {
                ref_frame = frame_idx;
            }

            if (ref_frame == frame_idx || data->view.param.jitter.curr == vec2_t{0, 0}) {
                data->picking = read_picking_data(data->gbuffer, (int32_t)round(coord.x), (int32_t)round(coord.y));
                if (data->picking.idx != INVALID_PICKING_IDX)
                    data->picking.idx = CLAMP(data->picking.idx, 0U, (uint32_t)data->mold.mol.atom.count - 1U);
                const vec4_t viewport = {0, 0, (float)data->gbuffer.width, (float)data->gbuffer.height};
                data->picking.world_coord = mat4_unproject({coord.x, coord.y, data->picking.depth}, data->view.param.matrix.inv.view_proj, viewport);
            }
#else
            data->picking = {};
            extract_picking_data(&data->picking.idx, &data->picking.depth, &data->gbuffer, (int)coord.x, (int)coord.y);
            const vec4_t viewport = {0, 0, (float)data->gbuffer.width, (float)data->gbuffer.height};
            const mat4_t inv_VP = data->view.param.matrix.inv.view * data->view.param.matrix.inv.proj;
            data->picking.world_coord = mat4_unproject({coord.x, coord.y, data->picking.depth}, inv_VP, viewport);
            data->picking.screen_coord = coord;
#endif
        }
        data->selection.atom_idx.hovered = -1;
        data->selection.bond_idx.hovered = -1;

        if (data->picking.idx != INVALID_PICKING_IDX) {
            // The index space is segmented into two parts, the first half is for atoms and the second half is for bonds
            if (data->picking.idx < 0x80000000) {
                data->selection.atom_idx.hovered = data->picking.idx;
            } else {
                data->selection.bond_idx.hovered = data->picking.idx & 0x7FFFFFFF;
            }
        }
        
        if (ImGui::IsMouseClicked(ImGuiMouseButton_Right)) {
            data->selection.atom_idx.right_click = data->selection.atom_idx.hovered;
            data->selection.bond_idx.right_click = data->selection.bond_idx.hovered;
        }
        POP_CPU_SECTION()
    }
}

static void apply_postprocessing(const ApplicationState& data) {
    PUSH_GPU_SECTION("Postprocessing")
    postprocessing::Descriptor desc;

    desc.background.color = data.visuals.background.color * data.visuals.background.intensity;

    desc.ambient_occlusion.enabled = data.visuals.ssao.enabled;
    desc.ambient_occlusion.intensity = data.visuals.ssao.intensity;
    desc.ambient_occlusion.radius = data.visuals.ssao.radius;
    desc.ambient_occlusion.bias = data.visuals.ssao.bias;

    desc.tonemapping.enabled = data.visuals.tonemapping.enabled;
    desc.tonemapping.mode = data.visuals.tonemapping.tonemapper;
    desc.tonemapping.exposure = data.visuals.tonemapping.exposure;
    desc.tonemapping.gamma = data.visuals.tonemapping.gamma;

    desc.depth_of_field.enabled = data.visuals.dof.enabled;
    desc.depth_of_field.focus_depth = data.visuals.dof.focus_depth;
    desc.depth_of_field.focus_scale = data.visuals.dof.focus_scale;

    desc.fxaa.enabled = data.visuals.fxaa.enabled;

    constexpr float MOTION_BLUR_REFERENCE_DT = 1.0f / 60.0f;
    const float dt_compensation = MOTION_BLUR_REFERENCE_DT / (float)data.app.timing.delta_s;
    const float motion_scale = data.visuals.temporal_aa.motion_blur.motion_scale * dt_compensation;
    desc.temporal_aa.enabled = data.visuals.temporal_aa.enabled;
    desc.temporal_aa.feedback_min = data.visuals.temporal_aa.feedback_min;
    desc.temporal_aa.feedback_max = data.visuals.temporal_aa.feedback_max;
    desc.temporal_aa.motion_blur.enabled = data.visuals.temporal_aa.motion_blur.enabled;
    desc.temporal_aa.motion_blur.motion_scale = motion_scale;

    desc.sharpen.enabled = data.visuals.temporal_aa.enabled && data.visuals.sharpen.enabled;
    desc.sharpen.weight  = data.visuals.sharpen.weight;

    desc.input_textures.depth = data.gbuffer.tex.depth;
    desc.input_textures.color = data.gbuffer.tex.color;
    desc.input_textures.normal = data.gbuffer.tex.normal;
    desc.input_textures.velocity = data.gbuffer.tex.velocity;
    desc.input_textures.transparency = data.gbuffer.tex.transparency;

    postprocessing::shade_and_postprocess(desc, data.view.param);
    POP_GPU_SECTION()
}

static void draw_representations_opaque(ApplicationState* data) {
    ASSERT(data);

    if (data->mold.mol.atom.count == 0) {
        return;
    }

#if EXPERIMENTAL_GFX_API
    if (use_gfx) {
        const uint32_t instance_count = 10000;
        static mat4_t* transforms = 0;

        if (transforms == 0) {
            auto rnd = []() -> float {
                return (float)rand() / RAND_MAX;
            };
            for (uint32_t i = 0; i < instance_count; ++i) {
                vec3_t axis = {rnd(), rnd(), rnd()};
                quat_t ori = quat_angle_axis(rnd() * TWO_PI, vec3_normalize(axis));
                mat4_t R = mat4_from_quat(ori);
                mat4_t T = mat4_translate(rnd() * 4000, rnd() * 4000, rnd() * 4000);
                mat4_t M = T * R;
                md_range_t range = {0, (int32_t)data->mold.mol.atom.count};
                md_array_push(transforms, M, persistent_alloc);
            }
        }

        md_gfx_draw_op_t* draw_ops = 0;
        for (int64_t i = 0; i < md_array_size(data->representation.reps); ++i) {
            if (data->representation.reps[i].enabled) {
                md_gfx_draw_op_t op;
                op.structure = data->mold.gfx_structure;
                op.representation = data->representation.reps[i].gfx_rep;
                op.model_mat = NULL;
                md_array_push(draw_ops, op, frame_alloc);
                
                for (uint32_t j = 0; j < instance_count; ++j) {
                    md_gfx_draw_op_t op;
                    op.structure = data->mold.gfx_structure;
                    op.representation = data->representation.reps[i].gfx_rep;
                    op.model_mat = &transforms[j];
                    md_array_push(draw_ops, op, frame_alloc);
                }
                
            }
        }

        md_gfx_draw((uint32_t)md_array_size(draw_ops), draw_ops, &data->view.param.matrix.curr.proj, &data->view.param.matrix.curr.view, &data->view.param.matrix.inv.proj, &data->view.param.matrix.inv.view);
    } else {
#endif
        const size_t num_representations = md_array_size(data->representation.reps);
        if (num_representations == 0) return;

        md_array(md_gl_draw_op_t) draw_ops = 0;
        for (size_t i = 0; i < num_representations; ++i) {
            const Representation& rep = data->representation.reps[i];

            if (rep.type > RepresentationType::Cartoon) continue;

            if (rep.enabled && rep.type_is_valid) {
                md_gl_draw_op_t op = {
                    .type = (md_gl_rep_type_t)rep.type,
                    .args = {},
                    .rep = data->representation.reps[i].md_rep,
                    .model_matrix = NULL,
                };
                MEMCPY(&op.args, &rep.scale, sizeof(op.args));
                md_array_push(draw_ops, op, frame_alloc);
            }
        }

        md_gl_draw_args_t args = {
            .shaders = data->mold.gl_shaders,
            .draw_operations = {
                .count = (uint32_t)md_array_size(draw_ops),
                .ops = draw_ops,
            },
            .view_transform = {
                .view_matrix = &data->view.param.matrix.curr.view.elem[0][0],
                .proj_matrix = &data->view.param.matrix.curr.proj.elem[0][0],
                // These two are for temporal anti-aliasing reprojection (optional)
                .prev_view_matrix = &data->view.param.matrix.prev.view.elem[0][0],
                .prev_proj_matrix = &data->view.param.matrix.prev.proj.elem[0][0],
            },
        };

        md_gl_draw(&args);
#if EXPERIMENTAL_GFX_API
    }
#endif
}

static void draw_representations_transparent(ApplicationState* state) {
    ASSERT(state);
    if (state->mold.mol.atom.count == 0) return;

    const size_t num_representations = md_array_size(state->representation.reps);
    if (num_representations == 0) return;

    for (size_t i = 0; i < num_representations; ++i) {
        const Representation& rep = state->representation.reps[i];
        if (!rep.enabled) continue;
        if (rep.type != RepresentationType::Orbital) continue;

        const IsoDesc& iso = (rep.orbital.type == OrbitalType::Psi) ? rep.orbital.iso_psi : rep.orbital.iso_den;

#if VIAMD_RECOMPUTE_ORBITAL_PER_FRAME
        update_representation(state, &state->representation.reps[i]);
#endif

        volume::RenderDesc desc = {
            .render_target = {
                .depth = state->gbuffer.tex.depth,
                .color  = state->gbuffer.tex.transparency,
                .width  = state->gbuffer.width,
                .height = state->gbuffer.height,
            },
            .texture = {
                .volume = rep.orbital.vol.tex_id,
                .transfer_function = rep.orbital.dvr.tf_tex,
            },
            .matrix = {
                .model = rep.orbital.vol.texture_to_world,
                .view  = state->view.param.matrix.curr.view,
                .proj  = state->view.param.matrix.curr.proj,
                .inv_proj = state->view.param.matrix.inv.proj,
            },
            .clip_volume = {
                .min = {0,0,0},
                .max = {1,1,1},
            },
            .temporal = {
                .enabled = state->visuals.temporal_aa.enabled,
            },
            .iso = {
                .enabled = iso.enabled,
                .count  = iso.count,
                .values = iso.values,
                .colors = iso.colors,
            },
            .dvr = {
                .enabled = rep.orbital.dvr.enabled,
                .min_tf_value = -1.0f,
                .max_tf_value =  1.0f,
            },
            .shading = {
                .env_radiance = state->visuals.background.color * state->visuals.background.intensity * 0.25f,
                .roughness = 0.3f,
                .dir_radiance = {10,10,10},
                .ior = 1.5f,
        },
            .voxel_spacing = rep.orbital.vol.step_size,
        };

        volume::render_volume(desc);

#if DEBUG
        immediate::set_model_view_matrix(state->view.param.matrix.curr.view);
        immediate::set_proj_matrix(state->view.param.matrix.curr.proj);
        immediate::draw_box_wireframe({0,0,0}, {1,1,1}, rep.orbital.vol.texture_to_world, immediate::COLOR_BLACK);
        immediate::render();
#endif
    }
}

static void draw_representations_opaque_lean_and_mean(ApplicationState* data, uint32_t mask) {
    md_gl_draw_op_t* draw_ops = 0;
    for (size_t i = 0; i < md_array_size(data->representation.reps); ++i) {
        const Representation& rep = data->representation.reps[i];

        if (rep.type > RepresentationType::Cartoon) continue;

        if (rep.enabled && rep.type_is_valid) {
            md_gl_draw_op_t op = {
                .type = (md_gl_rep_type_t)rep.type,
                .args = {},
                .rep = data->representation.reps[i].md_rep,
                .model_matrix = NULL,
            };
            MEMCPY(&op.args, &rep.scale, sizeof(op.args));
            md_array_push(draw_ops, op, frame_alloc);
        }
    }

    md_gl_draw_args_t args = {
        .shaders = data->mold.gl_shaders_lean_and_mean,
        .draw_operations = {
            .count = md_array_size(draw_ops),
            .ops = draw_ops,
        },
        .view_transform = {
            .view_matrix = &data->view.param.matrix.curr.view.elem[0][0],
            .proj_matrix = &data->view.param.matrix.curr.proj.elem[0][0],
            // These two are for temporal anti-aliasing reprojection
            //.prev_model_view_matrix = &data->view.param.matrix.previous.view[0][0],
            //.prev_projection_matrix = &data->view.param.matrix.previous.proj[0][0],
        },
        .atom_mask = mask,
    };

    md_gl_draw(&args);
}<|MERGE_RESOLUTION|>--- conflicted
+++ resolved
@@ -7969,6 +7969,9 @@
     md_vm_arena_temp_t tmp = md_vm_arena_temp_begin(frame_alloc);
     defer { md_vm_arena_temp_end(tmp); };
 
+    const size_t bytes = state->mold.mol.atom.count * sizeof(uint32_t);
+    uint32_t* colors = (uint32_t*)md_vm_arena_push(frame_alloc, bytes);
+
     const auto& mol = state->mold.mol;
 
     //md_script_property_t prop = {0};
@@ -7998,13 +8001,8 @@
             case ColorMapping::ResName:
                 color_atoms_res_name(colors, mol.atom.count, mol);
                 break;
-<<<<<<< HEAD
             case ColorMapping::ResIndex:
                 color_atoms_res_idx(colors, mol.atom.count, mol);
-=======
-            case ColorMapping::ResId:
-                color_atoms_res_id(colors, mol.atom.count, mol);
->>>>>>> 2d97101c
                 break;
             case ColorMapping::ChainId:
                 color_atoms_chain_id(colors, mol.atom.count, mol);
@@ -8028,53 +8026,52 @@
                         md_script_vis_t vis = {0};
                         bool result = false;
                     
-                        //if (md_semaphore_aquire(&data->script.ir_semaphore)) {
-                        //    defer { md_semaphore_release(&data->script.ir_semaphore); };
+                    //if (md_semaphore_aquire(&data->script.ir_semaphore)) {
+                    //    defer { md_semaphore_release(&data->script.ir_semaphore); };
                         
-                            if (md_script_ir_valid(state->script.eval_ir)) {
-                                md_script_vis_init(&vis, frame_alloc);
-                                md_script_vis_ctx_t ctx = {
-                                    .ir = state->script.eval_ir,
-                                    .mol = &state->mold.mol,
-                                    .traj = state->mold.traj,
-                                };
-                                result = md_script_vis_eval_payload(&vis, rep->prop->vis_payload, 0, &ctx, MD_SCRIPT_VISUALIZE_ATOMS);
-                            }
-                        //}
-                        if (result) {
-                            if (dim == (int)md_array_size(vis.structure)) {
-                                int i0 = CLAMP((int)state->animation.frame + 0, 0, (int)rep->prop->data.num_values / dim - 1);
-                                int i1 = CLAMP((int)state->animation.frame + 1, 0, (int)rep->prop->data.num_values / dim - 1);
-                                float frame_fract = fractf((float)state->animation.frame);
-
-                                md_bitfield_t mask = {0};
-                                md_bitfield_init(&mask, frame_alloc);
-                                for (int i = 0; i < dim; ++i) {
-                                    md_bitfield_and(&mask, &rep->atom_mask, &vis.structure[i]);
-                                    float value = lerpf(values[i0 * dim + i], values[i1 * dim + i], frame_fract);
-                                    float t = CLAMP((value - rep->map_beg) / (rep->map_end - rep->map_beg), 0, 1);
-                                    ImVec4 color = ImPlot::SampleColormap(t, rep->color_map);
-                                    color_atoms_uniform(colors, mol.atom.count, vec_cast(color), &mask);
-                                }
+                        if (md_script_ir_valid(state->script.eval_ir)) {
+                            md_script_vis_init(&vis, frame_alloc);
+                            md_script_vis_ctx_t ctx = {
+                                .ir = state->script.eval_ir,
+                                .mol = &state->mold.mol,
+                                .traj = state->mold.traj,
+                            };
+                            result = md_script_vis_eval_payload(&vis, rep->prop->vis_payload, 0, &ctx, MD_SCRIPT_VISUALIZE_ATOMS);
+                        }
+                    //}
+                    if (result) {
+                        if (dim == (int)md_array_size(vis.structure)) {
+                            int i0 = CLAMP((int)state->animation.frame + 0, 0, (int)rep->prop->data.num_values / dim - 1);
+                            int i1 = CLAMP((int)state->animation.frame + 1, 0, (int)rep->prop->data.num_values / dim - 1);
+                            float frame_fract = fractf((float)state->animation.frame);
+
+                            md_bitfield_t mask = {0};
+                            md_bitfield_init(&mask, frame_alloc);
+                            for (int i = 0; i < dim; ++i) {
+                                md_bitfield_and(&mask, &rep->atom_mask, &vis.structure[i]);
+                                float value = lerpf(values[i0 * dim + i], values[i1 * dim + i], frame_fract);
+                                float t = CLAMP((value - rep->map_beg) / (rep->map_end - rep->map_beg), 0, 1);
+                                ImVec4 color = ImPlot::SampleColormap(t, rep->color_map);
+                                color_atoms_uniform(colors, mol.atom.count, vec_cast(color), &mask);
                             }
                         }
-                    } else {
-                        int i0 = CLAMP((int)state->animation.frame + 0, 0, (int)rep->prop->data.num_values - 1);
-                        int i1 = CLAMP((int)state->animation.frame + 1, 0, (int)rep->prop->data.num_values - 1);
-                        float value = lerpf(values[i0], values[i1], fractf((float)state->animation.frame));
-                        float t = CLAMP((value - rep->map_beg) / (rep->map_end - rep->map_beg), 0, 1);
-                        ImVec4 color = ImPlot::SampleColormap(t, rep->color_map);
-                        color_atoms_uniform(colors, mol.atom.count, vec_cast(color));
                     }
                 } else {
-                    color_atoms_uniform(colors, mol.atom.count, rep->uniform_color);
-                }
-    #endif
-                break;
-            default:
-                ASSERT(false);
-                break;
-        }
+                    int i0 = CLAMP((int)state->animation.frame + 0, 0, (int)rep->prop->data.num_values - 1);
+                    int i1 = CLAMP((int)state->animation.frame + 1, 0, (int)rep->prop->data.num_values - 1);
+                    float value = lerpf(values[i0], values[i1], fractf((float)state->animation.frame));
+                    float t = CLAMP((value - rep->map_beg) / (rep->map_end - rep->map_beg), 0, 1);
+                    ImVec4 color = ImPlot::SampleColormap(t, rep->color_map);
+                    color_atoms_uniform(colors, mol.atom.count, vec_cast(color));
+                }
+            } else {
+                color_atoms_uniform(colors, mol.atom.count, rep->uniform_color);
+            }
+#endif
+            break;
+        default:
+            ASSERT(false);
+            break;
     }
 
     if (rep->saturation != 1.0f) {
@@ -8143,7 +8140,7 @@
         rep->filt_is_dirty = false;
     }
 
-    if (rep->filt_is_valid && colors) {
+    if (rep->filt_is_valid) {
         filter_colors(colors, mol.atom.count, &rep->atom_mask);
         state->representation.atom_visibility_mask_dirty = true;
         md_gl_rep_set_color(rep->md_rep, 0, (uint32_t)mol.atom.count, colors, 0);
