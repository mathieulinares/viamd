--- conflicted
+++ resolved
@@ -174,11 +174,7 @@
     if (fabs((double)in_dist[0] - (double)in_dist[1]) < dist_epsilon) {
         dist = in_dist[1];
     } else {
-<<<<<<< HEAD
-        dist = (double)lerp(in_dist[0], in_dist[1], t);
-=======
         dist = (float)lerp(in_dist[0], in_dist[1], t);
->>>>>>> 41c87edd
     }
 
     double dx = in_pos[0].x - in_pos[1].x;
