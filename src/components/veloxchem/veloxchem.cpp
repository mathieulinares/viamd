--- conflicted
+++ resolved
@@ -512,24 +512,15 @@
 	}
 
 	md_array(double) gaussian_broadening(double* x_peaks, double* y_peaks, double sigma, double* x_array) {
-<<<<<<< HEAD
-		int num_x = md_array_size(x_array);
-		int num_e = md_array_size(x_peaks);
-=======
 		int num_x = (int)md_array_size(x_array);
 		int num_e = (int)md_array_size(x_peaks);
->>>>>>> 1d7ac9b8
 		double tot = 0.0;
 		md_array(double) y_return_array = md_array_create(double, num_x, arena);
 
 		for (int xi = 0; xi < num_x; xi++) {
 			tot = 0.0;
 			for (int ei = 0; ei < num_e; ei++) {
-<<<<<<< HEAD
 				tot += y_peaks[ei] * exp(-(pow(x_peaks[ei] - x_array[xi], 2) / (2 * pow(sigma, 2))));
-=======
-				tot += y_peaks[ei] * exp(-(pow((x_peaks[ei] - x_array[xi]) / sigma, 2)));
->>>>>>> 1d7ac9b8
 			}
 			y_return_array[xi] = tot;
 		}
@@ -633,9 +624,6 @@
 				ImPlot::PlotBars("Exited States", scale_array(vlx.rsp.absorption_ev, con_fac), vlx.rsp.absorption_osc_str, count, 0.01 * con_fac);
 
 				md_array(double) x_array = create_distributed_array(vlx.rsp.absorption_ev[0] - 1, vlx.rsp.absorption_ev[count - 1] + 1, plot_points);
-<<<<<<< HEAD
-				md_array(double) gaussian_array = gaussian_broadening(vlx.rsp.absorption_ev, vlx.rsp.absorption_osc_str, sigma, x_array);
-=======
 				md_array(double) scaled_array = scale_array(x_array, con_fac);
 				double test0 = scaled_array[0];
 				double test1 = scaled_array[1];
@@ -647,7 +635,6 @@
 					md_array(double) lorentzian_array = lorentzian_broadening(vlx.rsp.absorption_ev, vlx.rsp.absorption_osc_str, sigma, x_array);
 					ImPlot::PlotLine("Lorentzian", scaled_array, lorentzian_array, plot_points);
 				}
->>>>>>> 1d7ac9b8
 				//md_array(double) gaussian_arrayln2 = gaussian_broadening(vlx.rsp.absorption_ev, vlx.rsp.absorption_osc_str, sigma, x_array);
 				//ImPlot::PlotLine("Gaussian ln2", x_array, gaussian_arrayln2, plot_points, 0, 10);
 
