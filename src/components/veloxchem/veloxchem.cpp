﻿#define IMGUI_DEFINE_MATH_OPERATORS

#include <event.h>
#include <viamd.h>
#include <task_system.h>
#include <color_utils.h>

#include <md_gto.h>
#include <md_vlx.h>
#include <md_util.h>
#include <core/md_vec_math.h>
#include <core/md_log.h>
#include <core/md_arena_allocator.h>

#include <gfx/volumerender_utils.h>
#include <gfx/gl_utils.h>
#include <gfx/immediate_draw_utils.h>

#include <imgui_internal.h>
#include <imgui_widgets.h>
#include <implot_widgets.h>

#include <md_csv.h>
#include <md_xvg.h>

#define BLK_DIM 8
#define ANGSTROM_TO_BOHR 1.8897261246257702
#define BOHR_TO_ANGSTROM 0.529177210903
#define DEFAULT_SAMPLES_PER_ANGSTROM 6

#define IM_GREEN ImVec4{0, 1, 0, 1}
#define IM_RED ImVec4{1, 0, 0, 1}
#define IM_YELLOW ImVec4{1, 1, 0.5, 0.3}
#define IM_BLUE ImVec4{0.5, 0.5, 1, 0.3}

enum class VolumeRes {
    Low,
    Mid,
    High,
    Count,
};

static const float vol_res_scl[3] = {
    4.0f,
    8.0f,
    16.0f,
};

struct OBB {
    mat3_t basis;
    vec3_t min_ext;
    vec3_t max_ext;
};

// Compute an oriented bounding box (OBB) for the supplied PGTOS
OBB compute_pgto_obb(const mat3_t& PCA, const md_gto_t* pgtos, size_t num_pgtos) {
    mat4_t Ri  = mat4_from_mat3(PCA);

    // Compute min and maximum extent along the PCA axes
    vec3_t min_ext = { FLT_MAX, FLT_MAX, FLT_MAX};
    vec3_t max_ext = {-FLT_MAX,-FLT_MAX,-FLT_MAX};        

    // Transform the pgtos (x,y,z,cutoff) into the PCA frame to find the min and max extend within it
    for (size_t i = 0; i < num_pgtos; ++i) {
        vec3_t xyz = { pgtos[i].x, pgtos[i].y, pgtos[i].z };

        // The 0.9 scaling factor here is a bit arbitrary, but the cutoff-radius is computed on a value which is lower than the rendered iso-value
        // So the effective radius is a bit overestimated and thus we scale it back a bit
        float  r = pgtos[i].cutoff * 0.9f;

        vec3_t p = mat4_mul_vec3(Ri, xyz, 1.0f);
        min_ext = vec3_min(min_ext, vec3_sub_f(p, r));
        max_ext = vec3_max(max_ext, vec3_add_f(p, r));
    }

    OBB obb = {
        .basis = mat3_transpose(PCA),
        .min_ext = min_ext,
        .max_ext = max_ext,
    };

    return obb;
}

mat4_t compute_vol_mat(const OBB& obb) {
    mat4_t T = mat4_translate_vec3(obb.basis * obb.min_ext * BOHR_TO_ANGSTROM);
    mat4_t R = mat4_from_mat3(obb.basis);
    mat4_t S = mat4_scale_vec3((obb.max_ext - obb.min_ext) * BOHR_TO_ANGSTROM);
    return T * R * S;
}

// Voronoi segmentation
void grid_segment_and_attribute(float* out_group_values, const uint8_t* point_group_idx, const vec3_t* point_xyz, const float* point_r, size_t num_points, const md_grid_t* grid) {
    for (int iz = 0; iz < grid->dim[2]; ++iz) {
        float z = grid->origin[2] + iz * (grid->step_x[2] + grid->step_y[2] + grid->step_z[2]);
        for (int iy = 0; iy < grid->dim[1]; ++iy) {
            float y = grid->origin[1] + iy * (grid->step_x[1] + grid->step_y[1] + grid->step_z[1]);
            for (int ix = 0; ix < grid->dim[0]; ++ix) {
                int index = ix + iy * grid->dim[0] + iz * grid->dim[0] * grid->dim[1];
                float value = grid->data[index];

				// Skip if its does not contribute
                if (value == 0.0f) continue;

                float x = grid->origin[0] + ix * (grid->step_x[0] + grid->step_y[0] + grid->step_z[0]);

                float min_dist = FLT_MAX;
                int   group_idx = -1;

                // find closest point to grid point
                for (size_t i = 0; i < num_points; ++i) {
                    float px = point_xyz[i].x;
                    float py = point_xyz[i].y;
                    float pz = point_xyz[i].z;
                    float pr = point_r[i];

                    float dx = px - x;
                    float dy = py - y;
                    float dz = pz - z;

                    float dist = dx*dx + dy*dy + dz*dz - (pr*pr);
                    if (dist < min_dist) {
                        min_dist = dist;
                        group_idx = point_group_idx[i];
                    }
                }

                out_group_values[group_idx] += value;
            }
        }
    }
}

struct VeloxChem : viamd::EventHandler {
    VeloxChem() { viamd::event_system_register_handler(*this); }

    md_vlx_data_t vlx {};

    // Used for clearing volumes
    uint32_t vol_fbo = 0;

    // GL representations
    md_gl_mol_t gl_mol = {};
    md_gl_rep_t gl_rep = {};

    int homo_idx = 0;
    int lumo_idx = 0;

    // Principal Component Axes of the geometry
    mat3_t PCA = mat3_ident();
    vec3_t com = {};
    vec3_t min_aabb = {};
    vec3_t max_aabb = {};

    struct Volume {
        mat4_t tex_to_world = {};
        int dim[3] = {128, 128, 128};
        vec3_t step_size = {};
        vec3_t extent = {};
        uint32_t tex_id = 0;
    };

    struct Scf {
        bool show_window = false;
    } scf;

    struct Orb {
        bool show_window = false;
        Volume   vol[16] = {};
        int      vol_mo_idx[16] = {-1,-1,-1,-1,-1,-1,-1,-1,-1,-1,-1,-1,-1,-1,-1,-1};
        uint32_t iso_tex[16] = {};
        task_system::ID vol_task[16] = {};
        int num_x  = 3;
        int num_y  = 3;
        int mo_idx = -1;
        int scroll_to_idx = -1;

        struct {
            bool enabled = true;
            size_t count = 2;
            float  values[2] = {0.05f, -0.05};
            vec4_t colors[2] = {{215.f/255.f,25.f/255.f,28.f/255.f,0.75f}, {44.f/255.f,123.f/255.f,182.f/255.f,0.75f}};

        } iso;

        GBuffer gbuf = {};
        Camera camera = {};

        struct {
            quat_t ori = {};
            vec3_t pos = {};
            float dist = {};
        } target;

        float distance_scale = 2.0f;

        bool show_coordinate_system_widget = true;
    } orb;

    struct Nto {
        bool show_window = false;
        // We have a maximum of 4 orbital slots for each particle and hole
        // In practice I don't think more than 2, maybe 3 will be used in practice
        Volume   vol[8] = {};
        uint32_t iso_tex[8] = {};
        task_system::ID vol_task[8] = {};
        task_system::ID seg_task[2] = {};
        int vol_nto_idx = -1;

        size_t num_atoms = 0;
        vec3_t* atom_xyz = nullptr;
        float*  atom_r   = nullptr;
        uint8_t* atom_group_idx = nullptr;

        // Square transition matrix, should have dim == num_groups
        size_t transition_matrix_dim = 0;
        float* transition_matrix = nullptr;
        float* transition_density_hole = nullptr;
        float* transition_density_part = nullptr;

        size_t num_groups = 0;
        // @TODO: Add group data

        struct {
            bool enabled = true;
            size_t count = 2;
            float  values[2] = {0.05f, -0.05};
            vec4_t colors[2] = {{215.f/255.f,25.f/255.f,28.f/255.f,0.75f}, {44.f/255.f,123.f/255.f,182.f/255.f,0.75f}};
            vec4_t vectorColors[3] = {{0.f / 255.f, 255.f / 255.f, 255.f / 255.f, 1.f},
                                              {255.f / 255.f, 0.f / 255.f, 255.f / 255.f, 1.f},
                                              {255.f / 255.f, 255.f / 255.f, 0.f / 255.f, 1.f}};
            double vector_length = 1.0f;
            bool display_vectors = false;
            bool display_angle = false;
        } iso;

        GBuffer gbuf = {};
        Camera camera = {};

        struct {
            quat_t ori = {};
            vec3_t pos = {};
            float dist = {};
        } target;

        float distance_scale = 2.0f;

        bool show_coordinate_system_widget = true;
    } nto;

    struct Rsp {
        bool show_window = false;
        bool show_export_window = false;
        int hovered = -1;
        int selected = -1;
        int focused_plot = -1;

        double* x_ev_samples;
        double* x_unit_samples;
        double* x_unit_peaks;
        //Spectra Y values, calculated from osc
        double* eps;
        //Spectra y values, calculated from rot
        double* ecd;
        double* vib_y;
        double* vib_x;
        double* vib_points;
        double* osc_points;
        double* cgs_points;
        const char* x_unit;

        bool first_plot_rot_ecd = true;
        bool first_plot_vib = true;
    } rsp;

    // Arena for persistent allocations for the veloxchem module (tied to the lifetime of the VLX object)
    md_allocator_i* arena = 0;

    size_t num_orbitals() const {
        return vlx.scf.alpha.orbitals.dim[1];
    }

    size_t num_cgtos() const {
        return vlx.scf.alpha.orbitals.dim[0];
    }

    void process_events(const viamd::Event* events, size_t num_events) final {
        for (size_t event_idx = 0; event_idx < num_events; ++event_idx) {
            const viamd::Event& e = events[event_idx];

            switch (e.type) {
            case viamd::EventType_ViamdInitialize: {
                ASSERT(e.payload_type == viamd::EventPayloadType_ApplicationState);
                ApplicationState& state = *(ApplicationState*)e.payload;
                arena = md_arena_allocator_create(state.allocator.persistent, MEGABYTES(1));
                break;
            }
            case viamd::EventType_ViamdShutdown:
                md_arena_allocator_destroy(arena);
                break;
            case viamd::EventType_ViamdFrameTick: {
                ASSERT(e.payload_type == viamd::EventPayloadType_ApplicationState);
                ApplicationState& state = *(ApplicationState*)e.payload;

                draw_orb_window(state);
                draw_nto_window(state);
                draw_summary_window(state);
                draw_rsp_window(state);
                break;
            }
            case viamd::EventType_ViamdDrawMenu:
                ImGui::Checkbox("VeloxChem Summary", &scf.show_window);
                ImGui::Checkbox("VeloxChem RSP", &rsp.show_window);
                ImGui::Checkbox("VeloxChem ORB", &orb.show_window);
                ImGui::Checkbox("VeloxChem NTO", &nto.show_window);
                break;
            case viamd::EventType_ViamdRenderTransparent: {
                ASSERT(e.payload_type == viamd::EventPayloadType_ApplicationState);
                //ApplicationState& state = *(ApplicationState*)e.payload;
                //draw_orb_volume(state);
                break;
            }
            case HASH_STR_LIT("Secret Sauce"): {
                struct Payload {
                    ApplicationState* state;
                    str_t filename;
                };
                Payload* payload = (Payload*)e.payload;
                init_from_file(payload->filename, *payload->state);
                break;
            }
            case viamd::EventType_ViamdTopologyInit: {
                ASSERT(e.payload_type == viamd::EventPayloadType_ApplicationState);
                ApplicationState& state = *(ApplicationState*)e.payload;
                init_from_file(str_from_cstr(state.files.molecule), state);
                break;
            }
            case viamd::EventType_ViamdTopologyFree:
                reset_data();
                break;

            case viamd::EventType_RepresentationInfoFill: {
                ASSERT(e.payload_type == viamd::EventPayloadType_RepresentationInfo);
                RepresentationInfo& info = *(RepresentationInfo*)e.payload;

                info.mo_homo_idx = homo_idx;
                info.mo_lumo_idx = lumo_idx;

                for (size_t i = 0; i < num_orbitals(); ++i) {
                    MolecularOrbital mo = {
                        .idx = (int)i,
                        .occupation = (float)vlx.scf.alpha.energies.data[i],
                        .energy = (float)vlx.scf.alpha.energies.data[i],
                    };
                    md_array_push(info.molecular_orbitals, mo, info.alloc);
                }
                
                auto push_dipole = [&info](md_vlx_dipole_moment_t vlx_dp) {
                    DipoleMoment dp = {
                        .label = str_copy(vlx_dp.ident, info.alloc),
                        .vector = vec3_set((float)vlx_dp.x, (float)vlx_dp.y, (float)vlx_dp.z),
                    };
                    md_array_push(info.dipole_moments, dp, info.alloc);
                };

                push_dipole(vlx.scf.ground_state_dipole_moment);
                for (size_t i = 0; i < vlx.rsp.num_excited_states; ++i)
                    push_dipole(vlx.rsp.electronic_transition_length[i]);
                for (size_t i = 0; i < vlx.rsp.num_excited_states; ++i)
                    push_dipole(vlx.rsp.electronic_transition_velocity[i]);
                for (size_t i = 0; i < vlx.rsp.num_excited_states; ++i)
                    push_dipole(vlx.rsp.magnetic_transition[i]);
                break;
            }
            case viamd::EventType_RepresentationComputeOrbital: {
                ASSERT(e.payload_type == viamd::EventPayloadType_ComputeOrbital);
                ComputeOrbital& data = *(ComputeOrbital*)e.payload;

                if (!data.output_written) {
                    md_gto_eval_mode_t mode = MD_GTO_EVAL_MODE_PSI;
                    if (data.type == OrbitalType::PsiSquared) {
                       mode = MD_GTO_EVAL_MODE_PSI_SQUARED;
                    }
                    task_system::ID id = compute_mo_async(&data.tex_mat, &data.voxel_spacing, data.dst_texture, data.orbital_idx, mode, data.samples_per_angstrom);
                    data.output_written = (id != task_system::INVALID_ID);
                }

                break;
            }
            default:
                break;
            }
        }
    }

    void reset_data() {
        md_gl_mol_destroy(gl_mol);
        md_gl_rep_destroy(gl_rep);
        md_arena_allocator_reset(arena);
        vlx = {};
        orb = {};
        nto = {};
        rsp = {};
    }

    void init_from_file(str_t filename, ApplicationState& state) {
        str_t ext;
        if (extract_ext(&ext, filename) && str_eq_ignore_case(ext, STR_LIT("out"))) {
            MD_LOG_INFO("Attempting to load VeloxChem data from file '" STR_FMT "'", STR_ARG(filename));
            md_vlx_data_free(&vlx);
            if (md_vlx_data_parse_file(&vlx, filename, arena)) {
                MD_LOG_INFO("Successfully loaded VeloxChem data");

                if (!vol_fbo) glGenFramebuffers(1, &vol_fbo);

                // Scf
                scf.show_window = true;

                homo_idx = (int)vlx.scf.homo_idx;
                lumo_idx = (int)vlx.scf.lumo_idx;

                vec4_t min_box = vec4_set1( FLT_MAX);
                vec4_t max_box = vec4_set1(-FLT_MAX);

                nto.atom_xyz = (vec3_t*)md_arena_allocator_push(arena, sizeof(vec3_t) * vlx.geom.num_atoms);
                nto.atom_r   = (float*) md_arena_allocator_push(arena, sizeof(float)  * vlx.geom.num_atoms);
                nto.num_atoms = vlx.geom.num_atoms;

                // Compute the PCA of the provided geometry
                // This is used in determining a better fitting volume for the orbitals
                vec4_t* xyzw = (vec4_t*)md_vm_arena_push(state.allocator.frame, sizeof(vec4_t) * vlx.geom.num_atoms);
                for (size_t i = 0; i < vlx.geom.num_atoms; ++i) {
                    nto.atom_xyz[i] = { (float)vlx.geom.coord_x[i], (float)vlx.geom.coord_y[i], (float)vlx.geom.coord_z[i] };
                    nto.atom_r[i]   = md_util_element_vdw_radius(vlx.geom.atomic_number[i]);
                    xyzw[i] = {(float)vlx.geom.coord_x[i], (float)vlx.geom.coord_y[i], (float)vlx.geom.coord_z[i], 1.0f};
                    min_box = vec4_min(min_box, xyzw[i]);
                    max_box = vec4_max(max_box, xyzw[i]);
                }
                min_aabb = vec3_from_vec4(min_box);
                max_aabb = vec3_from_vec4(max_box);

                md_molecule_t mol = {0};
                md_vlx_molecule_init(&mol, &vlx, state.allocator.frame);
                md_util_molecule_postprocess(&mol, state.allocator.frame, MD_UTIL_POSTPROCESS_ELEMENT_BIT | MD_UTIL_POSTPROCESS_RADIUS_BIT | MD_UTIL_POSTPROCESS_BOND_BIT);
                gl_mol = md_gl_mol_create(&mol);

                uint32_t* colors = (uint32_t*)md_vm_arena_push(state.allocator.frame, mol.atom.count * sizeof(uint32_t));
                color_atoms_cpk(colors, mol.atom.count, mol);

                gl_rep = md_gl_rep_create(gl_mol);
                md_gl_rep_set_color(gl_rep, 0, (uint32_t)mol.atom.count, colors, 0);

                com =  md_util_com_compute_vec4(xyzw, 0, vlx.geom.num_atoms, 0);
                mat3_t C = mat3_covariance_matrix_vec4(xyzw, 0, vlx.geom.num_atoms, com);
                mat3_eigen_t eigen = mat3_eigen(C);
                PCA = mat3_extract_rotation(eigen.vectors);

                // NTO
                if (vlx.rsp.num_excited_states > 0 && vlx.rsp.nto) {
                    nto.show_window = true;
                    camera_compute_optimal_view(&nto.target.pos, &nto.target.ori, &nto.target.dist, min_aabb, max_aabb, nto.distance_scale);
					nto.atom_group_idx = (uint8_t*)md_alloc(arena, sizeof(uint8_t) * mol.atom.count);
					MEMSET(nto.atom_group_idx, 0, sizeof(uint8_t) * mol.atom.count);

                    // @TODO: Remove once proper interface is there
					nto.num_groups = 2;
					// Assign half of the atoms to group 1
                    MEMSET(nto.atom_group_idx, 1, sizeof(uint8_t) * mol.atom.count / 2);
                }

                // RSP
                rsp.show_window = true;
                rsp.hovered  = -1;
                rsp.selected = -1;

                // ORB
                orb.show_window = true;
                camera_compute_optimal_view(&orb.target.pos, &orb.target.ori, &orb.target.dist, min_aabb, max_aabb, orb.distance_scale);
                orb.mo_idx = homo_idx;
                orb.scroll_to_idx = homo_idx;

            } else {
                MD_LOG_INFO("Failed to load VeloxChem data");
                reset_data();
            }
        }
    }

    task_system::ID compute_nto_async(mat4_t* out_vol_mat, vec3_t* out_voxel_spacing, uint32_t* in_out_vol_tex, size_t nto_idx, size_t lambda_idx, md_vlx_nto_type_t type, md_gto_eval_mode_t mode, float samples_per_angstrom = DEFAULT_SAMPLES_PER_ANGSTROM) {
		md_allocator_i* alloc = md_get_heap_allocator();
        size_t num_pgtos = md_vlx_nto_pgto_count(&vlx);
        md_gto_t* pgtos  = (md_gto_t*)md_alloc(alloc, sizeof(md_gto_t) * num_pgtos);

        if (!md_vlx_nto_pgto_extract(pgtos, &vlx, nto_idx, lambda_idx, type)) {
            MD_LOG_ERROR("Failed to extract NTO pgtos for nto index: %zu and lambda: %zu", nto_idx, lambda_idx);
            md_free(alloc, pgtos, sizeof(md_gto_t) * num_pgtos);
            return task_system::INVALID_ID;
        }
        md_gto_cutoff_compute(pgtos, num_pgtos, 1.0e-6);

        OBB obb = compute_pgto_obb(PCA, pgtos, num_pgtos);

        vec3_t extent = obb.max_ext - obb.min_ext;

        // Target resolution per spatial unit (We want this number of samples per Ångström in each dimension)
        // Round up to some multiple of 8 -> 8x8x8 is the chunksize we process in parallel

        // Compute required volume dimensions
        int dim[3] = {
            CLAMP(ALIGN_TO((int)(extent.x * samples_per_angstrom * BOHR_TO_ANGSTROM), 8), 8, 512),
            CLAMP(ALIGN_TO((int)(extent.y * samples_per_angstrom * BOHR_TO_ANGSTROM), 8), 8, 512),
            CLAMP(ALIGN_TO((int)(extent.z * samples_per_angstrom * BOHR_TO_ANGSTROM), 8), 8, 512),
        };

        const vec3_t stepsize = vec3_div(extent, vec3_set((float)dim[0], (float)dim[1], (float)dim[2]));
        mat4_t vol_mat = compute_vol_mat(obb);

        vec3_t step_x = obb.basis.col[0] * stepsize.x;
        vec3_t step_y = obb.basis.col[1] * stepsize.y;
        vec3_t step_z = obb.basis.col[2] * stepsize.z;
        vec3_t origin = obb.basis * (obb.min_ext + stepsize * 0.5f);

        // Init and clear volume texture
        const float zero[4] = { 0,0,0,0 };
        glBindFramebuffer(GL_DRAW_FRAMEBUFFER, vol_fbo);
        gl::init_texture_3D(in_out_vol_tex, dim[0], dim[1], dim[2], GL_R16F);
        glFramebufferTexture(GL_DRAW_FRAMEBUFFER, GL_COLOR_ATTACHMENT0, *in_out_vol_tex, 0);
        glClearBufferfv(GL_COLOR, 0, zero);
        glBindFramebuffer(GL_DRAW_FRAMEBUFFER, 0);

        // WRITE OUTPUT
        *out_vol_mat = vol_mat;
        *out_voxel_spacing = stepsize * BOHR_TO_ANGSTROM;

        struct Payload {
            AsyncGridEvalArgs args;
            md_allocator_i* alloc;
            size_t mem_size;
            void* mem;
            uint32_t* tex_ptr;
        };

        size_t mem_size = sizeof(Payload) + sizeof(float) * dim[0] * dim[1] * dim[2];
        void* mem = md_alloc(alloc, mem_size);
        Payload* payload = (Payload*)mem;
        *payload = {
            .args = {
                .grid = {
                    .data = (float*)((char*)mem + sizeof(Payload)),
                    .dim = {dim[0], dim[1], dim[2]},
                    .origin = {origin.x, origin.y, origin.z},
                    .step_x = {step_x.x, step_x.y, step_x.z},
                    .step_y = {step_y.x, step_y.y, step_y.z},
                    .step_z = {step_z.x, step_z.y, step_z.z},
                },
                .pgtos = pgtos,
                .num_pgtos = num_pgtos,
                .mode = mode,
            },
            .alloc = alloc,
            .mem_size = mem_size,
            .mem = mem,
            .tex_ptr = in_out_vol_tex,
        };

        task_system::ID async_task = evaluate_pgtos_on_grid_async(&payload->args);

        // Launch task for main (render) thread to update the volume texture
        task_system::ID main_task = task_system::create_main_task(STR_LIT("##Update Volume"), [](void* user_data) {
            Payload* data = (Payload*)user_data;

            // The init here is just to ensure that the volume has not changed its dimensions during the async evaluation
            gl::init_texture_3D(data->tex_ptr, data->args.grid.dim[0], data->args.grid.dim[1], data->args.grid.dim[2], GL_R16F);
            gl::set_texture_3D_data(*data->tex_ptr, data->args.grid.data, GL_R32F);

            md_free(data->alloc, data->args.pgtos, data->args.num_pgtos * sizeof(md_gto_t));
            md_free(data->alloc, data->mem, data->mem_size);
            }, payload);

        task_system::set_task_dependency(main_task, async_task);
        task_system::enqueue_task(async_task);

        return async_task;
    }

	struct AsyncGridEvalArgs {
		md_grid_t  grid;
		md_gto_t* pgtos;
		size_t num_pgtos;
		md_gto_eval_mode_t mode;
	};

    task_system::ID compute_mo_async(mat4_t* out_vol_mat, vec3_t* out_voxel_spacing, uint32_t* in_out_vol_tex, size_t mo_idx, md_gto_eval_mode_t mode, float samples_per_angstrom = DEFAULT_SAMPLES_PER_ANGSTROM) {
		md_allocator_i* alloc = md_get_heap_allocator();
        size_t num_pgtos = md_vlx_mol_pgto_count(&vlx);
        md_gto_t* pgtos  = (md_gto_t*)md_alloc(alloc, sizeof(md_gto_t)* num_pgtos);

        if (!md_vlx_mol_pgto_extract(pgtos, &vlx, mo_idx)) {
            MD_LOG_ERROR("Failed to extract molecular pgtos for orbital index: %zu", mo_idx);
            md_free(md_get_heap_allocator(), pgtos, sizeof(md_gto_t) * num_pgtos);
            return task_system::INVALID_ID;
        }
        md_gto_cutoff_compute(pgtos, num_pgtos, 1.0e-6);

        OBB obb = compute_pgto_obb(PCA, pgtos, num_pgtos);
        vec3_t extent = obb.max_ext - obb.min_ext;

        // Target resolution per spatial unit (We want this number of samples per Ångström in each dimension)
        // Round up to some multiple of 8 -> 8x8x8 is the chunksize we process in parallel

        // Compute required volume dimensions
        int dim[3] = {
            CLAMP(ALIGN_TO((int)(extent.x * samples_per_angstrom * BOHR_TO_ANGSTROM), 8), 8, 512),
            CLAMP(ALIGN_TO((int)(extent.y * samples_per_angstrom * BOHR_TO_ANGSTROM), 8), 8, 512),
            CLAMP(ALIGN_TO((int)(extent.z * samples_per_angstrom * BOHR_TO_ANGSTROM), 8), 8, 512),
        };

        const vec3_t stepsize = vec3_div(extent, vec3_set((float)dim[0], (float)dim[1], (float)dim[2]));
        mat4_t vol_mat = compute_vol_mat(obb);

        vec3_t step_x = obb.basis.col[0] * stepsize.x;
        vec3_t step_y = obb.basis.col[1] * stepsize.y;
        vec3_t step_z = obb.basis.col[2] * stepsize.z;
        vec3_t origin = obb.basis * (obb.min_ext + stepsize * 0.5f);

        // Init and clear volume texture
        const float zero[4] = {0,0,0,0};
        glBindFramebuffer(GL_DRAW_FRAMEBUFFER, vol_fbo);
        gl::init_texture_3D(in_out_vol_tex, dim[0], dim[1], dim[2], GL_R16F);
        glFramebufferTexture(GL_DRAW_FRAMEBUFFER, GL_COLOR_ATTACHMENT0, *in_out_vol_tex, 0);
        glClearBufferfv(GL_COLOR, 0, zero);
        glBindFramebuffer(GL_DRAW_FRAMEBUFFER, 0);

        // WRITE OUTPUT
        *out_vol_mat = vol_mat;
        *out_voxel_spacing = stepsize * BOHR_TO_ANGSTROM;

        struct Payload {
            AsyncGridEvalArgs args;
            uint32_t* tex_ptr;
            md_allocator_i* alloc;
            size_t alloc_size;
        };

		size_t mem_size = sizeof(Payload) + sizeof(float) * dim[0] * dim[1] * dim[2];
		void*       mem = md_alloc(alloc, mem_size);
		Payload* payload = (Payload*)mem;
		*payload = {
			.args = {
				.grid = {
					.data = (float*)((char*)mem + sizeof(Payload)),
					.dim = {dim[0], dim[1], dim[2]},
					.origin = {origin.x, origin.y, origin.z},
					.step_x = {step_x.x, step_x.y, step_x.z},
                    .step_y = {step_y.x, step_y.y, step_y.z},
                    .step_z = {step_z.x, step_z.y, step_z.z},
				},
				.pgtos = pgtos,
				.num_pgtos = num_pgtos,
				.mode = mode,
			},
			.tex_ptr = in_out_vol_tex,
			.alloc = alloc,
			.alloc_size = mem_size,
		};

		task_system::ID async_task = evaluate_pgtos_on_grid_async(&payload->args);

        // Launch task for main (render) thread to update the volume texture
        task_system::ID main_task = task_system::create_main_task(STR_LIT("##Update Volume"), [](void* user_data) {
            Payload* data = (Payload*)user_data;

            // The init here is just to ensure that the volume has not changed its dimensions during the async evaluation
            gl::init_texture_3D(data->tex_ptr, data->args.grid.dim[0], data->args.grid.dim[1], data->args.grid.dim[2], GL_R16F);
            gl::set_texture_3D_data(*data->tex_ptr, data->args.grid.data, GL_R32F);

            md_free(data->alloc, data->args.pgtos, data->args.num_pgtos * sizeof(md_gto_t));
            md_free(data->alloc, data, data->alloc_size);
            }, payload);

        task_system::set_task_dependency(main_task, async_task);
        task_system::enqueue_task(async_task);

        return async_task;
    }

<<<<<<< HEAD
    static inline float calc_distance(ImVec2 p1, ImVec2 p2)
    {
        const float dx = p2.x - p1.x;
        const float dy = p2.y - p1.y;

        return sqrt((dx * dx) + (dy * dy));
    }
    static inline ImVec4 make_highlight_color(const ImVec4& color, float factor = 1.3f) {
        // Ensure the factor is not too high, to avoid over-brightening
        factor = (factor < 1.0f) ? 1.0f : factor;

        // Increase the brightness of each component by the factor
        float r = color.x * factor;
        float g = color.y * factor;
        float b = color.z * factor;

        // Clamp the values to the range [0, 1]
        r = (r > 1.0f) ? 1.0f : r;
        g = (g > 1.0f) ? 1.0f : g;
        b = (b > 1.0f) ? 1.0f : b;

        // Return the new highlighted color with the same alpha
        return ImVec4(r, g, b, color.w);
    }


    static inline void draw_vertical_sankey_flow(ImDrawList* draw_list, ImVec2 source_pos, ImVec2 dest_pos, float thickness, ImU32 flow_color) {
        // Get the draw list from the current window

        // Define the control points for the Bezier curve
        ImVec2 p1 = ImVec2(source_pos.x + thickness / 2, source_pos.y);  // Start point (bottom-center of source node)
        ImVec2 p4 = ImVec2(dest_pos.x + thickness / 2, dest_pos.y);  // End point (top-center of destination node)

        float dist = fabs(p1.y - p4.y);
        float curve_offset = dist / 4;

        ImVec2 p2 = ImVec2(source_pos.x + thickness / 2, source_pos.y - curve_offset);  // Control point 1
        ImVec2 p3 = ImVec2(dest_pos.x + thickness / 2, dest_pos.y + curve_offset);  // Control point 2


        // Define the color and thickness for the flow
        //ImU32 flow_color = IM_COL32(100, 149, 237, 255);  // Cornflower Blue
        // ImBezierCubicCalc Use this for calculating mouse distance to curve
        // Draw the Bezier curve representing the flow
        draw_list->AddBezierCubic(p1, p2, p3, p4, flow_color, thickness, 100);
    }

    static inline void draw_aligned_text(ImDrawList* draw_list, const char* text, ImVec2 pos, ImVec2 alignment = { 0,0 }) {
        ImVec2 text_size = ImGui::CalcTextSize(text);
        ImVec2 text_pos = pos - text_size * alignment;
        draw_list->AddText(text_pos, ImGui::ColorConvertFloat4ToU32({ 0,0,0,1 }), text);
    }

    static inline void im_sankey_diagram(ImRect area) {
        /*
        * A sankey diagram needs to implement bezier curves, that are connecting two points
        */
        ImDrawList* draw_list = ImGui::GetWindowDrawList();

        //Draw background
        //draw_list->AddRectFilled(area.Min, area.Max, ImGui::ColorConvertFloat4ToU32({ 1,1,1,1 }));
        //draw_list->AddRect(area.Min, area.Max, ImGui::ColorConvertFloat4ToU32({ 0,0,0,1 }));

        ImRect plot_area = area;
        const float plot_percent = 0.8;
        plot_area.Expand({ area.GetWidth() * -(1 - plot_percent), area.GetHeight() * -(1 - plot_percent) });
        //draw_list->AddRect(plot_area.Min, plot_area.Max, ImGui::ColorConvertFloat4ToU32({ 1,0,0,1 })); //Use this to draw debug of plot area



        ////The given data
        //const char* names[] = { "THIO", "QUIN" };
        //float initial_percentages[2] = { 0.3, 0.7 };
        //float transitions[2][2] = {
        //    /*
        //    *   A B   col -->
        //    * A
        //    * B
        //    * |
        //    * |
        //    * v
        //    * row
        //    */
        //    {0.22, 0.78}, //Read as "Starting from A, 22% of A_Start goes to A_End, and 78% goes to B_End
        //    {0.0, 1.0}
        //};



        //Bar definitions
        const float bar_height = plot_area.GetHeight() * 0.05;
        int num_bars = 2;
        int num_gaps = num_bars - 1;
        float gap_size = plot_area.GetWidth() * 0.05;
        float bars_avail_width = plot_area.GetWidth() - gap_size * num_gaps;

        //Calculate start positions
        float start_positions[2] = {};
        float cur_bottom_pos = plot_area.Min.x;
        for (int i = 0; i < num_bars; i++) {
            start_positions[i] = cur_bottom_pos;
            cur_bottom_pos += bars_avail_width * initial_percentages[i] + gap_size;
        }

        //Calculate end percentages
        float end_percentages[2] = {};
        for (int start_i = 0; start_i < num_bars; start_i++) {
            for (int end_i = 0; end_i < num_bars; end_i++) {
                end_percentages[end_i] += initial_percentages[start_i] * transitions[start_i][end_i];
            }
        }

        //The position of each end bar
        float end_positions[2] = {};
        float cur_pos = plot_area.Min.x;
        for (int end_i = 0; end_i < num_bars; end_i++) {
            end_positions[end_i] = cur_pos;
            cur_pos += bars_avail_width * end_percentages[end_i] + gap_size;
        }

        //The current end position of the curve. Moves as we fill out the space
        float sub_end_positions[2] = {};
        for (int i = 0; i < 2; i++) {
            sub_end_positions[i] = end_positions[i];
        }


        //Draw curves
        for (int start_i = 0; start_i < num_bars; start_i++) {
            ImVec2 start_pos = { start_positions[start_i], plot_area.Max.y - bar_height + 0.1f * bar_height };

            ImVec4 flow_color = ImPlot::GetColormapColor(start_i);
            flow_color.w = 0.5;
            for (int end_i = 0; end_i < num_bars; end_i++) {
                float percentage = initial_percentages[start_i] * transitions[start_i][end_i];
                if (percentage != 0) {
                    float width = bars_avail_width * percentage;
                    ImVec2 end_pos = { sub_end_positions[end_i], plot_area.Min.y + bar_height - 0.1f * bar_height };
                    draw_vertical_sankey_flow(draw_list, start_pos, end_pos, width, ImGui::ColorConvertFloat4ToU32(flow_color));

                    ImVec2 midpoint = (start_pos + end_pos) * 0.5 + ImVec2{width / 2, 0};
                    char lable[16];
                    sprintf(lable, "%3.2f%%", percentage * 100);
                    if (width > ImGui::CalcTextSize(lable).x) {
                        draw_aligned_text(draw_list, lable, midpoint, { 0.5, 0.5 });
                    }

                    start_pos.x += width;
                    sub_end_positions[end_i] += width;
                }
            }
        }

        //Draw bars
        for (int i = 0; i < num_bars; i++) {
            ImVec4 bar_color = ImPlot::GetColormapColor(i);
            ImVec2 mouse_pos = ImGui::GetMousePos();

            //Calculate start
            ImVec2 start_p0 = { start_positions[i], plot_area.Max.y - bar_height};
            ImVec2 start_p1 = { start_positions[i] + bars_avail_width * initial_percentages[i], plot_area.Max.y };
            ImVec2 start_midpoint = { (start_p0.x + start_p1.x) * 0.5f, start_p1.y };
            ImRect start_bar = ImRect{ start_p0, start_p1 };

            //Calculate end
            ImVec2 end_p0 = { end_positions[i], plot_area.Min.y };
            ImVec2 end_p1 = { end_positions[i] + bars_avail_width * end_percentages[i], plot_area.Min.y + bar_height };
            ImRect end_bar = ImRect{ end_p0, end_p1 };
            ImVec2 end_midpoint = { (end_p0.x + end_p1.x) * 0.5f, end_p0.y };

            if (start_bar.Contains(mouse_pos) || end_bar.Contains(mouse_pos)) {
                bar_color = make_highlight_color(bar_color);
            }

            //Draw start
            draw_list->AddRectFilled(start_p0, start_p1, ImGui::ColorConvertFloat4ToU32(bar_color));
            draw_list->AddRect(start_p0, start_p1, ImGui::ColorConvertFloat4ToU32({0,0,0,0.5}));
            char start_lable[16];
            sprintf(start_lable, "%3.2f%%", initial_percentages[i] * 100);
            draw_aligned_text(draw_list, names[i], start_midpoint, { 0.5, -0.2 });
            draw_aligned_text(draw_list, start_lable, start_midpoint, { 0.5, -1.2 });

            //Draw end
            draw_list->AddRectFilled(end_p0, end_p1, ImGui::ColorConvertFloat4ToU32(bar_color));
            draw_list->AddRect(end_p0, end_p1, ImGui::ColorConvertFloat4ToU32({ 0,0,0,0.5 }));
            char end_lable[16];
            sprintf(end_lable, "%3.2f%%", end_percentages[i] * 100);
            draw_aligned_text(draw_list, names[i], end_midpoint, {0.5, 1.2});
            draw_aligned_text(draw_list, end_lable, end_midpoint, { 0.5, 2.2 });
        }
    }
    
    task_system::ID compute_nto_group_values_async(float* out_group_values, size_t num_groups, const uint8_t* point_group_idx, const vec3_t* point_xyz, const float* point_r, size_t num_points, size_t nto_idx, size_t lambda_idx, md_vlx_nto_type_t type, md_gto_eval_mode_t mode, float samples_per_angstrom = 8.0f) {

=======
    task_system::ID compute_nto_group_values_async(float* out_group_values, size_t num_groups, const uint8_t* point_group_idx, const vec3_t* point_xyz, const float* point_r, size_t num_points, size_t nto_idx, size_t lambda_idx, md_vlx_nto_type_t type, md_gto_eval_mode_t mode, float samples_per_angstrom = DEFAULT_SAMPLES_PER_ANGSTROM) {
>>>>>>> 73763e16
        md_allocator_i* alloc = md_get_heap_allocator();
        size_t num_pgtos = md_vlx_nto_pgto_count(&vlx);
        md_gto_t* pgtos = (md_gto_t*)md_alloc(alloc, sizeof(md_gto_t) * num_pgtos);

        if (!md_vlx_nto_pgto_extract(pgtos, &vlx, nto_idx, lambda_idx, type)) {
            MD_LOG_ERROR("Failed to extract NTO pgtos for nto index: %zu and lambda: %zu", nto_idx, lambda_idx);
            md_free(alloc, pgtos, sizeof(md_gto_t) * num_pgtos);
            return task_system::INVALID_ID;
        }
        md_gto_cutoff_compute(pgtos, num_pgtos, 1.0e-6);
        OBB obb = compute_pgto_obb(PCA, pgtos, num_pgtos);
        vec3_t extent = obb.max_ext - obb.min_ext;

        // Target resolution per spatial unit (We want this number of samples per Ångström in each dimension)
        // Round up to some multiple of 8 -> 8x8x8 is the chunksize we process in parallel

        // Compute required volume dimensions
        int dim[3] = {
            CLAMP(ALIGN_TO((int)(extent.x * samples_per_angstrom * BOHR_TO_ANGSTROM), 8), 8, 512),
            CLAMP(ALIGN_TO((int)(extent.y * samples_per_angstrom * BOHR_TO_ANGSTROM), 8), 8, 512),
            CLAMP(ALIGN_TO((int)(extent.z * samples_per_angstrom * BOHR_TO_ANGSTROM), 8), 8, 512),
        };

        const vec3_t stepsize = vec3_div(extent, vec3_set((float)dim[0], (float)dim[1], (float)dim[2]));
        mat4_t vol_mat = compute_vol_mat(obb);

        vec3_t step_x = obb.basis.col[0] * stepsize.x;
        vec3_t step_y = obb.basis.col[1] * stepsize.y;
        vec3_t step_z = obb.basis.col[2] * stepsize.z;
        vec3_t origin = obb.basis * (obb.min_ext + stepsize * 0.5f);

        struct Payload {
            AsyncGridEvalArgs args;

            float* dst_group_values;
			size_t num_groups;

            const uint8_t* point_group_idx;
            const vec3_t* point_xyz;
            const float* point_r;
            size_t num_points;

            md_allocator_i* alloc;
            size_t alloc_size;
        };

        size_t mem_size = sizeof(Payload) + sizeof(float) * dim[0] * dim[1] * dim[2];
        void* mem = md_alloc(alloc, mem_size);
        Payload* payload = (Payload*)mem;
        *payload = {
            .args = {
                .grid = {
                    .data = (float*)((char*)mem + sizeof(Payload)),
                    .dim = {dim[0], dim[1], dim[2]},
                    .origin = {origin.x, origin.y, origin.z},
                    .step_x = {step_x.x, step_x.y, step_x.z},
                    .step_y = {step_y.x, step_y.y, step_y.z},
                    .step_z = {step_z.x, step_z.y, step_z.z},
                },
                .pgtos = pgtos,
                .num_pgtos = num_pgtos,
                .mode = mode,
            },
			.dst_group_values = out_group_values,
            .num_groups = num_groups,
            
			.point_group_idx = point_group_idx,
			.point_xyz = point_xyz,
            .point_r = point_r,
			.num_points = num_points,
            .alloc = alloc,
            .alloc_size = mem_size,
        };

        task_system::ID eval_task = evaluate_pgtos_on_grid_async(&payload->args);

        // @TODO: This should be performed as a range task in parallel
        task_system::ID segment_task = task_system::create_pool_task(STR_LIT("##Segment Volume"), [](void* user_data) {
            Payload* data = (Payload*)user_data;

            double sum = 0.0;
            size_t len = data->args.grid.dim[0] * data->args.grid.dim[1] * data->args.grid.dim[2];
            for (size_t i = 0; i < len; ++i) {
                sum += data->args.grid.data[i];
            }

            MD_LOG_DEBUG("SUM: %f", sum);

            MD_LOG_DEBUG("Starting segmentation of volume");
            grid_segment_and_attribute(data->dst_group_values, data->point_group_idx, data->point_xyz, data->point_r, data->num_points, &data->args.grid);
            MD_LOG_DEBUG("Finished segmentation of volume");

            md_free(data->alloc, data->args.pgtos, data->args.num_pgtos * sizeof(md_gto_t));
            md_free(data->alloc, data, data->alloc_size);
        }, payload);

        task_system::set_task_dependency(segment_task, eval_task);

        return eval_task;
    }

	// This sets up and returns a async task which evaluates and orbital data on a grid in parallel
    task_system::ID evaluate_pgtos_on_grid_async(AsyncGridEvalArgs* args) {
        ASSERT(args);

        // We evaluate the in parallel over smaller NxNxN blocks
        uint32_t num_blocks = (args->grid.dim[0] / BLK_DIM) * (args->grid.dim[1] / BLK_DIM) * (args->grid.dim[2] / BLK_DIM);
        MD_LOG_DEBUG("Starting async eval of orbital grid [%i][%i][%i]", args->grid.dim[0], args->grid.dim[1], args->grid.dim[2]);

        task_system::ID async_task = task_system::create_pool_task(STR_LIT("Evaluate Orbital"), 0, num_blocks, [](uint32_t range_beg, uint32_t range_end, void* user_data, uint32_t thread_num) {
            (void)thread_num;
            AsyncGridEvalArgs* data = (AsyncGridEvalArgs*)user_data;

            // Number of NxNxN blocks in each dimension
            int num_blk[3] = {
                data->grid.dim[0] / BLK_DIM,
                data->grid.dim[1] / BLK_DIM,
                data->grid.dim[2] / BLK_DIM,
            };

			md_grid_t* grid = &data->grid;

            size_t temp_pos = md_temp_get_pos();
            md_gto_t* sub_pgtos = (md_gto_t*)md_temp_push(sizeof(md_gto_t) * data->num_pgtos);

            for (uint32_t i = range_beg; i < range_end; ++i) {
                // Determine block index from linear input index i
                int blk_x = i % num_blk[0];
                int blk_y = (i / num_blk[0]) % num_blk[1];
                int blk_z = i / (num_blk[0] * num_blk[1]);

                int off_idx[3] = { blk_x * BLK_DIM, blk_y * BLK_DIM, blk_z * BLK_DIM };
                int len_idx[3] = { BLK_DIM, BLK_DIM, BLK_DIM };

                int beg_idx[3] = {off_idx[0], off_idx[1], off_idx[2]};
                int end_idx[3] = {off_idx[0] + len_idx[0], off_idx[1] + len_idx[1], off_idx[2] + len_idx[2]};

                // @TODO: This filtering of PGTOs can be improved by transforming the PGTO x,y,z,radius into the OBB that defines the region

                float aabb_min[3] = {
                    grid->origin[0] + beg_idx[0] * grid->step_x[0] + beg_idx[1] * grid->step_y[0] + beg_idx[2] * grid->step_z[0],
                    grid->origin[1] + beg_idx[0] * grid->step_x[1] + beg_idx[1] * grid->step_y[1] + beg_idx[2] * grid->step_z[1],
                    grid->origin[2] + beg_idx[0] * grid->step_x[2] + beg_idx[1] * grid->step_y[2] + beg_idx[2] * grid->step_z[2],
                };
                float aabb_max[3] = {
                    grid->origin[0] + end_idx[0] * grid->step_x[0] + end_idx[1] * grid->step_y[0] + end_idx[2] * grid->step_z[0],
                    grid->origin[1] + end_idx[0] * grid->step_x[1] + end_idx[1] * grid->step_y[1] + end_idx[2] * grid->step_z[1],
                    grid->origin[2] + end_idx[0] * grid->step_x[2] + end_idx[1] * grid->step_y[2] + end_idx[2] * grid->step_z[2],
                };

                size_t num_sub_pgtos = md_gto_aabb_test(sub_pgtos, aabb_min, aabb_max, data->pgtos, data->num_pgtos);
                md_gto_grid_evaluate_sub(grid, off_idx, len_idx, sub_pgtos, num_sub_pgtos, data->mode);
            }

            md_temp_set_pos_back(temp_pos);
        }, args);

        return async_task;
    }

    static inline double axis_conversion_multiplier(const double* y1_array, const double* y2_array, size_t y1_array_size, size_t y2_array_size) {
        double y1_max = 0;
        double y2_max = 0;
        for (size_t i = 0; i < y1_array_size; i++) {
            y1_max = MAX(y1_max, fabs(y1_array[i]));
        }
        for (size_t i = 0; i < y2_array_size; i++) {
            y2_max = MAX(y2_max, fabs(y2_array[i]));
        }


        return y2_max / y1_max;
    }


    enum x_unit_t {
        X_UNIT_EV,
        X_UNIT_NM,
        X_UNIT_CM_INVERSE,
        X_UNIT_HARTREE,
    };

    enum broadening_mode_t {
        BROADENING_GAUSSIAN,
        BROADENING_LORENTZIAN,
    };

    static inline void convert_values(double* out_values, const double* in_values, size_t num_values, x_unit_t unit) {
        switch (unit) {
        case X_UNIT_EV:
            for (size_t i = 0; i < num_values; ++i) {
                out_values[i] = in_values[i];
            }
            break;
        case X_UNIT_NM:
            for (size_t i = 0; i < num_values; ++i) {
                out_values[i] = 1239.84193 / in_values[i];
            }
            break;
        case X_UNIT_CM_INVERSE:
            for (size_t i = 0; i < num_values; ++i) {
                out_values[i] = in_values[i] * 8065.73;
            }
            break;
        case X_UNIT_HARTREE:
            for (size_t i = 0; i < num_values; ++i) {
                out_values[i] = in_values[i] * 0.0367502;
            }
            break;
        default:
            ASSERT(false); // Should not happen
            break;
        }
    }

    static inline double lorentzian(double x, double x_0, double gamma) {
        double sigma = gamma / 2;
        double res = (1 / PI) * sigma / (pow((x - x_0), 2) + pow(sigma, 2));
        return res;
    }

    static inline double phys_lorentzian(double x, double x_0, double gamma, double intensity) {
        double sigma = gamma / 2;
        double res = intensity * pow(sigma, 2) / (pow((x - x_0), 2) + pow(sigma, 2));
        return res;
    }

    static inline double gaussian(double x, double x_0, double gamma) {
        double sigma = gamma / 2.3548;
        return (1 / (sigma * sqrt(2 * PI))) * exp(-(pow(x - x_0, 2) / (2 * pow(sigma, 2)))); 
    }

    //TODO: Check that phys_gaussian implementation is actually correct
    static inline double phys_gaussian(double p, double p_0, double gamma, double intensity) {
        double sigma = gamma / 2;
        double x = (p - p_0) / sigma;
        return intensity * exp(-log(2) * pow(x,2));
    }

    
    /*
    * We return to this at a later stage
    void save_absorption(str_t filename, md_array(double)* x_values, const char* x_lable, md_array(double)* y_values_osc, md_array(double)* y_values_cgs, int step) {
        md_file_o* file = md_file_open(filename, MD_FILE_WRITE);
        if (!file) {
            MD_LOG_ERROR("Could not open workspace file for writing: '%.*s", (int)filename.len, filename.ptr);
            return;
        }
        defer{ md_file_close(file); };

        // md_array(char*) rows = md_array_create(char*, md_array_size(*x_values), )
        //double* x_values = (double*)md_temp_push(sizeof(double) * num_samples);
        // I want to create an array with the rows to print to the file. What type should this be, and how do I create it?

        
        for (int i = 0; i < md_array_size(*x_values); i += 5) {

        }
    }
    */

    static inline void general_broadening(double* y_out, const double* x, size_t num_samples, const double* y_peaks, const double* x_peaks, size_t num_peaks, double (*distr_func)(double x, double x_0, double gamma, double intensity), double gamma) {
        double integral = 0;
        double dist = x[1] - x[0];
        for (size_t si = 0; si < num_samples; si++) {
            double sum = 0;
            double b = 0;
            for (size_t pi = 0; pi < num_peaks; pi++) {
                b = (*distr_func)(x[si], x_peaks[pi], gamma, y_peaks[pi]);
                sum += b;
            }
            y_out[si] = sum;
            integral += y_out[si] * dist;
        }

        double i_sum = integral;
    }

    static inline void osc_to_eps(double* eps_out, const double* x, size_t num_samples, const double* osc_peaks, const double* x_peaks, size_t num_peaks, double (*distr_func)(double x, double x_0, double gamma), double gamma) {
        double c = 137.035999;
        double a_0 = 5.29177210903e-11;
        double NA = 6.02214076e23;
        double eV2au = 1 / 27.211396;

        for (size_t si = 0; si < num_samples; si++) {
            double sum = 0;
            for (size_t pi = 0; pi < num_peaks; pi++) {
                sum += (*distr_func)(x[si] * eV2au, x_peaks[pi] * eV2au, gamma * eV2au) * (osc_peaks[pi] / (x_peaks[pi] * eV2au));
            }
            double sigma = 2 * pow(PI, 2) * x[si] * eV2au * sum / c;
            double sigma_cm2 = sigma * pow(a_0, 2) * 1e4;
            eps_out[si] = sigma_cm2 * NA / (log(10) * 1e3);
        }
    }

    static inline void rot_to_eps_delta(double* eps_out, const double* x, size_t num_samples, const double* rot_peaks, const double* x_peaks, size_t num_peaks, double (*distr_func)(double x, double x_0, double gamma), double gamma) {
        double inv = 1 / (22.94);
        double eV2au = 1 / 27.211396;

        for (size_t si = 0; si < num_samples; si++) {
            double sum = 0;
            for (size_t pi = 0; pi < num_peaks; pi++) {
                sum += (*distr_func)(x[si], x_peaks[pi], gamma) * rot_peaks[pi] * x_peaks[pi];
            }
            
            eps_out[si] = sum * inv;
        }
    }

    //Constructs plot limits from peaks
    static inline ImPlotRect get_plot_limits(const double* x_samples, const double* y_peaks, size_t num_peaks, size_t num_samples, double ext_fac = 0.1) {
        ImPlotRect lim = { MIN(x_samples[0],x_samples[num_samples - 1]), MAX(x_samples[0],x_samples[num_samples - 1]),0,0};
        for (size_t i = 0; i < num_peaks; i++) {
            //Use Contains to check if values are within the limits, or if they should extend the limits
            if (lim.Y.Max < y_peaks[i]) {
                lim.Y.Max = y_peaks[i];
            }
            else if (lim.Y.Min > y_peaks[i]) {
                lim.Y.Min = y_peaks[i];
            }
        }

        double height = lim.Y.Max - lim.Y.Min;
        double width = lim.X.Max - lim.X.Min;

        lim.Y.Max += height * ext_fac;
        lim.Y.Min -= height * ext_fac;
        lim.X.Max += width * ext_fac;
        lim.X.Min -= width * ext_fac;

        //The y limits needs to be symmetric so that the spectra is not clipped. For example, if the y peak max is a positive value but the y spectra value is negative, we get issues otherwise. This ensures space for all the data.
        //This is needed because Y2 scaling is based on the maximum peak value
        double abs_max_y = MAX(fabs(lim.Y.Min), fabs(lim.Y.Max));
        lim.Y.Min = -abs_max_y;
        lim.Y.Max = abs_max_y;
        return lim;
    }

    //converts x and y peaks into pixel points in context of the current plot. Use between BeginPlot() and EndPlot()
    static inline void peaks_to_pixels(ImVec2* pixel_peaks, const double* x_peaks, const double* y_peaks, size_t num_peaks) {
        for (size_t i = 0; i < num_peaks; i++) {
            pixel_peaks[i] = ImPlot::PlotToPixels(ImPlotPoint{ x_peaks[i], y_peaks[i] });
        }
    }
    // Returns peak index closest to mouse pixel position, assumes that x-values are sorted.
    static inline int get_hovered_peak(const ImVec2 mouse_pos, const ImVec2* pixel_peaks, const ImVec2* pixel_points, size_t num_peaks, bool y_flipped = false, double proxy_distance = 10.0) {
        int closest_idx = 0;
        double x = mouse_pos.x;
        double y = mouse_pos.y;
        double y_max = 0;
        double y_min = 0;
        double distance_x = 0;
        double distance_y = 0;
        double closest_distance = 0;
        double pixel_y0 = ImPlot::PlotToPixels(0, 0).y;

        //Keep in mind that pixel y is 0 at the top, so you flip the comparison compared to plot y. The code below still seems to work as intended though.

        for (int i = 0; i < num_peaks; i++) {
            y_max = MAX(pixel_peaks[i].y, pixel_y0);
            y_min = MIN(pixel_peaks[i].y, pixel_y0);

            //Check if the y location is within the range of y_min,ymax
            if (y > y_max) {
                distance_y = fabs(y - y_max);
                if (y_flipped) {
                    distance_y = fabs(y - pixel_points[i].y) < distance_y ? fabs(y - pixel_points[i].y) : distance_y;
                }
            }
            else if (y < y_min) {
                distance_y = fabs(y - y_min);
                if (!y_flipped) {
                    distance_y = fabs(y - pixel_points[i].y) < distance_y ? fabs(y - pixel_points[i].y) : distance_y;
                }
            }
            else {
                distance_y = 0;
            }

            distance_x = fabs(pixel_peaks[i].x - x);

            // We need a special case for i == 0 to set a reference for comparison, so that closest_distance does not start on 0;
            if (i == 0 && distance_y == 0 ){
                closest_distance = distance_x;
                closest_idx = 0;

            }
            else if (i == 0) {
                closest_distance = sqrt(pow(distance_x, 2) + pow(distance_y, 2)); // Is there a better function for doing this? Is this expensive?
                closest_idx = 0;
            }
            else if (distance_y == 0 && distance_x < closest_distance) {
                closest_distance = fabs(pixel_peaks[i].x - x);
                closest_idx = i;
            }
            else if (sqrt(pow(distance_x, 2) + pow(distance_y, 2)) < closest_distance) {
                closest_distance = sqrt(pow(distance_x, 2) + pow(distance_y, 2));
                closest_idx = i;
                //ImPlot::Annotation()
            }
            else if (distance_x > closest_distance){
                // We are now so far away that a closer bar will not occur, no matter the y value.
                break;
            }
        }
        return closest_distance < proxy_distance ? closest_idx : -1;
    }

    static inline void draw_bar(int id, double x, double y, double width, ImVec4 color) {
        double x1 = x - width / 2;
        double x2 = x + width / 2;
        double y1 = 0;
        ImPlot::DragRect(id, &x1, &y1, &x2, &y, color, ImPlotDragToolFlags_NoInputs);
    }

    //Calculates the maximum point and populates out_point with it
    static inline void max_points(double* out_points, const double* in_peaks, size_t num_peaks, double offset = 0.05) {
        double y_max = in_peaks[0];
        for (size_t i = 0; i < num_peaks; i++) {
            y_max = MAX(y_max, in_peaks[i]);
        }
        for (size_t i = 0; i < num_peaks; i++) {
            out_points[i] = y_max + y_max * offset;
        }
    }

    static inline bool is_all_zero(const double* array, size_t count) {
        for (size_t i = 0; i < count; i++) {
            if (array[i] != 0.0) {
                return false;
            }
        }
        return true;
    }

    /*
    static inline void osc_to_eps(double* eps_out, const double* x_peaks, const double* osc_peaks, size_t num_peaks) {
        double NA = 6.02214076e23;
        double ln10 = 2.30258509299;
        //double eps_0 = 8.854188e-12;
        double c = 137.035999; //in au
        double a_0 = 5.29177210903e-11;
        // me = 1
        double sigma = 0;
        double sigma_cm2 = 0;
        for (size_t i = 0; i < num_peaks; i++) {
            sigma = ((2 * pow(PI, 2) * x_peaks[i]) / c) * osc_peaks[i];
            sigma_cm2 = sigma * pow(a_0, 2) * 1e4;
            eps_out[i] = (sigma_cm2 * NA) / (ln10 * 1000);
        }
        //We do the broadening in the next, external step
    }
    */

    void draw_summary_window(ApplicationState& state) {
        if (!scf.show_window) { return; }
        if (vlx.scf.iter.count == 0) { return; }

        size_t temp_pos = md_temp_get_pos();
        defer {  md_temp_set_pos_back(temp_pos); };

        // We set up iterations as doubles for easier use
        double* iter = (double*)md_temp_push(sizeof(double) * vlx.scf.iter.count);
        for (int i = 0; i < vlx.scf.iter.count; ++i) {
            iter[i] = (double)vlx.scf.iter.iteration[i];
        }
        static ImPlotRect lims{ 0,1,0,1 };
        // The actual plot


        double* energy_offsets = (double*)md_temp_push(sizeof(double) * (int)vlx.scf.iter.count);
        double ref_energy = vlx.scf.iter.energy_total[vlx.scf.iter.count - 1];
        for (size_t i = 0; i < vlx.scf.iter.count; i++) {
            energy_offsets[i] = fabs(vlx.scf.iter.energy_total[i] - ref_energy);
        }
        double y1_to_y2_mult = axis_conversion_multiplier(vlx.scf.iter.gradient_norm, energy_offsets, vlx.scf.iter.count, vlx.scf.iter.count);

        ImGui::SetNextWindowSize({ 300, 350 }, ImGuiCond_FirstUseEver);
        if (ImGui::Begin("Summary", &scf.show_window)) {
            if (ImGui::TreeNode("Level of calculation")) {
                ImGui::Text("Method:");
                ImGui::Text("Basis Set: %s", (const char*)vlx.basis.ident.ptr);
                ImGui::Spacing();
                
                ImGui::TreePop();
            }
            if (ImGui::TreeNode("System Information")) {
                ImGui::Text("Num Atoms:           %6zu", vlx.geom.num_atoms);
                ImGui::Text("Num Alpha Electrons: %6zu", vlx.geom.num_alpha_electrons);
                ImGui::Text("Num Beta Electrons:  %6zu", vlx.geom.num_beta_electrons);
                ImGui::Text("Molecular Charge:    %6i", vlx.geom.molecular_charge);
                ImGui::Text("Spin Multiplicity:   %6i", vlx.geom.spin_multiplicity);
                ImGui::Spacing();
                ImGui::TreePop();
            }
            if (ImGui::TreeNode("SCF")) {
                if (ImPlot::BeginPlot("SCF")) {
                    ImPlot::SetupAxisLimits(ImAxis_X1, 1.0, (int)vlx.scf.iter.count);
                    ImPlot::SetupLegend(ImPlotLocation_East, ImPlotLegendFlags_Outside);
                    ImPlot::SetupAxes("Iteration", "Gradient Norm (au)");
                    // We draw 2 y axis as "Energy total" has values in a different range then the rest of the data
                    ImPlot::SetupAxis(ImAxis_Y2, "Energy (hartree)", ImPlotAxisFlags_AuxDefault);
                    ImPlot::SetupAxisScale(ImAxis_Y1, ImPlotScale_Log10);

                    ImPlot::PlotLine("Gradient", iter, vlx.scf.iter.gradient_norm, (int)vlx.scf.iter.count);
                    ImPlot::SetAxes(ImAxis_X1, ImAxis_Y2);
                    ImPlot::PlotLine("Energy", iter, energy_offsets, (int)vlx.scf.iter.count - 1);
                    lims = ImPlot::GetPlotLimits(ImAxis_X1, ImAxis_Y1);
                    //ImPlot::PlotLine("Density Change", iter, vlx.scf.iter.density_change, (int)vlx.scf.iter.count);
                    //ImPlot::PlotLine("Energy Change", iter, vlx.scf.iter.energy_change, (int)vlx.scf.iter.count);
                    //ImPlot::PlotLine("Max Gradient", iter, vlx.scf.iter.max_gradient, (int)vlx.scf.iter.count);
                    ImPlot::EndPlot();
                }
                ImGui::Spacing();
                ImGui::Text("Total energy:              %16.10f a.u.", vlx.scf.total_energy);
                ImGui::Text("Electronic energy:         %16.10f a.u.", vlx.scf.electronic_energy);
                ImGui::Text("Nuclear repulsion energy:  %16.10f a.u.", vlx.scf.nuclear_repulsion_energy);
                ImGui::Text("Gradient norm:             %16.10f a.u.", vlx.scf.gradient_norm);
                ImGui::Spacing();
                ImGui::TreePop();
            }

            if (ImGui::TreeNode("Geometry")) {
                if (vlx.geom.num_atoms) {
                    static ImGuiTableFlags flags =  ImGuiTableFlags_RowBg | ImGuiTableFlags_Borders | ImGuiTableFlags_ScrollX |
                                                    ImGuiTableFlags_ScrollY | ImGuiTableFlags_SizingFixedFit;

                    static ImGuiTableColumnFlags columns_base_flags = ImGuiTableColumnFlags_NoSort;

                    if (ImGui::BeginTable("table_advanced", 5, flags, ImVec2(500, -1), 0)) {
                        ImGui::TableSetupColumn("Atom", columns_base_flags, 0.0f);
                        ImGui::TableSetupColumn("Symbol", columns_base_flags, 0.0f);
                        ImGui::TableSetupColumn("Coord X", columns_base_flags, 0.0f);
                        ImGui::TableSetupColumn("Coord Y", columns_base_flags, 0.0f);
                        ImGui::TableSetupColumn("Coord Z", columns_base_flags | ImGuiTableColumnFlags_WidthFixed, 0.0f);
                        ImGui::TableSetupScrollFreeze(0, 1);
                        ImGui::TableHeadersRow();

                        ImGui::PushStyleColor(ImGuiCol_HeaderHovered, IM_YELLOW);
                        ImGui::PushStyleColor(ImGuiCol_Header, IM_BLUE);
                        bool item_hovered = false;
                        for (int row_n = 0; row_n < vlx.geom.num_atoms; row_n++) {

                            ImGuiSelectableFlags selectable_flags = ImGuiSelectableFlags_SpanAllColumns | ImGuiSelectableFlags_AllowOverlap;
                            bool is_sel = md_bitfield_test_bit(&state.selection.selection_mask, row_n); //If atom is selected, mark it as such
                            bool is_hov = md_bitfield_test_bit(&state.selection.highlight_mask, row_n); //If atom is hovered, mark it as such
                            bool hov_col = false;
                            ImGui::TableNextRow(ImGuiTableRowFlags_None, 0);
                            ImGui::TableNextColumn();

                            if (is_hov) {
                                ImGui::PushStyleColor(ImGuiCol_Header, IM_YELLOW);
                            }
                            else {
                                ImGui::PushStyleColor(ImGuiCol_Header, IM_BLUE);
                            }

                            char lable[16];
                            sprintf(lable, "%i", row_n + 1);
                            ImGui::Selectable(lable, is_sel || is_hov, selectable_flags);
                            if (ImGui::TableGetHoveredRow() == row_n + 1) {
                                if (state.mold.mol.atom.count > row_n) {
                                    md_bitfield_clear(&state.selection.highlight_mask);
                                    md_bitfield_set_bit(&state.selection.highlight_mask, row_n);
                                    item_hovered = true;

                                    //Selection
                                    if (ImGui::IsKeyDown(ImGuiKey_MouseLeft) && ImGui::IsKeyDown(ImGuiKey_LeftShift)) {
                                        md_bitfield_set_bit(&state.selection.selection_mask, row_n);
                                    }
                                    //Deselect
                                    else if (ImGui::IsKeyDown(ImGuiKey_MouseRight) && ImGui::IsKeyDown(ImGuiKey_LeftShift)) {
                                        md_bitfield_clear_bit(&state.selection.selection_mask, row_n);
                                    }
                                }
                            }

                            ImGui::TableNextColumn();
                            ImGui::Text(vlx.geom.atom_symbol[row_n].buf);
                            ImGui::TableNextColumn();
                            ImGui::Text("%12.6f", vlx.geom.coord_x[row_n]);
                            ImGui::TableNextColumn();
                            ImGui::Text("%12.6f", vlx.geom.coord_y[row_n]);
                            ImGui::TableNextColumn();
                            ImGui::Text("%12.6f", vlx.geom.coord_z[row_n]);

                            ImGui::PopStyleColor(1);
                                
                        }
                        if (!item_hovered && ImGui::IsWindowHovered()) {
                            //Makes sure that we clear the highlight if we are in this window, but don't hover an item
                            md_bitfield_clear(&state.selection.highlight_mask);
                        }

                        ImGui::PopStyleColor(2);
                        ImGui::EndTable();
                    }
                }
                ImGui::TreePop();
            }
        }
        ImGui::End();
    }

    typedef struct {
        double har_freq;
        double redu_mass;
        double force_const;
        double ir_intens;
        double* x;
        double* y;
        double* z;
    } vibration_mode;

    void draw_rsp_spectra_export_window(ApplicationState& state) {
        ASSERT(&state);

        struct ExportFormat {
            str_t lbl;
            str_t ext;
        };

        ExportFormat table_formats[]{
            {STR_LIT("XVG"), STR_LIT("xvg")},
            {STR_LIT("CSV"), STR_LIT("csv")}
        };

        struct ExportProperty {
            double* x = 0;
            double* y = 0;
            str_t lable;
            str_t y_unit;
        };

        ExportProperty properties[]{
            {rsp.x_unit_samples, rsp.eps, str_from_cstr("Absorption"), str_from_cstr((const char*)u8"ε (L mol⁻¹ cm⁻¹)")},
            {rsp.x_unit_samples, rsp.ecd, str_from_cstr("ECD"), str_from_cstr((const char*)u8"Δε(ω) (L mol⁻¹ cm⁻¹)")},
            {rsp.vib_x, rsp.vib_y, str_from_cstr("Vibration"), str_from_cstr("IR Intensity (km/mol)")}
        };

        int num_properties = ARRAY_SIZE(properties);
        
        if (ImGui::Begin("Spectra Export", &rsp.show_export_window)) {
            static int table_format = 0;
            static int property_idx = 0;
            const char* x_unit = "DEBUG";
            
            //TODO: Add sanity checks
            
            ImGui::PushItemWidth(200);

            str_t file_extension = {};
            if (ImGui::BeginCombo("File Format", table_formats[table_format].lbl.ptr)) {
                for (int i = 0; i < (int)ARRAY_SIZE(table_formats); ++i) {
                    if (ImGui::Selectable(table_formats[i].lbl.ptr, table_format == i)) {
                        table_format = i;
                    }
                }
                ImGui::EndCombo();
            }
            file_extension = table_formats[table_format].ext;

            if (ImGui::BeginCombo("Property", properties[property_idx].lable.ptr)) {
                for (int i = 0; i < num_properties; ++i) {
                    if (ImGui::Selectable(properties[i].lable.ptr, property_idx == i)) {
                        property_idx = i;
                    }
                }
                ImGui::EndCombo();
            }

            if (property_idx == 0 || property_idx == 1) {
                x_unit = rsp.x_unit;
            }
            else if (property_idx == 2) {
                x_unit = (const char*)u8"Harmonic Frequency (cm⁻¹)";
            }

            static bool export_valid = true;
            bool export_clicked = ImGui::Button("Export");
            if (export_clicked) {
                export_valid = rsp.x_unit_samples && rsp.eps && rsp.ecd;

                if (export_valid) {
                    char path_buf[1024];
                    md_array(const float*)  column_data = 0;
                    md_array(str_t)   column_labels = 0;
                    md_array(str_t)         legends = 0;

                    md_array(float) x_values = md_array_create(float, 1024, arena);
                    md_array(float) y_values = md_array_create(float, 1024, arena);

                    for (size_t i = 0; i < 1024; i++) {
                        x_values[i] = (float)properties[property_idx].x[i];
                        y_values[i] = (float)properties[property_idx].y[i];
                    }

                    //str_t x_label = str_from_cstr(x_unit);
                    md_array_push(column_labels, str_from_cstr(x_unit), arena);
                    //str_t y_label = str_from_cstr("Y");
                    md_array_push(column_labels, properties[property_idx].y_unit, arena);



                    md_array_push(column_data, x_values, arena);
                    md_array_push(column_data, y_values, arena);

                    if (application::file_dialog(path_buf, sizeof(path_buf), application::FileDialogFlag_Save, file_extension)) {
                        str_t path = { path_buf, strnlen(path_buf, sizeof(path_buf)) };
                        if (table_format == 0) {
                            //md_xvg_write
                            //TODO: Implement md_xvg_write_to_file
                            str_t header = md_xvg_format_header(properties[property_idx].lable, str_from_cstr(x_unit), properties[property_idx].y_unit, 0, legends, arena);
                            str_t xvg = md_xvg_format(header, 2, 1024, column_data, arena);
                            md_file_o* file = md_file_open(path, MD_FILE_WRITE | MD_FILE_BINARY);
                            if (file) {
                                const size_t written_bytes = md_file_write(file, xvg.ptr, xvg.len);
                                if (written_bytes != xvg.len) {
                                    MD_LOG_ERROR("CSV: Unexpected error, some bytes were not written");
                                }
                            }
                            else {
                                MD_LOG_ERROR("CSV: File could not be opened for writing: '%.*s'", (int)path.len, path.ptr);
                            }

                        }
                        else if (table_format == 1) {
                            //export_csv(column_data, column_labels, 0, 0, path);
                            md_csv_write_to_file(column_data, column_labels, 2, 1024, path);
                        }
                    }
                }
            }
            ImGui::PopItemWidth();
            if (!export_valid) { ImGui::TextWrapped("Values are not valid, make sure that you have opened plot windows once to trigger calculations"); }
        }
        ImGui::End();
    }

    void draw_rsp_window(ApplicationState& state) {
        if (!rsp.show_window) return;
        if (vlx.rsp.num_excited_states == 0) return;
        // Keep track of the temp position so we can reset to it after we are done
        size_t temp_pos = md_temp_get_pos();
        defer { md_temp_set_pos_back(temp_pos); };

        static ImVec2 mouse_pos = { 0,0 };

        const char* broadening_str[] = { "Gaussian","Lorentzian" };

        const int num_samples = 1024;

        ImGui::SetNextWindowSize({ 300, 350 }, ImGuiCond_FirstUseEver);
        if (ImGui::Begin("Spectra", &rsp.show_window, ImGuiWindowFlags_MenuBar)) {
            if (ImGui::BeginMenuBar())
            {
                if (ImGui::BeginMenu("File")) {
                    char path_buf[1024] = "";
                    if (ImGui::MenuItem("Export")) {
                        rsp.show_export_window = true;
                    }
                    ImGui::EndMenu();
                }
                ImGui::EndMenuBar();
            }
            
            if (rsp.first_plot_rot_ecd) { ImGui::SetNextItemOpen(true); }
            if (ImGui::TreeNode("Absorption & ECD")) {
                bool refit1 = false;
                bool recalculate1 = false;

                static float gamma1 = 0.123;
                static x_unit_t x_unit = X_UNIT_EV;
                static broadening_mode_t broadening_mode1 = BROADENING_LORENTZIAN;
                const char* x_unit_str[] = {"Energy (eV)", "Wavelength (nm)", (const char*)u8"Wavenumber (cm⁻¹)", "Energy (hartree)"};

                recalculate1 = ImGui::SliderFloat((const char*)u8"Broadening γ HWHM (eV)", &gamma1, 0.01f, 1.0f);
                refit1 |= ImGui::Combo("Broadening mode", (int*)(&broadening_mode1), broadening_str, IM_ARRAYSIZE(broadening_str));
                refit1 |= ImGui::Combo("X unit", (int*)(&x_unit), x_unit_str, IM_ARRAYSIZE(x_unit_str));
                rsp.x_unit = x_unit_str[x_unit];

                const int num_peaks = (int)vlx.rsp.num_excited_states;
                const double* y_osc_peaks = vlx.rsp.absorption_osc_str;
                const double* y_cgs_peaks = vlx.rsp.electronic_circular_dichroism_cgs;

                if (rsp.first_plot_rot_ecd) {
                    rsp.x_ev_samples = md_array_create(double, num_samples, arena);
                    rsp.x_unit_samples = md_array_create(double, num_samples, arena);
                    rsp.x_unit_peaks = md_array_create(double, num_peaks, arena);
                    rsp.eps = md_array_create(double, num_samples, arena);
                    rsp.ecd = md_array_create(double, num_samples, arena);

                    // Populate x_values
                    const double x_min = vlx.rsp.absorption_ev[0] - 1.0;
                    const double x_max = vlx.rsp.absorption_ev[num_peaks - 1] + 1.0;
                    for (int i = 0; i < num_samples; ++i) {
                        double t = (double)i / (double)(num_samples - 1);
                        double value = lerp(x_min, x_max, t);
                        rsp.x_ev_samples[i] = value;
                    }
                }

                // double* temp_x_values  = (double*)md_temp_push(sizeof(double) * num_samples);
                // double* y_ecd_str = (double*)md_temp_push(sizeof(double) * num_samples);
                // double* y_eps_str   = (double*)md_temp_push(sizeof(double) * num_samples);

                ImVec2* pixel_osc_peaks = (ImVec2*)md_temp_push(sizeof(ImVec2) * num_peaks);
                ImVec2* pixel_cgs_peaks = (ImVec2*)md_temp_push(sizeof(ImVec2) * num_peaks); 
                ImVec2* pixel_osc_points = (ImVec2*)md_temp_push(sizeof(ImVec2) * num_peaks);
                ImVec2* pixel_cgs_points = (ImVec2*)md_temp_push(sizeof(ImVec2) * num_peaks);

                double (*distr_func)(double x, double x_o, double gamma) = 0;
                // @NOTE: Do broadening in eV
                switch (broadening_mode1) {
                    case BROADENING_GAUSSIAN:
                        distr_func = &gaussian;
                        break;
                    case BROADENING_LORENTZIAN:
                        distr_func = &lorentzian;
                        break;
                    default:
                        ASSERT(false);  // Should not happen
                        break;
                }

                if (recalculate1 || rsp.first_plot_rot_ecd) {
                    osc_to_eps(rsp.eps, rsp.x_ev_samples, num_samples, y_osc_peaks, vlx.rsp.absorption_ev, num_peaks, distr_func, gamma1 * 2);
                    rot_to_eps_delta(rsp.ecd, rsp.x_ev_samples, num_samples, y_cgs_peaks, vlx.rsp.absorption_ev, num_peaks, distr_func, gamma1 * 2);
                }

                static ImPlotRect osc_lim_constraint = {0, 0, 0, 0};
                static ImPlotRect cgs_lim_constraint = {0, 0, 0, 0};
                if (refit1 || rsp.first_plot_rot_ecd) {
                    // Do conversions
                    convert_values(rsp.x_unit_peaks, vlx.rsp.absorption_ev, num_peaks, x_unit);
                    convert_values(rsp.x_unit_samples, rsp.x_ev_samples, num_samples, x_unit);

                    osc_lim_constraint = get_plot_limits(rsp.x_unit_samples, y_osc_peaks, num_peaks, num_samples);
                    cgs_lim_constraint = get_plot_limits(rsp.x_unit_samples, y_cgs_peaks, num_peaks, num_samples);
                    if (is_all_zero(y_osc_peaks, num_peaks)) {
                        osc_lim_constraint.Y.Min = -1;
                        osc_lim_constraint.Y.Max = 1;
                    }
                    if (is_all_zero(y_cgs_peaks, num_peaks)) {
                        cgs_lim_constraint.Y.Min = -1;
                        cgs_lim_constraint.Y.Max = 1;
                    }
                }

                if (rsp.first_plot_rot_ecd) {
                    rsp.osc_points = md_array_create(double, num_peaks, arena);
                    rsp.cgs_points = md_array_create(double, num_peaks, arena);
                    max_points(rsp.osc_points, y_osc_peaks, num_peaks);
                    max_points(rsp.cgs_points, y_cgs_peaks, num_peaks);
                }

#if 1
                // Hovered display text
                /*if (rsp.hovered != -1 && rsp.focused_plot == 0) {
                    ImGui::BulletText("Hovered: %s = %f, Y = %f", x_unit_str[x_unit], (float)x_peaks[rsp.hovered], (float)y_osc_peaks[rsp.hovered]);

                }
                else if (rsp.hovered != -1 && rsp.focused_plot == 1){
                    ImGui::BulletText("Hovered: %s = %f, Y = %f", x_unit_str[x_unit], (float)x_peaks[rsp.hovered], (float)y_cgs_peaks[rsp.hovered]);
                }
                else {
                    ImGui::BulletText("Hovered:");
                }*/

                // Selected display text
                if (rsp.selected != -1) {
                    ImGui::Text((const char*)u8"Selected: State %i: Energy = %.2f eV, Wavelength = %.0f nm, f = %.3f, R = %.3f 10⁻⁴⁰ cgs",
                                rsp.selected + 1, (float)rsp.x_unit_peaks[rsp.selected], 1239.84193 / (float)rsp.x_unit_peaks[rsp.selected],
                                (float)y_osc_peaks[rsp.selected], (float)y_cgs_peaks[rsp.selected]);
                } else {
                    ImGui::Text("Selected:");
                }
#endif
                rsp.focused_plot = -1;
                if (ImPlot::BeginSubplots("##AxisLinking", 2, 1, ImVec2(-1, -1), ImPlotSubplotFlags_LinkCols)) {
                    // Absorption
                    static double osc_to_eps_mult = 1;
                    if (recalculate1 || rsp.first_plot_rot_ecd) {
                        osc_to_eps_mult = is_all_zero(y_osc_peaks, num_peaks) ? 1 : axis_conversion_multiplier(y_osc_peaks, rsp.eps, num_peaks, num_samples);
                    }

                    static ImPlotRect cur_osc_lims = {0, 1, 0, 1};
                    if (refit1 || rsp.first_plot_rot_ecd) {
                        ImPlot::SetNextAxisToFit(ImAxis_X1);
                    }
                    if (ImPlot::BeginPlot("Absorption")) {
                        ImPlot::SetupLegend(ImPlotLocation_NorthEast, ImPlotLegendFlags_None);
                        ImPlot::SetupAxis(ImAxis_X1, x_unit_str[x_unit]);
                        ImPlot::SetupAxis(ImAxis_Y1, "f", ImPlotAxisFlags_AuxDefault);
                        ImPlot::SetupAxis(ImAxis_Y2, (const char*)u8"ε (L mol⁻¹ cm⁻¹)");
                        if (refit1 || rsp.first_plot_rot_ecd) {
                            ImPlot::SetupAxisLimits(ImAxis_X1, osc_lim_constraint.X.Min, osc_lim_constraint.X.Max);
                            ImPlot::SetupAxisLimits(ImAxis_Y1, osc_lim_constraint.Y.Min, osc_lim_constraint.Y.Max);
                            cur_osc_lims = osc_lim_constraint;
                        }
                        ImPlot::SetupAxisLimitsConstraints(ImAxis_X1, osc_lim_constraint.X.Min, osc_lim_constraint.X.Max);
                        ImPlot::SetupAxisLimitsConstraints(ImAxis_Y1, osc_lim_constraint.Y.Min, osc_lim_constraint.Y.Max);
                        ImPlot::SetupAxisLimits(ImAxis_Y2, cur_osc_lims.Y.Min * osc_to_eps_mult, cur_osc_lims.Y.Max * osc_to_eps_mult,
                                                ImPlotCond_Always);
                        ImPlot::SetupFinish();

                        peaks_to_pixels(pixel_osc_peaks, rsp.x_unit_peaks, y_osc_peaks, num_peaks);
                        peaks_to_pixels(pixel_osc_points, rsp.x_unit_peaks, rsp.osc_points, num_peaks);
                        mouse_pos = ImPlot::PlotToPixels(ImPlot::GetPlotMousePos(IMPLOT_AUTO));
                        if (ImPlot::IsPlotHovered()) {
                            rsp.hovered = get_hovered_peak(mouse_pos, pixel_osc_peaks, pixel_osc_points, num_peaks);
                            rsp.focused_plot = 0;
                        }

                        // @HACK: Compute pixel width of 2 'plot' units
                        const double bar_width = ImPlot::PixelsToPlot(ImVec2(2, 0)).x - ImPlot::PixelsToPlot(ImVec2(0, 0)).x;

                        ImPlot::SetAxis(ImAxis_Y2);
                        ImPlot::PlotLine("Spectrum", rsp.x_unit_samples, rsp.eps, num_samples);
                        ImPlot::SetAxis(ImAxis_Y1);
                        ImPlot::PlotBars("Oscillator Strength", rsp.x_unit_peaks, y_osc_peaks, num_peaks, bar_width);
                        ImPlot::SetNextMarkerStyle(ImPlotMarker_Circle, 3);
                        ImPlot::PlotScatter("##Peak marker", rsp.x_unit_peaks, rsp.osc_points, num_peaks);

                        // Check hovered state
                        if (rsp.hovered != -1) {
                            draw_bar(0, rsp.x_unit_peaks[rsp.hovered], y_osc_peaks[rsp.hovered], bar_width, IM_GREEN);
                            ImPlot::DragPoint(0, &rsp.x_unit_peaks[rsp.hovered], &rsp.osc_points[rsp.hovered], IM_GREEN, 4, ImPlotDragToolFlags_NoInputs);
                        }

                        // Update selected peak on click
                        if (ImGui::IsMouseReleased(ImGuiMouseButton_Left) && !ImGui::IsMouseDragPastThreshold(ImGuiMouseButton_Left) &&
                            ImPlot::IsPlotHovered()) {
                            rsp.selected = rsp.hovered == rsp.selected ? -1 : rsp.hovered;
                        }
                        // Check selected state
                        if (rsp.selected != -1) {
                            draw_bar(1, rsp.x_unit_peaks[rsp.selected], y_osc_peaks[rsp.selected], bar_width, IM_RED);
                            ImPlot::DragPoint(0, &rsp.x_unit_peaks[rsp.selected], &rsp.osc_points[rsp.selected], IM_RED, 4, ImPlotDragToolFlags_NoInputs);
                        }

                        cur_osc_lims = ImPlot::GetPlotLimits(ImAxis_X1, ImAxis_Y1);
                        ImPlot::EndPlot();
                    }

                    // Rotatory ECD
                    static double cgs_to_ecd_mult = 1;
                    if (recalculate1 || rsp.first_plot_rot_ecd) {
                        cgs_to_ecd_mult = is_all_zero(y_cgs_peaks, num_peaks) ? 1 : axis_conversion_multiplier(y_cgs_peaks, rsp.ecd, num_peaks, num_samples);
                    }
                    static ImPlotRect cur_cgs_lims = {0, 1, 0, 1};
                    if (refit1 || rsp.first_plot_rot_ecd) {
                        ImPlot::SetNextAxisToFit(ImAxis_X1);
                    }

                    if (ImPlot::BeginPlot("ECD")) {
                        ImPlot::SetupLegend(ImPlotLocation_NorthEast, ImPlotLegendFlags_None);
                        ImPlot::SetupAxis(ImAxis_X1, x_unit_str[x_unit]);
                        ImPlot::SetupAxis(ImAxis_Y1, (const char*)u8"R (10⁻⁴⁰ cgs)", ImPlotAxisFlags_AuxDefault);
                        ImPlot::SetupAxis(ImAxis_Y2, (const char*)u8"Δε(ω) (L mol⁻¹ cm⁻¹)");
                        if (refit1 || rsp.first_plot_rot_ecd) {
                            ImPlot::SetupAxisLimits(ImAxis_X1, cgs_lim_constraint.X.Min, cgs_lim_constraint.X.Max);
                            ImPlot::SetupAxisLimits(ImAxis_Y1, cgs_lim_constraint.Y.Min, cgs_lim_constraint.Y.Max);
                            cur_cgs_lims = cgs_lim_constraint;
                        }
                        ImPlot::SetupAxisLimitsConstraints(ImAxis_X1, cgs_lim_constraint.X.Min, cgs_lim_constraint.X.Max);
                        ImPlot::SetupAxisLimitsConstraints(ImAxis_Y1, cgs_lim_constraint.Y.Min, cgs_lim_constraint.Y.Max);
                        ImPlot::SetupAxisLimits(ImAxis_Y2, cur_cgs_lims.Y.Min * cgs_to_ecd_mult, cur_cgs_lims.Y.Max * cgs_to_ecd_mult,
                                                ImPlotCond_Always);
                        ImPlot::SetupFinish();

                        peaks_to_pixels(pixel_cgs_peaks, rsp.x_unit_peaks, y_cgs_peaks, num_peaks);
                        peaks_to_pixels(pixel_cgs_points, rsp.x_unit_peaks, rsp.cgs_points, num_peaks);
                        mouse_pos = ImPlot::PlotToPixels(ImPlot::GetPlotMousePos(IMPLOT_AUTO));

                        if (ImPlot::IsPlotHovered()) {
                            rsp.hovered = get_hovered_peak(mouse_pos, pixel_cgs_peaks, pixel_cgs_points, num_peaks);
                            rsp.focused_plot = 1;
                        }
                        // @HACK: Compute pixel width of 2 'plot' units

                        const double bar_width = ImPlot::PixelsToPlot(ImVec2(2, 0)).x - ImPlot::PixelsToPlot(ImVec2(0, 0)).x;

                        ImPlot::SetAxis(ImAxis_Y2);
                        ImPlot::PlotLine("Spectrum", rsp.x_unit_samples, rsp.ecd, num_samples);
                        ImPlot::SetAxis(ImAxis_Y1);
                        ImPlot::PlotBars("Rotatory Strength", rsp.x_unit_peaks, y_cgs_peaks, num_peaks, bar_width);
                        ImPlot::SetNextMarkerStyle(ImPlotMarker_Circle, 3);
                        ImPlot::PlotScatter("##Peak marker", rsp.x_unit_peaks, rsp.cgs_points, num_peaks);

                        if (rsp.hovered != -1) {
                            draw_bar(2, rsp.x_unit_peaks[rsp.hovered], y_cgs_peaks[rsp.hovered], bar_width, IM_GREEN);
                            ImPlot::DragPoint(0, &rsp.x_unit_peaks[rsp.hovered], &rsp.cgs_points[rsp.hovered], IM_GREEN, 4, ImPlotDragToolFlags_NoInputs);

                        }

                        // Update selected peak on click
                        if (ImGui::IsMouseReleased(ImGuiMouseButton_Left) && !ImGui::IsMouseDragPastThreshold(ImGuiMouseButton_Left) &&
                            ImPlot::IsPlotHovered()) {
                            rsp.selected = rsp.hovered == rsp.selected ? -1 : rsp.hovered;
                        }
                        if (rsp.selected != -1) {
                            draw_bar(3, rsp.x_unit_peaks[rsp.selected], y_cgs_peaks[rsp.selected], bar_width, IM_RED);
                            ImPlot::DragPoint(0, &rsp.x_unit_peaks[rsp.selected], &rsp.cgs_points[rsp.selected], IM_RED, 4, ImPlotDragToolFlags_NoInputs);

                        }
                        cur_cgs_lims = ImPlot::GetPlotLimits(ImAxis_X1, ImAxis_Y1);
                        ImPlot::EndPlot();
                    }
                    ImPlot::EndSubplots();
                }
                rsp.first_plot_rot_ecd = false;
                ImGui::TreePop();
            }
#if 0
            if (rsp.first_plot_vib) { ImGui::SetNextItemOpen(true); }
            if (ImGui::TreeNode("Vibrational Analysis")) {
                // draw the vibrational analysis
                double har_freqs[3] = {1562.20, 3663.36, 3677.39};
                double irs[3] = {132.6605, 14.2605, 5.8974};

                double x0[3] = {0, 0, 0};
                double y0[3] = {0, 0.4272, -0.4272};
                double z0[3] = {-0.0707, 0.5612, 0.5612};

                double x1[3] = {0, 0, 0};
                double y1[3] = {0.0701, -0.5563, -0.5563};
                double z1[3] = {0, 0.4337, -0.4337};

                double x2[3] = {0, 0, 0};
                double y2[3] = {0, -0.5851, 0.5851};
                double z2[3] = {-0.0498, 0.3955, 0.3955};

                vibration_mode vib_modes[3] = {
                    {1562.20, 0, 0, 132.6605, x0, y0, z0},
                    {3663.36, 0, 0, 14.2605, x1, y1, z1},
                    {3677.39, 0, 0, 5.8974, x2, y2, z2},
                };

                // ASSERT(ARRAY_SIZE(har_freqs) == ARRAY_SIZE(irs));
                size_t num_vibs = ARRAY_SIZE(vib_modes);
                size_t num_atoms = 3;
                static int hov_vib = -1;
                static int sel_vib = -1;

                bool refit2 = false;
                bool recalculate2 = false;
                static float gamma2 = 5.0f;
                static broadening_mode_t broadening_mode2 = BROADENING_LORENTZIAN;
                recalculate2 = ImGui::SliderFloat((const char*)u8"Broadening γ HWHM (cm⁻¹)", &gamma2, 1.0f, 10.0f);
                refit2 |= ImGui::Combo("Broadening mode", (int*)(&broadening_mode2), broadening_str, IM_ARRAYSIZE(broadening_str));



                ImVec2* pixel_peaks = (ImVec2*)md_temp_push(sizeof(ImVec2) * num_vibs);
                ImVec2* pixel_points = (ImVec2*)md_temp_push(sizeof(ImVec2) * num_vibs);

                static bool coord_modified = false;
                static float amp_mult = 1;
                static float speed_mult = 1;
                static float time = 0;

                double (*distr_func)(double x, double x_o, double gamma, double intensity) = 0;
                switch (broadening_mode2) {
                    case BROADENING_GAUSSIAN:
                        distr_func = &phys_gaussian;
                        break;
                    case BROADENING_LORENTZIAN:
                        distr_func = &phys_lorentzian;
                        break;
                    default:
                        ASSERT(false);  // Should not happen
                        break;
                }

                if (rsp.first_plot_vib) {
                    rsp.vib_x = md_array_create(double, num_samples, arena);
                    rsp.vib_y = md_array_create(double, num_samples, arena);


                    // Populate x_values
                    const double x_min = har_freqs[0] - 100.0;
                    const double x_max = har_freqs[num_vibs - 1] + 100.0;
                    for (int i = 0; i < num_samples; ++i) {
                        double t = (double)i / (double)(num_samples - 1);
                        double value = lerp(x_min, x_max, t);
                        rsp.vib_x[i] = value;
                    }
                }

                if (rsp.first_plot_vib || recalculate2 || refit2) {
                    general_broadening(rsp.vib_y, rsp.vib_x, num_samples, irs, har_freqs, num_vibs, distr_func, gamma2 * 2);
                }

                if (rsp.first_plot_vib) {
                    rsp.vib_points = md_array_create(double, num_vibs, arena);
                    max_points(rsp.vib_points, irs, num_vibs);
                }
                static bool invert_x = false;
                static bool invert_y = false;
                ImGui::Checkbox("Invert X", &invert_x); ImGui::SameLine();
                ImGui::Checkbox("Invert Y", &invert_y);

                ImPlotAxisFlags x_flag = invert_x ? ImPlotAxisFlags_Invert : 0;
                ImPlotAxisFlags y_flag = invert_y ? ImPlotAxisFlags_Invert : 0;

                static ImPlotRect lim_constraint = { 0, 0, 0, 0 };
                if (refit2 || rsp.first_plot_vib) {
                    lim_constraint = get_plot_limits(rsp.vib_x, irs, num_vibs, num_samples);
                }

                if (ImPlot::BeginPlot("Vibrational analysis")) {
                    // @HACK: Compute pixel width of 2 'plot' units
                    ImPlot::SetupLegend(ImPlotLocation_NorthEast, ImPlotLegendFlags_None);
                    ImPlot::SetupAxis(ImAxis_X1, (const char*)u8"Harmonic Frequency (cm⁻¹)", x_flag);
                    ImPlot::SetupAxis(ImAxis_Y1, "IR Intensity (km/mol)", y_flag);
                    if (refit2 || rsp.first_plot_vib) {
                        ImPlot::SetupAxisLimits(ImAxis_X1, lim_constraint.X.Min, lim_constraint.X.Max);
                        ImPlot::SetupAxisLimits(ImAxis_Y1, lim_constraint.Y.Min, lim_constraint.Y.Max);
                    }
                    ImPlot::SetupAxisLimitsConstraints(ImAxis_X1, lim_constraint.X.Min, lim_constraint.X.Max);
                    ImPlot::SetupAxisLimitsConstraints(ImAxis_Y1, lim_constraint.Y.Min, lim_constraint.Y.Max);
                    ImPlot::SetupFinish();

                    ImPlot::PlotLine("Spectrum", rsp.vib_x, rsp.vib_y, num_samples);

                    const double bar_width = ImPlot::PixelsToPlot(ImVec2(2, 0)).x - ImPlot::PixelsToPlot(ImVec2(0, 0)).x;
                    ImPlot::PlotBars("IR Intensity", har_freqs, irs, (int)num_vibs, bar_width);

                    ImPlot::SetNextMarkerStyle(ImPlotMarker_Circle, 3);
                    ImPlot::PlotScatter("##Peak markers", har_freqs, rsp.vib_points, (int)num_vibs);

                    peaks_to_pixels(pixel_peaks, har_freqs, irs, num_vibs);
                    peaks_to_pixels(pixel_points, har_freqs, rsp.vib_points, num_vibs);
                    mouse_pos = ImPlot::PlotToPixels(ImPlot::GetPlotMousePos(IMPLOT_AUTO));
                    if (ImPlot::IsPlotHovered()) {
                        hov_vib = get_hovered_peak(mouse_pos, pixel_peaks, pixel_points, num_vibs, invert_y);
                    }

                    // Check hovered state
                    if (hov_vib != -1) {
                        draw_bar(0, har_freqs[hov_vib], irs[hov_vib], bar_width, IM_GREEN);
                        ImPlot::DragPoint(0, &har_freqs[hov_vib], &rsp.vib_points[hov_vib], IM_GREEN, 4, ImPlotDragToolFlags_NoInputs);
                    }

                    // Update selected peak on click
                    if (ImGui::IsMouseReleased(ImGuiMouseButton_Left) && !ImGui::IsMouseDragPastThreshold(ImGuiMouseButton_Left) &&
                        ImPlot::IsPlotHovered()) {
                        sel_vib = hov_vib == sel_vib ? -1 : hov_vib;
                    }
                    // Check selected state
                    if (sel_vib != -1) {
                        draw_bar(1, har_freqs[sel_vib], irs[sel_vib], bar_width, IM_RED);
                        ImPlot::DragPoint(1, &har_freqs[sel_vib], &rsp.vib_points[sel_vib], IM_RED, 4, ImPlotDragToolFlags_NoInputs);

                        //Animation
                        time += state.app.timing.delta_s * speed_mult * 7;
                        for (size_t id = 0; id < num_atoms; id++) {
                            state.mold.mol.atom.x[id] = vlx.geom.coord_x[id] + amp_mult * 0.5 * vib_modes[sel_vib].x[id] * sin(time);
                            state.mold.mol.atom.y[id] = vlx.geom.coord_y[id] + amp_mult * 0.5 * vib_modes[sel_vib].y[id] * sin(time);
                            state.mold.mol.atom.z[id] = vlx.geom.coord_z[id] + amp_mult * 0.5 * vib_modes[sel_vib].z[id] * sin(time);
                        }
                        state.mold.dirty_buffers |= MolBit_DirtyPosition;
                        coord_modified = true;
                    }
                    // If all is deselected, reset coords once
                    else if (coord_modified) {
                        for (size_t id = 0; id < num_atoms; id++) {
                            state.mold.mol.atom.x[id] = (float)vlx.geom.coord_x[id];
                            state.mold.mol.atom.y[id] = (float)vlx.geom.coord_y[id];
                            state.mold.mol.atom.z[id] = (float)vlx.geom.coord_z[id];
                        }
                        state.mold.dirty_buffers |= MolBit_DirtyPosition | MolBit_ClearVelocity;
                        coord_modified = false;
                    }
                    rsp.first_plot_vib = false;
                    ImPlot::EndPlot();
                }

                // ImGui::Text("%i is hovered", hov_vib);
                // ImGui::Text("%f is z coord", (float)state.mold.mol.atom.z[2]);

                ImGui::SliderFloat((const char*)"Amplitude", &amp_mult, 0.2f, 2.0f);
                ImGui::SliderFloat((const char*)"Speed", &speed_mult, 0.5f, 2.0f);

                //Table
                static ImGuiTableFlags flags = ImGuiTableFlags_RowBg | ImGuiTableFlags_Borders |
                    ImGuiTableFlags_ScrollY | ImGuiTableFlags_SizingFixedFit | ImGuiTableFlags_Sortable;

                static ImGuiTableColumnFlags columns_base_flags = ImGuiTableColumnFlags_DefaultSort;

                double height = ImGui::GetTextLineHeightWithSpacing();

                if (ImGui::BeginTable("table_advanced", 3, flags, ImVec2(460, height * (num_vibs + 1)), 0)) {
                    ImGui::TableSetupColumn("Vibration mode", columns_base_flags, 0.0f);
                    ImGui::TableSetupColumn("Harmonic Frequency", columns_base_flags, 0.0f);
                    ImGui::TableSetupColumn("IR Intensity", columns_base_flags, 0.0f);
                    ImGui::TableSetupScrollFreeze(0, 1);
                    ImGui::TableHeadersRow();

                    //TODO: Add sorting to the table once the vibs data structure is properly defined

                    ImGui::PushStyleColor(ImGuiCol_HeaderHovered, IM_YELLOW);
                    ImGui::PushStyleColor(ImGuiCol_Header, IM_BLUE);
                    bool item_hovered = false;
                    for (int row_n = 0; row_n < num_vibs; row_n++) {

                        ImGuiSelectableFlags selectable_flags = ImGuiSelectableFlags_SpanAllColumns | ImGuiSelectableFlags_AllowOverlap;
                        bool is_sel = row_n == sel_vib; //If atom is selected, mark it as such
                        bool is_hov = row_n == hov_vib; //If atom is hovered, mark it as such
                        bool hov_col = false;
                        ImGui::TableNextRow(ImGuiTableRowFlags_None, 0);
                        ImGui::TableNextColumn();

                        if (is_sel) {
                            ImGui::PushStyleColor(ImGuiCol_HeaderHovered, IM_BLUE);
                        }
                        else {
                            ImGui::PushStyleColor(ImGuiCol_HeaderHovered, IM_YELLOW);
                        }

                        char lable[16];
                        sprintf(lable, "%i", row_n + 1);
                        if (ImGui::Selectable(lable, is_sel || is_hov, selectable_flags)) {
                            sel_vib = sel_vib == row_n ? -1 : row_n;
                        }
                        ImGui::TableNextColumn();
                        ImGui::Text("%12.6f", har_freqs[row_n]);
                        ImGui::TableNextColumn();
                        ImGui::Text("%12.6f", irs[row_n]);

                        ImGui::PopStyleColor(1);

                    }
                    if (ImGui::IsWindowHovered() && ImGui::TableGetHoveredRow() > 0) {
                        hov_vib = ImGui::TableGetHoveredRow() - 1;
                    }
                    else {
                        hov_vib = -1;
                    }

                    ImGui::PopStyleColor(2);
                    ImGui::EndTable();
                }

                ImGui::TreePop();
            }
#endif
        }
        ImGui::End();

        if (rsp.show_export_window) { draw_rsp_spectra_export_window(state); }
    }

    void draw_orb_window(const ApplicationState& state) {
        if (!orb.show_window) return;
        if (num_orbitals() == 0) return;
        ImGui::SetNextWindowSize({600,300}, ImGuiCond_FirstUseEver);
        if (ImGui::Begin("VeloxChem Orbital Grid", &orb.show_window)) {
#if 0
            if (vlx.geom.num_atoms) {
                if (ImGui::TreeNode("Geometry")) {
                    ImGui::Text("Num Atoms:           %6zu", vlx.geom.num_atoms);
                    ImGui::Text("Num Alpha Electrons: %6zu", vlx.geom.num_alpha_electrons);
                    ImGui::Text("Num Beta Electrons:  %6zu", vlx.geom.num_beta_electrons);
                    ImGui::Text("Molecular Charge:    %6i",  vlx.geom.molecular_charge);
                    ImGui::Text("Spin Multiplicity:   %6i",  vlx.geom.spin_multiplicity);
                    ImGui::Spacing();
                    ImGui::Text("Atom      Coord X      Coord Y      Coord Z");
                    for (size_t i = 0; i < vlx.geom.num_atoms; ++i) {
                        ImGui::Text("%4s %12.6f %12.6f %12.6f", vlx.geom.atom_symbol[i].buf, vlx.geom.coord_x[i], vlx.geom.coord_y[i], vlx.geom.coord_z[i]);
                    }
                    ImGui::TreePop();
                }
            }
#endif
            const ImVec2 outer_size = {300.f, 0.f};
            ImGui::PushItemWidth(outer_size.x);
            ImGui::BeginGroup();

            ImGui::SliderInt("##Rows", &orb.num_y, 1, 4);
            ImGui::SliderInt("##Cols", &orb.num_x, 1, 4);

            const int num_mos = orb.num_x * orb.num_y;
            const int beg_mo_idx = orb.mo_idx - num_mos / 2 + (num_mos % 2 == 0 ? 1 : 0);

            const double iso_min = 1.0e-4;
            const double iso_max = 5.0;
            double iso_val = orb.iso.values[0];
            ImGui::SliderScalar("##Iso Value", ImGuiDataType_Double, &iso_val, &iso_min, &iso_max, "%.6f", ImGuiSliderFlags_Logarithmic);
            ImGui::SetItemTooltip("Iso Value");

            orb.iso.values[0] =  (float)iso_val;
            orb.iso.values[1] = -(float)iso_val;
            orb.iso.count = 2;
            orb.iso.enabled = true;



            ImGui::ColorEdit4("##Color Positive", orb.iso.colors[0].elem);
            ImGui::SetItemTooltip("Color Positive");
            ImGui::ColorEdit4("##Color Negative", orb.iso.colors[1].elem);
            ImGui::SetItemTooltip("Color Negative");

            const float TEXT_BASE_HEIGHT = ImGui::GetTextLineHeightWithSpacing();
            enum {
                Col_Idx,
                Col_Occ,
                Col_Ene,
            };

            if (ImGui::IsWindowAppearing()) {
                orb.scroll_to_idx = orb.mo_idx;
            }
            if (ImGui::Button("Goto HOMO", ImVec2(outer_size.x,0))) {
                orb.scroll_to_idx = homo_idx;
            }

            const ImGuiTableFlags flags =
                ImGuiTableFlags_Resizable | ImGuiTableFlags_Reorderable | ImGuiTableFlags_Hideable | ImGuiTableFlags_RowBg |
                ImGuiTableFlags_BordersOuter | ImGuiTableFlags_BordersV | ImGuiTableFlags_NoBordersInBody | ImGuiTableFlags_ScrollY;
            if (ImGui::BeginTable("Molecular Orbitals", 3, flags, outer_size))//, ImVec2(0.0f, TEXT_BASE_HEIGHT * 15), 0.0f))
            {
                // Declare columns
                // We use the "user_id" parameter of TableSetupColumn() to specify a user id that will be stored in the sort specifications.
                // This is so our sort function can identify a column given our own identifier. We could also identify them based on their index!
                // Demonstrate using a mixture of flags among available sort-related flags:
                // - ImGuiTableColumnFlags_DefaultSort
                // - ImGuiTableColumnFlags_NoSort / ImGuiTableColumnFlags_NoSortAscending / ImGuiTableColumnFlags_NoSortDescending
                // - ImGuiTableColumnFlags_PreferSortAscending / ImGuiTableColumnFlags_PreferSortDescending
                ImGui::TableSetupColumn("Index",        ImGuiTableColumnFlags_DefaultSort          | ImGuiTableColumnFlags_WidthFixed,   0.0f, Col_Idx);
                ImGui::TableSetupColumn("Occupation",   ImGuiTableColumnFlags_PreferSortDescending | ImGuiTableColumnFlags_WidthFixed,   0.0f, Col_Occ);
                ImGui::TableSetupColumn("Energy",       ImGuiTableColumnFlags_PreferSortDescending | ImGuiTableColumnFlags_WidthFixed,   0.0f, Col_Ene);
                ImGui::TableSetupScrollFreeze(0, 1); // Make row always visible
                ImGui::TableHeadersRow();

                for (int n = (int)num_orbitals() - 1; n >= 0; n--) {
                    ImGui::PushID(n + 1);
                    ImGui::TableNextRow();
                    bool is_selected = (beg_mo_idx <= n && n < beg_mo_idx + num_mos);
                    ImGui::TableNextColumn();
                    if (orb.scroll_to_idx != -1 && n == orb.scroll_to_idx) {
                        orb.scroll_to_idx = -1;
                        ImGui::SetScrollHereY();
                    }
                    char buf[32];
                    const char* lbl = (n == homo_idx) ? " (HOMO)" : (n == lumo_idx) ? " (LUMO)" : "";
                    snprintf(buf, sizeof(buf), "%i%s", n + 1, lbl);
                    ImGuiSelectableFlags selectable_flags = ImGuiSelectableFlags_SpanAllColumns | ImGuiSelectableFlags_AllowOverlap;
                    if (ImGui::Selectable(buf, is_selected, selectable_flags)) {
                        if (orb.mo_idx != n) {
                            orb.mo_idx = n;
                        }
                    }
                    ImGui::TableNextColumn();
                    ImGui::Text("%.1f", vlx.scf.alpha.occupations.data[n]);
                    ImGui::TableNextColumn();
                    ImGui::Text("%.4f", vlx.scf.alpha.energies.data[n]);
                    ImGui::PopID();
                }

                ImGui::EndTable();
            }

            ImGui::EndGroup();
            ImGui::PopItemWidth();

            ImGui::SameLine();

            // These represent the new mo_idx we want to have in each slot
            int vol_mo_idx[16] = {-1,-1,-1,-1,-1,-1,-1,-1,-1,-1,-1,-1,-1,-1,-1,-1};
            for (int i = 0; i < num_mos; ++i) {
                int mo_idx = beg_mo_idx + i;
                if (-1 < mo_idx && mo_idx < num_orbitals()) {
                    vol_mo_idx[i] = mo_idx;
                }
            }

            int job_queue[16];
            int num_jobs = 0;
            // Find and reuse volume data from existing slots (if applicable)
            // If there is no existing volume, we queue up a new job
            for (int i = 0; i < num_mos; ++i) {
                // Check if we already have that entry in the correct slot
                if (orb.vol_mo_idx[i] == vol_mo_idx[i]) continue;

                // Try to find the entry in the existing list
                bool found = false;
                for (int j = 0; j < num_mos; ++j) {
                    if (i == j) continue;
                    if (vol_mo_idx[i] == orb.vol_mo_idx[j]) {
                        // Swap to correct location
                        ImSwap(orb.vol[i], orb.vol[j]);
                        ImSwap(orb.vol_mo_idx[i], orb.vol_mo_idx[j]);
                        found = true;
                        break;
                    }
                }

                // If not found, put in job queue to compute the volume
                if (!found) {
                    job_queue[num_jobs++] = i;
                }
            }

            if (num_jobs > 0) {
                const float samples_per_angstrom = 6.0f;
                for (int i = 0; i < num_jobs; ++i) {
                    int slot_idx = job_queue[i];
                    int mo_idx = vol_mo_idx[slot_idx];
                    orb.vol_mo_idx[slot_idx] = mo_idx;

                    if (-1 < mo_idx && mo_idx < num_orbitals()) {
                        if (task_system::task_is_running(orb.vol_task[slot_idx])) {
                            task_system::task_interrupt(orb.vol_task[slot_idx]);
                        }
                        orb.vol_task[slot_idx] = compute_mo_async(&orb.vol[slot_idx].tex_to_world, &orb.vol[slot_idx].step_size, &orb.vol[slot_idx].tex_id, mo_idx, MD_GTO_EVAL_MODE_PSI, samples_per_angstrom);
                    }
                }
            }

            // Animate camera towards targets
            const double dt = state.app.timing.delta_s;
            camera_animate(&orb.camera, orb.target.ori, orb.target.pos, orb.target.dist, dt);

            ImVec2 canvas_sz = ImGui::GetContentRegionAvail();   // Resize canvas to what's available
            canvas_sz.x = MAX(canvas_sz.x, 50.0f);
            canvas_sz.y = MAX(canvas_sz.y, 50.0f);

            // This will catch our interactions
            ImGui::InvisibleButton("canvas", canvas_sz, ImGuiButtonFlags_MouseButtonLeft | ImGuiButtonFlags_MouseButtonRight | ImGuiButtonFlags_AllowOverlap);

            // Draw border and background color
            ImGuiIO& io = ImGui::GetIO();

            ImVec2 canvas_p0 = ImGui::GetItemRectMin();
            ImVec2 canvas_p1 = ImGui::GetItemRectMax();

            ImVec2 orb_win_sz = (canvas_p1 - canvas_p0) / ImVec2((float)orb.num_x, (float)orb.num_y);
            orb_win_sz.x = floorf(orb_win_sz.x);
            orb_win_sz.y = floorf(orb_win_sz.y);
            canvas_p1.x = canvas_p0.x + orb.num_x * orb_win_sz.x;
            canvas_p1.y = canvas_p0.y + orb.num_y * orb_win_sz.y;

            ImDrawList* draw_list = ImGui::GetWindowDrawList();
            draw_list->AddRectFilled(canvas_p0, canvas_p1, IM_COL32(255, 255, 255, 255));
            for (int i = 0; i < num_mos; ++i) {
                int mo_idx = beg_mo_idx + i;
                int x = orb.num_x - i % orb.num_x - 1;
                int y = orb.num_y - i / orb.num_x - 1;
                ImVec2 p0 = canvas_p0 + orb_win_sz * ImVec2((float)(x+0), (float)(y+0));
                ImVec2 p1 = canvas_p0 + orb_win_sz * ImVec2((float)(x+1), (float)(y+1));
                if (-1 < mo_idx && mo_idx < num_orbitals()) {
                    ImVec2 text_pos = ImVec2(p0.x + TEXT_BASE_HEIGHT * 0.5f, p1.y - TEXT_BASE_HEIGHT);
                    char buf[32];
                    const char* lbl = (mo_idx == homo_idx) ? " (HOMO)" : (mo_idx == lumo_idx) ? " (LUMO)" : "";
                    snprintf(buf, sizeof(buf), "%i%s", mo_idx + 1, lbl);
                    draw_list->AddImage((ImTextureID)(intptr_t)orb.gbuf.tex.transparency, p0, p1, { 0,1 }, { 1,0 });
                    draw_list->AddImage((ImTextureID)(intptr_t)orb.iso_tex[i], p0, p1, { 0,1 }, { 1,0 });
                    draw_list->AddText(text_pos, ImColor(0,0,0), buf);
                }
            }
            for (int x = 1; x < orb.num_x; ++x) {
                ImVec2 p0 = {canvas_p0.x + orb_win_sz.x * x, canvas_p0.y};
                ImVec2 p1 = {canvas_p0.x + orb_win_sz.x * x, canvas_p1.y};
                draw_list->AddLine(p0, p1, IM_COL32(0, 0, 0, 255));
            }
            for (int y = 1; y < orb.num_y; ++y) {
                ImVec2 p0 = {canvas_p0.x, canvas_p0.y + orb_win_sz.y * y};
                ImVec2 p1 = {canvas_p1.x, canvas_p0.y + orb_win_sz.y * y};
                draw_list->AddLine(p0, p1, IM_COL32(0, 0, 0, 255));
            }

            const bool is_hovered = ImGui::IsItemHovered();
            const bool is_active = ImGui::IsItemActive();
            const ImVec2 origin(canvas_p0.x, canvas_p0.y);  // Lock scrolled origin
            const ImVec2 mouse_pos_in_canvas(io.MousePos.x - origin.x, io.MousePos.y - origin.y);

            int width  = MAX(1, (int)orb_win_sz.x);
            int height = MAX(1, (int)orb_win_sz.y);

            auto& gbuf = orb.gbuf;
            if ((int)gbuf.width != width || (int)gbuf.height != height) {
                init_gbuffer(&gbuf, width, height);
                for (int i = 0; i < num_mos; ++i) {
                    gl::init_texture_2D(orb.iso_tex + i, width, height, GL_RGBA8);
                }
            }

            bool reset_hard = false;
            bool reset_view = false;
            if (is_hovered) {
                if (ImGui::IsMouseDoubleClicked(ImGuiMouseButton_Left)) {
                    reset_view = true;
                }
            }

            if (reset_view) {
                camera_compute_optimal_view(&orb.target.pos, &orb.target.ori, &orb.target.dist, min_aabb, max_aabb, orb.distance_scale);

                if (reset_hard) {
                    orb.camera.position         = orb.target.pos;
                    orb.camera.orientation      = orb.target.ori;
                    orb.camera.focus_distance   = orb.target.dist;
                }
            }

            if (is_active || is_hovered) {
                const vec2_t delta = { io.MouseDelta.x, io.MouseDelta.y };
                const vec2_t curr = {mouse_pos_in_canvas.x, mouse_pos_in_canvas.y};
                const vec2_t prev = curr - delta;

                TrackballControllerInput input = {
                    .rotate_button = is_active && ImGui::IsMouseDown(ImGuiMouseButton_Left),
                    .pan_button    = is_active && ImGui::IsMouseDown(ImGuiMouseButton_Right),
                    .dolly_button  = is_active && ImGui::IsMouseDown(ImGuiMouseButton_Middle),
                    .dolly_delta   = is_hovered ? io.MouseWheel : 0.0f,
                    .mouse_coord_prev = prev,
                    .mouse_coord_curr = curr,
                    .screen_size = {canvas_sz.x, canvas_sz.y},
                    .fov_y = orb.camera.fov_y,
                };
                camera_controller_trackball(&orb.target.pos, &orb.target.ori, &orb.target.dist, input);
            }

            if (orb.show_coordinate_system_widget) {
                float  ext = MIN(orb_win_sz.x, orb_win_sz.y) * 0.4f;
                float  pad = 20.0f;

                ImVec2 min = ImGui::GetItemRectMin() - ImGui::GetWindowPos();
                ImVec2 max = ImGui::GetItemRectMax() - ImGui::GetWindowPos();

                CoordSystemWidgetParam param = {
                    .pos = ImVec2(min.x + pad, max.y - ext - pad),
                    .size = {ext, ext},
                    .view_matrix = camera_world_to_view_matrix(orb.camera),
                    .camera_ori  = orb.target.ori,
                    .camera_pos  = orb.target.pos,
                    .camera_dist = orb.target.dist,
                };

                ImGui::DrawCoordinateSystemWidget(param);
            }

            if (gl_rep.id) {
                const float aspect_ratio = orb_win_sz.x / orb_win_sz.y;
                mat4_t view_mat = camera_world_to_view_matrix(orb.camera);
                mat4_t proj_mat = camera_perspective_projection_matrix(orb.camera, aspect_ratio);
                mat4_t inv_proj_mat = camera_inverse_perspective_projection_matrix(orb.camera, aspect_ratio);

                clear_gbuffer(&gbuf);

                const GLenum draw_buffers[] = { GL_COLOR_ATTACHMENT_COLOR, GL_COLOR_ATTACHMENT_NORMAL, GL_COLOR_ATTACHMENT_VELOCITY,
                    GL_COLOR_ATTACHMENT_PICKING, GL_COLOR_ATTACHMENT_TRANSPARENCY };

                glEnable(GL_CULL_FACE);
                glCullFace(GL_BACK);

                glEnable(GL_DEPTH_TEST);
                glDepthFunc(GL_LESS);
                glDepthMask(GL_TRUE);
                glEnable(GL_SCISSOR_TEST);

                glBindFramebuffer(GL_DRAW_FRAMEBUFFER, gbuf.fbo);
                glDrawBuffers((int)ARRAY_SIZE(draw_buffers), draw_buffers);
                glViewport(0, 0, gbuf.width, gbuf.height);
                glScissor(0, 0, gbuf.width, gbuf.height);

                md_gl_draw_op_t draw_op = {};
                draw_op.type = MD_GL_REP_BALL_AND_STICK;
                draw_op.args.ball_and_stick.ball_scale   = 1.0f;
                draw_op.args.ball_and_stick.stick_radius = 1.0f;
                draw_op.rep = gl_rep;

                md_gl_draw_args_t draw_args = {
                    .shaders = state.mold.gl_shaders,
                    .draw_operations = {
                        .count = 1,
                        .ops = &draw_op
                    },
                    .view_transform = {
                        .view_matrix = (const float*)view_mat.elem,
                        .proj_matrix = (const float*)proj_mat.elem,
                    },
                };

                md_gl_draw(&draw_args);

                glDrawBuffer(GL_COLOR_ATTACHMENT_TRANSPARENCY);
                glClearColor(1, 1, 1, 0);
                glClear(GL_COLOR_BUFFER_BIT);

                PUSH_GPU_SECTION("Postprocessing")
                postprocessing::Descriptor postprocess_desc = {
                    .background = {
                        .color = {24.f, 24.f, 24.f},
                    },
                    .tonemapping = {
                        .enabled    = state.visuals.tonemapping.enabled,
                        .mode       = state.visuals.tonemapping.tonemapper,
                        .exposure   = state.visuals.tonemapping.exposure,
                        .gamma      = state.visuals.tonemapping.gamma,
                    },
                    .ambient_occlusion = {
                        .enabled = false
                    },
                    .depth_of_field = {
                        .enabled = false,
                    },
                    .fxaa = {
                        .enabled = true,
                    },
                    .temporal_aa = {
                        .enabled = false,
                    },
                    .sharpen = {
                        .enabled = false,
                    },
                    .input_textures = {
                        .depth          = orb.gbuf.tex.depth,
                        .color          = orb.gbuf.tex.color,
                        .normal         = orb.gbuf.tex.normal,
                        .velocity       = orb.gbuf.tex.velocity,
                    }
                };

                ViewParam view_param = {
                    .matrix = {
                        .curr = {
                        .view = view_mat,
                        .proj = proj_mat,
                        .norm = view_mat,
                    },
                    .inv = {
                        .proj = inv_proj_mat,
                    }
                    },
                    .clip_planes = {
                        .near = orb.camera.near_plane,
                        .far  = orb.camera.far_plane,
                    },
                    .resolution = {orb_win_sz.x, orb_win_sz.y},
                    .fov_y = orb.camera.fov_y,
                };

                postprocessing::shade_and_postprocess(postprocess_desc, view_param);
                POP_GPU_SECTION()

                glBindFramebuffer(GL_DRAW_FRAMEBUFFER, 0);
                glDrawBuffer(GL_BACK);
                glDisable(GL_SCISSOR_TEST);

                if (orb.iso.enabled) {
                    PUSH_GPU_SECTION("ORB GRID RAYCAST")
                        for (int i = 0; i < num_mos; ++i) {
                            volume::RenderDesc vol_desc = {
                                .render_target = {
                                    .depth  = orb.gbuf.tex.depth,
                                    .color  = orb.iso_tex[i],
                                    .width  = orb.gbuf.width,
                                    .height = orb.gbuf.height,
                                    .clear_color = true,
                                },
                                .texture = {
                                    .volume = orb.vol[i].tex_id,
                                },
                                .matrix = {
                                    .model = orb.vol[i].tex_to_world,
                                    .view  = view_mat,
                                    .proj  = proj_mat,
                                    .inv_proj = inv_proj_mat,
                                },
                                .iso = {
                                    .enabled = true,
                                    .count  = (size_t)orb.iso.count,
                                    .values = orb.iso.values,
                                    .colors = orb.iso.colors,
                                },
                                .shading = {
                                    .env_radiance = state.visuals.background.color * state.visuals.background.intensity * 0.25f,
                                    .roughness = 0.3f,
                                    .dir_radiance = {10,10,10},
                                    .ior = 1.5f,
                                },
                                .voxel_spacing = orb.vol[i].step_size,
                            };
                            volume::render_volume(vol_desc);
                        }
                    POP_GPU_SECTION();
                }
            }
        }
        ImGui::End();
    }

    //Calculates the transition matrix heuristic
    static inline void distribute_charges_heuristic(float* out_matrix, const size_t num_charges, const float* hole_charges, const float* particle_charges) {
        md_allocator_i* temp_alloc = md_get_temp_allocator();
        int* donors = 0;
        int* acceptors = 0;
        float* charge_diff = 0;

        for (size_t i = 0; i < num_charges; i++) {
            float gsCharge = hole_charges[i];
            float esCharge = particle_charges[i];
            if (gsCharge > esCharge) {
                md_array_push(donors, (int)i, temp_alloc);
            }
            else {
                md_array_push(acceptors, (int)i, temp_alloc);
            }
            float diff = esCharge - gsCharge;
            out_matrix[i * num_charges + i] = MIN(gsCharge, esCharge);
            md_array_push(charge_diff, diff, temp_alloc);
        }

        float total_acceptor_charge = 0;
        for (size_t i = 0; i < md_array_size(acceptors); i++) {
            total_acceptor_charge += charge_diff[i];
        }
        for (size_t don_i = 0; don_i < md_array_size(donors); don_i++) {
            float charge_deficit = -charge_diff[don_i];
            for (size_t acc_i = 0; acc_i < md_array_size(acceptors); acc_i++) {
                float contrib = charge_deficit * charge_diff[acc_i] / total_acceptor_charge;
                out_matrix[acc_i * num_charges + don_i] = contrib;
            }
        }
    }

    //Takes the hole and particle charges of all atoms, and calculates the per group charges
    static inline void accumulate_subgroup_charges(const float* hole_charges, const float* particle_charges, size_t num_charges, size_t num_subgroups, float* ligandGSCharges, float* ligandESCharges, int* atom_subgroup_map) {
        md_allocator_i* temp_alloc = md_get_temp_allocator();
        float sumGSCharges = 0;
        float sumESCharges = 0;
        for (size_t i = 0; i < num_charges; i++) {
            sumGSCharges += hole_charges[i];
            sumESCharges += particle_charges[i];
        }

        for (size_t i = 0; i < num_charges; i++) {
            int subgroup_index = atom_subgroup_map[i];
            ligandGSCharges[subgroup_index] += hole_charges[i] / sumGSCharges;
            ligandESCharges[subgroup_index] += particle_charges[i] / sumESCharges;
        }
    }

    //Calculates the subgroup charges and the transition matrix
    static inline void compute_subgroup_charges(float* hole_charges, float* particle_charges, size_t num_charges, size_t num_subgroups, int* atom_subgroup_map) {
        md_allocator_i* temp_alloc = md_get_temp_allocator();

        //These two arrays are the group charges. They are already defined in the GroupData.
        float* ligandGSCharges = md_array_create(float, num_subgroups, temp_alloc);
        md_array(float) ligandESCharges = md_array_create(float, num_subgroups, temp_alloc);
        accumulate_subgroup_charges(hole_charges, particle_charges, num_charges, num_subgroups, ligandGSCharges, ligandESCharges, atom_subgroup_map);
        

    }

    void draw_nto_window(const ApplicationState& state) {
        if (!nto.show_window) return;
        if (vlx.rsp.num_excited_states == 0) return;
        if (vlx.rsp.nto == NULL) return;

        ImGui::SetNextWindowSize(ImVec2(500, 300), ImGuiCond_FirstUseEver);
        if (ImGui::Begin("NTO viewer", &nto.show_window, ImGuiWindowFlags_MenuBar)) {

            const ImVec2 outer_size = {300.f, 0.f};
            ImGui::PushItemWidth(outer_size.x);
            ImGui::BeginGroup();

            ImGui::Text("States");
            ImGui::Spacing();
            if (ImGui::BeginListBox("##NTO Index", outer_size)) {
                if (ImGui::IsWindowHovered()) {
                    rsp.hovered = -1;
                }
                for (int i = 0; i < (int)vlx.rsp.num_excited_states; ++i) {
                    bool is_selected = rsp.selected == i;
                    bool is_hovered  = rsp.hovered  == i;
                    char buf[32];
                    snprintf(buf, sizeof(buf), "%i", i + 1);
                    if (is_hovered) {
                        ImGui::PushStyleColor(ImGuiCol_Header, ImGui::GetColorU32(ImGuiCol_HeaderHovered));
                    }
                    if (ImGui::Selectable(buf, is_selected || is_hovered)) {
                        rsp.selected = i;
                    }
                    if (is_hovered) {
                        ImGui::PopStyleColor();
                    }
                    if (ImGui::IsItemHovered()) {
                        rsp.hovered = i;
                    }
                }
                ImGui::EndListBox();
            }
            ImGui::Spacing();
            ImGui::Spacing();
            const double iso_min = 1.0e-4;
            const double iso_max = 5.0;
            double iso_val = nto.iso.values[0];
            ImGui::Text("NTO");                
            ImGui::Spacing();
            ImGui::Text("Isovalue"); 
            ImGui::SliderScalar("##Iso Value", ImGuiDataType_Double, &iso_val, &iso_min, &iso_max, "%.6f", ImGuiSliderFlags_Logarithmic);
            ImGui::SetItemTooltip("Iso Value");

            nto.iso.values[0] = (float)iso_val;
            nto.iso.values[1] = -(float)iso_val;
            nto.iso.count = 2;
            nto.iso.enabled = true;
            ImGui::Text("Orbital Colors");
            ImGui::ColorEdit4("##Color Positive", nto.iso.colors[0].elem);
            ImGui::SetItemTooltip("Color Positive");
            ImGui::ColorEdit4("##Color Negative", nto.iso.colors[1].elem);
            ImGui::SetItemTooltip("Color Negative");
            ImGui::Spacing();
            ImGui::Spacing();

            ImGui::Text("Transition Dipole Moments");
            ImGui::Spacing();
            const double vector_length_min = 1.0;
            const double vector_length_max = 10.0;
            double vector_length_input = nto.iso.vector_length;
            ImGui::Text("Scaling");
            ImGui::SliderScalar("##Vector length", ImGuiDataType_Double, &vector_length_input, &vector_length_min, &vector_length_max, "%.6f",
                                ImGuiSliderFlags_Logarithmic);
            ImGui::SetItemTooltip("Vector length");
            nto.iso.vector_length = (float)vector_length_input;

            bool show_vector = nto.iso.display_vectors;
            ImGui::Checkbox("Display transition dipole moments", &show_vector);
            nto.iso.display_vectors = show_vector;

            bool show_angle = nto.iso.display_angle;
            ImGui::Checkbox("Display angle", &show_angle);
            nto.iso.display_angle = show_angle;
            ImGui::Text("Vectors and angle Colors");
            ImGui::ColorEdit4("##Color Electric", nto.iso.vectorColors[0].elem);
            ImGui::SetItemTooltip("Color Electric");
            ImGui::ColorEdit4("##Color Magnetic", nto.iso.vectorColors[1].elem);
            ImGui::SetItemTooltip("Color Magnetic");
            ImGui::ColorEdit4("##Color Angle", nto.iso.vectorColors[2].elem);
            ImGui::SetItemTooltip("Color Angle");

            // @TODO: Enlist all defined groups here
            if (ImGui::BeginListBox("##Groups", outer_size)) {
                ImGui::EndListBox();
            }

            ImGui::EndGroup();
            ImGui::PopItemWidth();

            ImGui::SameLine();

            // Animate camera towards targets
            const double dt = state.app.timing.delta_s;
            camera_animate(&nto.camera, nto.target.ori, nto.target.pos, nto.target.dist, dt);

            ImVec2 canvas_sz = ImGui::GetContentRegionAvail();   // Resize canvas to what's available
            canvas_sz.x = MAX(canvas_sz.x, 50.0f);
            canvas_sz.y = MAX(canvas_sz.y, 50.0f);

            // This will catch our interactions
            ImGui::InvisibleButton("canvas", canvas_sz, ImGuiButtonFlags_MouseButtonLeft | ImGuiButtonFlags_MouseButtonRight | ImGuiButtonFlags_AllowOverlap);

            // Draw border and background color
            ImGuiIO& io = ImGui::GetIO();

            ImVec2 canvas_p0 = ImGui::GetItemRectMin();
            ImVec2 canvas_p1 = ImGui::GetItemRectMax();

            double nto_lambda[4] = {};

            int num_lambdas = 1;

            if (rsp.selected != -1) {
                // This represents the cutoff for contributing orbitals to be part of the orbital 'grid'
                // If the occupation parameter is less than this it will not be displayed
                const double lambda_cutoff = 0.10f;
                for (size_t i = 0; i < MIN(ARRAY_SIZE(nto_lambda), vlx.rsp.nto[rsp.selected].occupations.count); ++i) {
                    nto_lambda[i] = vlx.rsp.nto[rsp.selected].occupations.data[lumo_idx + i];
                    if (nto_lambda[i] < lambda_cutoff) {
                        num_lambdas = (int)i;
                        break;
                    }
                }

				// This should be triggered by a change in the selected NTO indxex
                // And when groups are changed
                bool recompute_transition_matrix = false;

                if (nto.vol_nto_idx != rsp.selected) {
                    nto.vol_nto_idx = rsp.selected;
                    const float samples_per_angstrom = 6.0f;
                    size_t nto_idx = (size_t)rsp.selected;
                    for (int i = 0; i < num_lambdas; ++i) {
                        int pi = i * num_lambdas + 0;
                        int hi = i * num_lambdas + 1;
                        size_t lambda_idx = (size_t)i;

                        if (task_system::task_is_running(nto.vol_task[pi])) {
                            task_system::task_interrupt(nto.vol_task[pi]);
                        }
                        if (task_system::task_is_running(nto.vol_task[hi])) {
                            task_system::task_interrupt(nto.vol_task[hi]);
                        }

                        nto.vol_task[pi] = compute_nto_async(&nto.vol[pi].tex_to_world, &nto.vol[pi].step_size, &nto.vol[pi].tex_id, nto_idx, lambda_idx, MD_VLX_NTO_TYPE_PARTICLE, MD_GTO_EVAL_MODE_PSI, samples_per_angstrom);
                        nto.vol_task[hi] = compute_nto_async(&nto.vol[hi].tex_to_world, &nto.vol[hi].step_size, &nto.vol[hi].tex_id, nto_idx, lambda_idx, MD_VLX_NTO_TYPE_HOLE, MD_GTO_EVAL_MODE_PSI, samples_per_angstrom);
                    }
                    if (task_system::task_is_running(nto.seg_task[0])) {
                        task_system::task_interrupt(nto.seg_task[0]);
                    }
                    if (task_system::task_is_running(nto.seg_task[1])) {
                        task_system::task_interrupt(nto.seg_task[1]);
                    }

                    recompute_transition_matrix = true;
                }

                if (recompute_transition_matrix) {
                    const float samples_per_angstrom = 6.0f;
                    const size_t nto_idx = (size_t)rsp.selected;

                    // Resize transition matrix to the correct size
					if (nto.transition_matrix_dim != nto.num_groups) {
                        if (nto.transition_matrix) {
                            // The allocated size contains matrix N*N + 2*N for hole/part arrays
                            const size_t cur_mem = sizeof(float) * nto.transition_matrix_dim * (nto.transition_matrix_dim + 2);
                            md_free(arena, nto.transition_matrix, cur_mem);
                        }

						nto.transition_matrix_dim = nto.num_groups;
                        const size_t new_mem = sizeof(float) * nto.transition_matrix_dim * (nto.transition_matrix_dim + 2);
						nto.transition_matrix = (float*)md_alloc(arena, new_mem);
                        nto.transition_density_hole = nto.transition_matrix + (nto.transition_matrix_dim * nto.transition_matrix_dim);
                        nto.transition_density_part = nto.transition_density_hole + nto.transition_matrix_dim;
					}

					MEMSET(nto.transition_matrix, 0, sizeof(float) * nto.transition_matrix_dim * (nto.transition_matrix_dim + 2));

                    nto.seg_task[0] = compute_nto_group_values_async(nto.transition_density_part, nto.num_groups, nto.atom_group_idx, nto.atom_xyz, nto.atom_r, nto.num_atoms, nto_idx, 0, MD_VLX_NTO_TYPE_PARTICLE, MD_GTO_EVAL_MODE_PSI_SQUARED, samples_per_angstrom);
                    nto.seg_task[1] = compute_nto_group_values_async(nto.transition_density_hole, nto.num_groups, nto.atom_group_idx, nto.atom_xyz, nto.atom_r, nto.num_atoms, nto_idx, 0, MD_VLX_NTO_TYPE_HOLE,     MD_GTO_EVAL_MODE_PSI_SQUARED, samples_per_angstrom);

                    task_system::ID compute_matrix_task = task_system::create_main_task(STR_LIT("##Compute Transition Matrix"), [](void* user_data) {
                        VeloxChem::Nto* nto = (VeloxChem::Nto*)user_data;
						// @TODO: Compute transition matrix here
<<<<<<< HEAD
                        //TODO: Add an accumulate_subgroup_charges function 
                        distribute_charges_heuristic(group_data->transition_matrix, group_data->num_groups, group_data->hole, group_data->part);
                        md_free(group_data->alloc, group_data, group_data->alloc_size);
                    }, group_data);
=======
                        // nto->transition_matrix;
                        // nto->transition_density_hole
                        // nto->transition_density_part
                    }, &nto);
>>>>>>> 73763e16
                    
					task_system::set_task_dependency(compute_matrix_task, nto.seg_task[0]);
                    task_system::set_task_dependency(compute_matrix_task, nto.seg_task[1]);

                    task_system::enqueue_task(nto.seg_task[0]);
                    task_system::enqueue_task(nto.seg_task[1]);
                }
            }

            const float TEXT_BASE_HEIGHT = ImGui::GetTextLineHeightWithSpacing();

            ImVec2 grid_p0 = canvas_p0;
            ImVec2 grid_p1 = canvas_p0 + canvas_sz * ImVec2(0.5f, 1.0f);
            ImVec2 win_sz = (grid_p1 - grid_p0) / ImVec2(1.0f, (float)(num_lambdas * 2));
            win_sz.x = floorf(win_sz.x);
            win_sz.y = floorf(win_sz.y);

            ImDrawList* draw_list = ImGui::GetWindowDrawList();
            draw_list->AddRectFilled(canvas_p0, canvas_p1, IM_COL32(255, 255, 255, 255));
            if (rsp.selected != -1) {
                // Draw P / H orbitals
                for (int i = 0; i < num_lambdas * 2; ++i) {
                    ImVec2 p0 = grid_p0 + win_sz * ImVec2(0.0f, (float)(i+0));
                    ImVec2 p1 = grid_p0 + win_sz * ImVec2(1.0f, (float)(i+1));
                    ImVec2 text_pos_bl = ImVec2(p0.x + TEXT_BASE_HEIGHT * 0.5f, p1.y - TEXT_BASE_HEIGHT);
                    ImVec2 text_pos_tl = ImVec2(p0.x + TEXT_BASE_HEIGHT * 0.5f, p0.y + TEXT_BASE_HEIGHT * 0.5f);
                    const char* lbl = ((i & 1) == 0) ? "Particle" : "Hole";
                    char buf[32];
                    snprintf(buf, sizeof(buf), (const char*)u8"λ: %.3f", nto_lambda[i / 2]);
                    draw_list->AddImage((ImTextureID)(intptr_t)nto.gbuf.tex.transparency, p0, p1, { 0,1 }, { 1,0 });
                    draw_list->AddImage((ImTextureID)(intptr_t)nto.iso_tex[i], p0, p1, { 0,1 }, { 1,0 });
                    draw_list->AddText(text_pos_bl, ImColor(0,0,0), buf);
                    draw_list->AddText(text_pos_tl, ImColor(0,0,0), lbl);
                    
                    const float aspect_ratio1 = win_sz.x / win_sz.y;
                    mat4_t view_mat1 = camera_world_to_view_matrix(nto.camera);
                    mat4_t proj_mat1 = camera_perspective_projection_matrix(nto.camera, aspect_ratio1);
                    int number_of_atoms = vlx.geom.num_atoms;
                    float middle_x=0;
                    float middle_y = 0;
                    float middle_z = 0;
                    for (int i = 0; i < number_of_atoms; ++i) {
                        middle_x = middle_x + (float)vlx.geom.coord_x[i];
                        middle_y = middle_y + (float)vlx.geom.coord_y[i];
                        middle_z = middle_z + (float)vlx.geom.coord_z[i];
                    }

                    middle_x=middle_x/number_of_atoms;
                    middle_y=middle_y/number_of_atoms;
                    middle_z=middle_z/number_of_atoms;
                    float farthest_x = 0;
                    float farthest_y = 0;
                    float farthest_z = 0;
                    float current_distance_x = 0;
                    float current_distance_y = 0;
                    float current_distance_z = 0;
                    for (int i = 0; i < number_of_atoms; ++i) {
                        current_distance_x = middle_x - (float)vlx.geom.coord_x[i];
                        current_distance_y = middle_y - (float)vlx.geom.coord_y[i];
                        current_distance_z = middle_z - (float)vlx.geom.coord_z[i];
                        if (vec3_length({current_distance_x, current_distance_y, current_distance_z}) > vec3_length({farthest_x, farthest_y, farthest_z})) {
                            farthest_x = current_distance_x;
                            farthest_y = current_distance_y;
                            farthest_z = current_distance_z;
                        }
                    }
                    float farthest_distance = vec3_length({farthest_x, farthest_y, farthest_z});
                    float longest_vector = 0;
                    if (vec3_length({(float)vlx.rsp.electronic_transition_length[rsp.selected].x, (float)vlx.rsp.electronic_transition_length[rsp.selected].y, (float)vlx.rsp.electronic_transition_length[rsp.selected].z}) > vec3_length({(float)vlx.rsp.magnetic_transition[rsp.selected].x, (float)vlx.rsp.magnetic_transition[rsp.selected].y, (float)vlx.rsp.magnetic_transition[rsp.selected].z}))
                    {
                        longest_vector = vec3_length({(float)vlx.rsp.electronic_transition_length[rsp.selected].x,
                                                      (float)vlx.rsp.electronic_transition_length[rsp.selected].y,
                                                      (float)vlx.rsp.electronic_transition_length[rsp.selected].z});
                    }
                    else
                    {
                        longest_vector = vec3_length({(float)vlx.rsp.magnetic_transition[rsp.selected].x,
                                                      (float)vlx.rsp.magnetic_transition[rsp.selected].y,
                                                      (float)vlx.rsp.magnetic_transition[rsp.selected].z});
                    }
                    const mat4_t mvp = proj_mat1 * view_mat1;
                    const vec4_t p = mat4_mul_vec4(mvp, {middle_x, middle_y, middle_z, 1.0});
                    const vec4_t p_electric_target =                
                        mat4_mul_vec4(mvp, {middle_x + (float)vlx.rsp.electronic_transition_length[rsp.selected].x * (float)nto.iso.vector_length*farthest_distance/longest_vector,
                                            middle_y + (float)vlx.rsp.electronic_transition_length[rsp.selected].y * (float)nto.iso.vector_length*farthest_distance/longest_vector,
                                            middle_z + (float)vlx.rsp.electronic_transition_length[rsp.selected].z * (float)nto.iso.vector_length*farthest_distance/longest_vector, 1.0f});
                    const vec2_t c = {
                        (p.x / p.w * 0.5f + 0.5f) * win_sz.x,
                        (-p.y / p.w * 0.5f + 0.5f) * win_sz.y,
                    };
                    const vec2_t c_electric_target = {
                        (p_electric_target.x / p_electric_target.w * 0.5f + 0.5f) * win_sz.x,
                        (-p_electric_target.y / p_electric_target.w * 0.5f + 0.5f) * win_sz.y,
                    };
                    float angle_electric = atan2f(c.y - c_electric_target.y, c.x - c_electric_target.x);

                    const vec2_t electric_triangle_point1 = {
                        p0.x + c_electric_target.x + cosf(angle_electric + 0.523599f) * 5,
                        p0.y + c_electric_target.y + sinf(angle_electric + 0.523599f) * 5,
                    };
                    const vec2_t electric_triangle_point2 = {
                        p0.x + c_electric_target.x + cosf(angle_electric - 0.523599f) * 5,
                        p0.y + c_electric_target.y + sinf(angle_electric - 0.523599f) * 5,
                    };
                    if (nto.iso.display_vectors) {
                            draw_list->AddLine({p0.x + c.x, p0.y + c.y}, {p0.x + c_electric_target.x, p0.y + c_electric_target.y},
                                           ImColor(nto.iso.vectorColors[0].elem[0], nto.iso.vectorColors[0].elem[1], nto.iso.vectorColors[0].elem[2],
                                                    nto.iso.vectorColors[0].elem[3]),
                                           5.0f);
                            draw_list->AddTriangle({p0.x + c_electric_target.x, p0.y + c_electric_target.y},
                                                   {electric_triangle_point1.x, electric_triangle_point1.y},
                                                   {electric_triangle_point2.x, electric_triangle_point2.y}, ImColor(nto.iso.vectorColors[0].elem[0], nto.iso.vectorColors[0].elem[1],nto.iso.vectorColors[0].elem[2],nto.iso.vectorColors[0].elem[3]), 5.0f);
                            draw_list->AddText({p0.x + c_electric_target.x, p0.y + c_electric_target.y},
                                               ImColor(nto.iso.vectorColors[0].elem[0], nto.iso.vectorColors[0].elem[1],
                                                       nto.iso.vectorColors[0].elem[2], nto.iso.vectorColors[0].elem[3]),
                                               (const char*)u8"μe");
                        }
                    const vec4_t p_magnetic_target =
                        mat4_mul_vec4(mvp, {middle_x + (float)vlx.rsp.magnetic_transition[rsp.selected].x * (float)nto.iso.vector_length*farthest_distance/longest_vector,
                                            middle_y + (float)vlx.rsp.magnetic_transition[rsp.selected].y * (float)nto.iso.vector_length*farthest_distance/longest_vector,
                                            middle_z + (float)vlx.rsp.magnetic_transition[rsp.selected].z * (float)nto.iso.vector_length*farthest_distance/longest_vector, 1.0f});
                    const vec2_t c_magnetic_target = {
                        (p_magnetic_target.x / p_magnetic_target.w * 0.5f + 0.5f) * win_sz.x,
                        (-p_magnetic_target.y / p_magnetic_target.w * 0.5f + 0.5f) * win_sz.y,
                    };
                    float angle_magnetic = atan2f(c.y - c_magnetic_target.y, c.x - c_magnetic_target.x);
                    const vec2_t magnetic_triangle_point1 = {
                        p0.x + c_magnetic_target.x + cosf(angle_magnetic + 0.523599f) * 5.0f,
                        p0.y + c_magnetic_target.y + sinf(angle_magnetic + 0.523599f) * 5.0f,
                    };
                    const vec2_t magnetic_triangle_point2 = {
                        p0.x + c_magnetic_target.x + cosf(angle_magnetic - 0.523599f) * 5.0f,
                        p0.y + c_magnetic_target.y + sinf(angle_magnetic - 0.523599f) * 5.0f,
                    };
                    vec3_t magnetic_vector_3d = {(float)vlx.rsp.magnetic_transition[rsp.selected].x, (float)vlx.rsp.magnetic_transition[rsp.selected].y, (float)vlx.rsp.magnetic_transition[rsp.selected].z};
                    vec3_t electronic_vector_3d = {(float)vlx.rsp.electronic_transition_length[rsp.selected].x, (float)vlx.rsp.electronic_transition_length[rsp.selected].y, (float)vlx.rsp.electronic_transition_length[rsp.selected].z};

                    float el_ma_dot = vec3_dot(magnetic_vector_3d, electronic_vector_3d);
                    float el_len = vec3_length(electronic_vector_3d);
                    float ma_len = vec3_length(magnetic_vector_3d);
                    float angle = acosf(el_ma_dot / (el_len * ma_len)) * (180.0 / 3.141592653589793238463);
                    char bufDPM[32];
                    const vec2_t magnetic_vector_2d = c_magnetic_target - c;
                    const vec2_t electric_vector_2d = c_electric_target - c;
                    if (nto.iso.display_vectors) {
                        draw_list->AddLine({p0.x + c.x, p0.y + c.y}, {p0.x + c_magnetic_target.x, p0.y + c_magnetic_target.y},
                                           ImColor(nto.iso.vectorColors[1].elem[0], nto.iso.vectorColors[1].elem[1], nto.iso.vectorColors[1].elem[2],
                                                   nto.iso.vectorColors[1].elem[3]),
                                           5.0f);
                        draw_list->AddTriangle({p0.x + c_magnetic_target.x, p0.y + c_magnetic_target.y},
                                               {magnetic_triangle_point1.x, magnetic_triangle_point1.y},
                                               {magnetic_triangle_point2.x, magnetic_triangle_point2.y}, ImColor(nto.iso.vectorColors[1].elem[0], nto.iso.vectorColors[1].elem[1],
                                                       nto.iso.vectorColors[1].elem[2], nto.iso.vectorColors[1].elem[3]), 5.0f);
                        draw_list->AddText({p0.x + c_magnetic_target.x, p0.y + c_magnetic_target.y},
                                           ImColor(nto.iso.vectorColors[1].elem[0], nto.iso.vectorColors[1].elem[1], nto.iso.vectorColors[1].elem[2],
                                                   nto.iso.vectorColors[1].elem[3]),
                                           (const char*)u8"μm");
                    }
                    if (nto.iso.display_angle) {
                        int num_of_seg = 10;
                        for (int segment = 0; segment < num_of_seg; segment++) {
                            vec3_t middle_point_3d0 = vec3_normalize(vec3_normalize(magnetic_vector_3d) * (num_of_seg - segment) / num_of_seg * 0.1f +
                                                                    vec3_normalize(electronic_vector_3d)*segment/num_of_seg * 0.1f) *0.03f;
                            const vec4_t p_middle_point_3d_target0 =
                                mat4_mul_vec4(mvp, {middle_x + middle_point_3d0.x * (float)nto.iso.vector_length*farthest_distance/longest_vector,
                                                    middle_y + middle_point_3d0.y * (float)nto.iso.vector_length*farthest_distance/longest_vector,
                                                    middle_z + middle_point_3d0.z * (float)nto.iso.vector_length*farthest_distance/longest_vector, 1.0f});
                            const vec2_t c_middle_point_target0 = {
                                (p_middle_point_3d_target0.x / p_middle_point_3d_target0.w * 0.5f + 0.5f) * win_sz.x,
                                (-p_middle_point_3d_target0.y / p_middle_point_3d_target0.w * 0.5f + 0.5f) * win_sz.y,
                            };
                            vec3_t middle_point_3d1 =
                                vec3_normalize(vec3_normalize(magnetic_vector_3d) * (num_of_seg - segment - 1) / num_of_seg * 0.1f +
                                                                    vec3_normalize(electronic_vector_3d)*(segment + 1 ) / num_of_seg * 0.1f) *0.03f;
                            const vec4_t p_middle_point_3d_target1 =
                                mat4_mul_vec4(mvp, {middle_x + middle_point_3d1.x * (float)nto.iso.vector_length*farthest_distance/longest_vector,
                                                    middle_y + middle_point_3d1.y * (float)nto.iso.vector_length*farthest_distance/longest_vector,
                                                    middle_z + middle_point_3d1.z * (float)nto.iso.vector_length*farthest_distance/longest_vector, 1.0f});
                            const vec2_t c_middle_point_target1 = {
                                (p_middle_point_3d_target1.x / p_middle_point_3d_target1.w * 0.5f + 0.5f) * win_sz.x,
                                (-p_middle_point_3d_target1.y / p_middle_point_3d_target1.w * 0.5f + 0.5f) * win_sz.y,
                            };
                            draw_list->AddLine({p0.x + c_middle_point_target0.x, p0.y + c_middle_point_target0.y},
                                               {p0.x + c_middle_point_target1.x, p0.y + c_middle_point_target1.y},
                                               ImColor(nto.iso.vectorColors[2].elem[0], nto.iso.vectorColors[2].elem[1],
                                                       nto.iso.vectorColors[2].elem[2], nto.iso.vectorColors[2].elem[3]),
                                               5.0f);
                        }

                        
                        snprintf(bufDPM, sizeof(bufDPM), (const char*)u8"θ=%.2f°", angle);
                        draw_list->AddText({p0.x + c.x, p0.y + c.y},
                                           ImColor(nto.iso.vectorColors[2].elem[0], nto.iso.vectorColors[2].elem[1], nto.iso.vectorColors[2].elem[2],
                                                   nto.iso.vectorColors[2].elem[3]),
                                           bufDPM);
                    }
                    

                }
                // @TODO: Draw Sankey Diagram of Transition Matrix
                {
                    ImVec2 p0 = canvas_p0 + canvas_sz * ImVec2(0.5f, 0.0f);
                    ImVec2 p1 = canvas_p1;
                    im_sankey_diagram({p0.x, p0.y, p1.x, p1.y});
                    ImVec2 text_pos_bl = ImVec2(p0.x + TEXT_BASE_HEIGHT * 0.5f, p1.y - TEXT_BASE_HEIGHT);
                    draw_list->AddText(text_pos_bl, ImColor(0, 0, 0, 255), "Transition Diagram");
                }
                // Draw grid
                {
                    ImVec2 p0 = {floorf(canvas_p0.x + canvas_sz.x * 0.5f), canvas_p0.y};
                    ImVec2 p1 = {floorf(canvas_p0.x + canvas_sz.x * 0.5f), canvas_p1.y};
                    draw_list->AddLine(p0, p1, IM_COL32(0, 0, 0, 255));
                }
                for (int i = 1; i < num_lambdas * 2; ++i) {
                    float y = floorf(canvas_p0.y + canvas_sz.y / ((float)num_lambdas * 2.0f) * i);
                    float x0 = canvas_p0.x;
                    float x1 = floorf(canvas_p0.x + canvas_sz.x * (i & 1 ? 0.5f : 1.0f));
                    draw_list->AddLine({x0, y}, {x1, y}, IM_COL32(0, 0, 0, 255));
                }
            }

            const bool is_hovered = ImGui::IsItemHovered();
            const bool is_active = ImGui::IsItemActive();
            const ImVec2 origin(canvas_p0.x, canvas_p0.y);  // Lock scrolled origin
            const ImVec2 mouse_pos_in_canvas(io.MousePos.x - origin.x, io.MousePos.y - origin.y);
 
            int width  = MAX(1, (int)win_sz.x);
            int height = MAX(1, (int)win_sz.y);

            int num_win = num_lambdas * 2;

            auto& gbuf = nto.gbuf;
            if ((int)gbuf.width != width || (int)gbuf.height != height) {
                init_gbuffer(&gbuf, width, height);
                for (int i = 0; i < num_win; ++i) {
                    gl::init_texture_2D(nto.iso_tex + i, width, height, GL_RGBA8);
                }
            }

            bool reset_view = false;
            if (is_hovered) {
                if (ImGui::IsMouseDoubleClicked(ImGuiMouseButton_Left)) {
                    reset_view = true;
                }
            }

            if (reset_view) {
                camera_compute_optimal_view(&nto.target.pos, &nto.target.ori, &nto.target.dist, min_aabb, max_aabb, nto.distance_scale);
            }

            if (is_active || is_hovered) {
                static const TrackballControllerParam param = {
                    .min_distance = 1.0,
                    .max_distance = 1000.0,
                };

                vec2_t delta = { io.MouseDelta.x, io.MouseDelta.y };
                vec2_t curr = {mouse_pos_in_canvas.x, mouse_pos_in_canvas.y};
                vec2_t prev = curr - delta;
                float  wheel_delta = io.MouseWheel;

                TrackballControllerInput input = {
                    .rotate_button = is_active && ImGui::IsMouseDown(ImGuiMouseButton_Left),
                    .pan_button    = is_active && ImGui::IsMouseDown(ImGuiMouseButton_Right),
                    .dolly_button  = is_active && ImGui::IsMouseDown(ImGuiMouseButton_Middle),
                    .dolly_delta   = is_hovered ? wheel_delta : 0.0f,
                    .mouse_coord_prev = prev,
                    .mouse_coord_curr = curr,
                    .screen_size = {canvas_sz.x, canvas_sz.y},
                    .fov_y = nto.camera.fov_y,
                };
                camera_controller_trackball(&nto.target.pos, &nto.target.ori, &nto.target.dist, input, param);
            }

            if (nto.show_coordinate_system_widget) {
                float  ext = MIN(win_sz.x, win_sz.y) * 0.4f;
                float  pad = 20.0f;

                ImVec2 min = ImGui::GetItemRectMin() - ImGui::GetWindowPos();
                ImVec2 max = ImGui::GetItemRectMax() - ImGui::GetWindowPos();

                CoordSystemWidgetParam param = {
                    .pos = ImVec2(min.x + pad, max.y - ext - pad),
                    .size = {ext, ext},
                    .view_matrix = camera_world_to_view_matrix(nto.camera),
                    .camera_ori  = nto.target.ori,
                    .camera_pos  = nto.target.pos,
                    .camera_dist = nto.target.dist,
                };

                ImGui::DrawCoordinateSystemWidget(param);
            }

            const float aspect_ratio = win_sz.x / win_sz.y;

            mat4_t view_mat = camera_world_to_view_matrix(nto.camera);
            mat4_t proj_mat = camera_perspective_projection_matrix(nto.camera, aspect_ratio);
            mat4_t inv_proj_mat = camera_inverse_perspective_projection_matrix(nto.camera, aspect_ratio);



            clear_gbuffer(&gbuf);

            const GLenum draw_buffers[] = { GL_COLOR_ATTACHMENT_COLOR, GL_COLOR_ATTACHMENT_NORMAL, GL_COLOR_ATTACHMENT_VELOCITY,
                GL_COLOR_ATTACHMENT_PICKING, GL_COLOR_ATTACHMENT_TRANSPARENCY };

            glEnable(GL_CULL_FACE);
            glCullFace(GL_BACK);

            glEnable(GL_DEPTH_TEST);
            glDepthFunc(GL_LESS);
            glDepthMask(GL_TRUE);
            glEnable(GL_SCISSOR_TEST);

            glBindFramebuffer(GL_DRAW_FRAMEBUFFER, gbuf.fbo);
            glDrawBuffers((int)ARRAY_SIZE(draw_buffers), draw_buffers);
            glViewport(0, 0, gbuf.width, gbuf.height);
            glScissor(0, 0, gbuf.width, gbuf.height);

            md_gl_draw_op_t draw_op = {};
            draw_op.type = MD_GL_REP_BALL_AND_STICK;
            draw_op.args.ball_and_stick.ball_scale   = 1.0f;
            draw_op.args.ball_and_stick.stick_radius = 1.0f;
            draw_op.rep = gl_rep;

            md_gl_draw_args_t draw_args = {
                .shaders = state.mold.gl_shaders,
                .draw_operations = {
                    .count = 1,
                    .ops = &draw_op
                },
                .view_transform = {
                    .view_matrix = (const float*)view_mat.elem,
                    .proj_matrix = (const float*)proj_mat.elem,
                },
            };

            md_gl_draw(&draw_args);

            glDrawBuffer(GL_COLOR_ATTACHMENT_TRANSPARENCY);
            glClearColor(1, 1, 1, 0);
            glClear(GL_COLOR_BUFFER_BIT);

            PUSH_GPU_SECTION("Postprocessing")
            postprocessing::Descriptor postprocess_desc = {
                .background = {
                    .color = {24.f, 24.f, 24.f},
                },
                .tonemapping = {
                    .enabled    = state.visuals.tonemapping.enabled,
                    .mode       = state.visuals.tonemapping.tonemapper,
                    .exposure   = state.visuals.tonemapping.exposure,
                    .gamma      = state.visuals.tonemapping.gamma,
                },
                .ambient_occlusion = {
                    .enabled = false
                },
                .depth_of_field = {
                    .enabled = false,
                },
                .fxaa = {
                    .enabled = true,
                },
                .temporal_aa = {
                    .enabled = false,
                },
                .sharpen = {
                    .enabled = false,
                },
                .input_textures = {
                    .depth      = nto.gbuf.tex.depth,
                    .color      = nto.gbuf.tex.color,
                    .normal     = nto.gbuf.tex.normal,
                    .velocity   = nto.gbuf.tex.velocity,
                }
            };

            ViewParam view_param = {
                .matrix = {
                    .curr = {
                        .view = view_mat,
                        .proj = proj_mat,
                        .norm = view_mat,
                    },
                    .inv = {
                        .proj = inv_proj_mat,
                    }
                },
                .clip_planes = {
                    .near = nto.camera.near_plane,
                    .far  = nto.camera.far_plane,
                },
                .resolution = {win_sz.x, win_sz.y},
                .fov_y = nto.camera.fov_y,
            };

            postprocessing::shade_and_postprocess(postprocess_desc, view_param);
            POP_GPU_SECTION()

            glBindFramebuffer(GL_DRAW_FRAMEBUFFER, 0);
            glDrawBuffer(GL_BACK);
            glDisable(GL_SCISSOR_TEST);

            if (nto.iso.enabled) {
                PUSH_GPU_SECTION("NTO RAYCAST")
                    for (int i = 0; i < num_win; ++i) {
                        volume::RenderDesc vol_desc = {
                            .render_target = {
                                .depth  = nto.gbuf.tex.depth,
                                .color  = nto.iso_tex[i],
                                .width  = nto.gbuf.width,
                                .height = nto.gbuf.height,
                                .clear_color = true,
                            },
                            .texture = {
                                .volume = nto.vol[i].tex_id,
                            },
                            .matrix = {
                                .model = nto.vol[i].tex_to_world,
                                .view  = view_mat,
                                .proj  = proj_mat,
                                .inv_proj = inv_proj_mat,
                            },
                            .iso = {
                                .enabled = true,
                                .count  = (size_t)nto.iso.count,
                                .values = nto.iso.values,
                                .colors = nto.iso.colors,
                            },
                            .shading = {
                                .env_radiance = state.visuals.background.color * state.visuals.background.intensity * 0.25f,
                                .roughness = 0.3f,
                                .dir_radiance = {10,10,10},
                                .ior = 1.5f,
                            },
                            .voxel_spacing = nto.vol[i].step_size,
                        };
                        volume::render_volume(vol_desc);
                    }
                POP_GPU_SECTION();
            }
        }
        ImGui::End();
    }
};
static VeloxChem instance = {};<|MERGE_RESOLUTION|>--- conflicted
+++ resolved
@@ -684,7 +684,6 @@
         return async_task;
     }
 
-<<<<<<< HEAD
     static inline float calc_distance(ImVec2 p1, ImVec2 p2)
     {
         const float dx = p2.x - p1.x;
@@ -877,11 +876,7 @@
         }
     }
     
-    task_system::ID compute_nto_group_values_async(float* out_group_values, size_t num_groups, const uint8_t* point_group_idx, const vec3_t* point_xyz, const float* point_r, size_t num_points, size_t nto_idx, size_t lambda_idx, md_vlx_nto_type_t type, md_gto_eval_mode_t mode, float samples_per_angstrom = 8.0f) {
-
-=======
     task_system::ID compute_nto_group_values_async(float* out_group_values, size_t num_groups, const uint8_t* point_group_idx, const vec3_t* point_xyz, const float* point_r, size_t num_points, size_t nto_idx, size_t lambda_idx, md_vlx_nto_type_t type, md_gto_eval_mode_t mode, float samples_per_angstrom = DEFAULT_SAMPLES_PER_ANGSTROM) {
->>>>>>> 73763e16
         md_allocator_i* alloc = md_get_heap_allocator();
         size_t num_pgtos = md_vlx_nto_pgto_count(&vlx);
         md_gto_t* pgtos = (md_gto_t*)md_alloc(alloc, sizeof(md_gto_t) * num_pgtos);
@@ -2830,17 +2825,11 @@
                     task_system::ID compute_matrix_task = task_system::create_main_task(STR_LIT("##Compute Transition Matrix"), [](void* user_data) {
                         VeloxChem::Nto* nto = (VeloxChem::Nto*)user_data;
 						// @TODO: Compute transition matrix here
-<<<<<<< HEAD
-                        //TODO: Add an accumulate_subgroup_charges function 
-                        distribute_charges_heuristic(group_data->transition_matrix, group_data->num_groups, group_data->hole, group_data->part);
-                        md_free(group_data->alloc, group_data, group_data->alloc_size);
-                    }, group_data);
-=======
                         // nto->transition_matrix;
                         // nto->transition_density_hole
                         // nto->transition_density_part
+                        distribute_charges_heuristic(group_data->transition_matrix, group_data->num_groups, group_data->hole, group_data->part);
                     }, &nto);
->>>>>>> 73763e16
                     
 					task_system::set_task_dependency(compute_matrix_task, nto.seg_task[0]);
                     task_system::set_task_dependency(compute_matrix_task, nto.seg_task[1]);
