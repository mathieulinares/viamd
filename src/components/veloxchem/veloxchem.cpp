﻿#define IMGUI_DEFINE_MATH_OPERATORS

#include <event.h>
#include <viamd.h>
#include <task_system.h>
#include <color_utils.h>

#include <md_gto.h>
#include <md_vlx.h>
#include <md_util.h>
#include <core/md_log.h>
#include <core/md_arena_allocator.h>

#include <gfx/volumerender_utils.h>
#include <gfx/gl_utils.h>
#include <gfx/immediate_draw_utils.h>

#include <imgui_internal.h>
#include <imgui_widgets.h>
#include <implot_widgets.h>

#define BLK_DIM 8
#define ANGSTROM_TO_BOHR 1.8897261246257702
#define BOHR_TO_ANGSTROM 0.529177210903

enum class VolumeRes {
    Low,
    Mid,
    High,
    Count,
};

static const float vol_res_scl[3] = {
    4.0f,
    8.0f,
    16.0f,
};

struct VeloxChem : viamd::EventHandler {
    VeloxChem() { viamd::event_system_register_handler(*this); }

    md_vlx_data_t vlx {};

    // Used for clearing volumes
    uint32_t vol_fbo = 0;

    int homo_idx = 0;
    int lumo_idx = 0;

    // Principal Component Axes of the geometry
    mat3_t PCA = mat3_ident();
    vec3_t min_aabb = {};
    vec3_t max_aabb = {};

    struct Volume {
        mat4_t tex_to_world = {};
        int dim[3] = {128, 128, 128};
        vec3_t step_size = {};
        vec3_t extent = {};
        uint32_t tex_id = 0;
    };

    struct Scf {
        bool show_window = false;
    } scf;

    struct Orb {
        bool show_window = false;
        Volume   vol[16] = {};
        int      vol_mo_idx[16] = {-1,-1,-1,-1,-1,-1,-1,-1,-1,-1,-1,-1,-1,-1,-1,-1};
        uint32_t iso_tex[16] = {};
        task_system::ID vol_task[16] = {};
        int num_x  = 3;
        int num_y  = 3;
        int mo_idx = -1;
        int scroll_to_idx = -1;

        struct {
            bool enabled = true;
            size_t count = 2;
            float  values[2] = {0.05f, -0.05};
            vec4_t colors[2] = {{215.f/255.f,25.f/255.f,28.f/255.f,0.75f}, {44.f/255.f,123.f/255.f,182.f/255.f,0.75f}};
        } iso;

        GBuffer gbuf = {};
        Camera camera = {};

        struct {
            quat_t ori = {};
            vec3_t pos = {};
            float dist = {};
        } target;

        float distance_scale = 2.0f;

        bool show_coordinate_system_widget = true;
        md_gl_representation_t gl_rep = {};
    } orb;

    struct Nto {
        bool show_window = false;
        // We have a maximum of 4 orbital slots for each particle and hole
        // In practice I don't think more than 2, maybe 3 will be used in practice
        Volume   vol[8] = {};
        uint32_t iso_tex[8] = {};
        task_system::ID vol_task[8] = {};
        int vol_nto_idx = -1;

        struct {
            bool enabled = true;
            size_t count = 2;
            float  values[2] = {0.05f, -0.05};
            vec4_t colors[2] = {{215.f/255.f,25.f/255.f,28.f/255.f,0.75f}, {44.f/255.f,123.f/255.f,182.f/255.f,0.75f}};
        } iso;

        GBuffer gbuf = {};
        Camera camera = {};

        struct {
            quat_t ori = {};
            vec3_t pos = {};
            float dist = {};
        } target;

        float distance_scale = 2.0f;

        bool show_coordinate_system_widget = true;
        md_gl_representation_t gl_rep = {};
    } nto;

    struct Rsp {
        bool show_window = false;
        int hovered = -1;
        int selected = -1;
        int focused_plot = -1;
    } rsp;

    // Arena for persistent allocations for the veloxchem module (tied to the lifetime of the VLX object)
    md_allocator_i* arena = 0;

    size_t num_orbitals() const {
        return vlx.scf.alpha.orbitals.dim[1];
    }

    size_t num_cgtos() const {
        return vlx.scf.alpha.orbitals.dim[0];
    }

    void process_events(const viamd::Event* events, size_t num_events) final {
        for (size_t event_idx = 0; event_idx < num_events; ++event_idx) {
            const viamd::Event& e = events[event_idx];

            switch (e.type) {
            case viamd::EventType_ViamdInitialize: {
                ASSERT(e.payload_type == viamd::EventPayloadType_ApplicationState);
                ApplicationState& state = *(ApplicationState*)e.payload;
                arena = md_arena_allocator_create(state.allocator.persistent, MEGABYTES(1));
                break;
            }
            case viamd::EventType_ViamdShutdown:
                md_arena_allocator_destroy(arena);
                break;
            case viamd::EventType_ViamdFrameTick: {
                ASSERT(e.payload_type == viamd::EventPayloadType_ApplicationState);
                ApplicationState& state = *(ApplicationState*)e.payload;

                draw_orb_window(state);
                draw_nto_window(state);
                draw_scf_window();
                draw_rsp_window();
                break;
            }
            case viamd::EventType_ViamdDrawMenu:
                ImGui::Checkbox("VeloxChem Orbital", &orb.show_window);
                ImGui::Checkbox("VeloxChem NTO", &nto.show_window);
                ImGui::Checkbox("VeloxChem RSP", &rsp.show_window);
                ImGui::Checkbox("VeloxChem SCF", &scf.show_window);
                break;
            case viamd::EventType_ViamdRenderTransparent: {
                ASSERT(e.payload_type == viamd::EventPayloadType_ApplicationState);
                //ApplicationState& state = *(ApplicationState*)e.payload;
                //draw_orb_volume(state);
                break;
            }
            case viamd::EventType_ViamdTopologyInit: {
                ASSERT(e.payload_type == viamd::EventPayloadType_ApplicationState);
                ApplicationState& state = *(ApplicationState*)e.payload;
                str_t ext;
                str_t top_file = str_from_cstr(state.files.molecule);
                if (extract_ext(&ext, top_file) && str_eq_ignore_case(ext, STR_LIT("out"))) {
                    MD_LOG_INFO("Attempting to load VeloxChem data from file '" STR_FMT "'", STR_ARG(top_file));
                    md_vlx_data_free(&vlx);
                    if (md_vlx_data_parse_file(&vlx, top_file, arena)) {
                        MD_LOG_INFO("Successfully loaded VeloxChem data");

                        if (!vol_fbo) glGenFramebuffers(1, &vol_fbo);

                        // Scf
                        scf.show_window = true;

                        homo_idx = (int)vlx.scf.homo_idx;
                        lumo_idx = (int)vlx.scf.lumo_idx;

                        vec4_t min_box = vec4_set1( FLT_MAX);
                        vec4_t max_box = vec4_set1(-FLT_MAX);

                        // Compute the PCA of the provided geometry
                        // This is used in determining a better fitting volume for the orbitals
                        vec4_t* xyzw = (vec4_t*)md_vm_arena_push(state.allocator.frame, sizeof(vec4_t) * vlx.geom.num_atoms);
                        for (size_t i = 0; i < vlx.geom.num_atoms; ++i) {
                            xyzw[i] = {(float)vlx.geom.coord_x[i], (float)vlx.geom.coord_y[i], (float)vlx.geom.coord_z[i], 1.0f};
                            min_box = vec4_min(min_box, xyzw[i]);
                            max_box = vec4_max(max_box, xyzw[i]);
                        }
                        min_aabb = vec3_from_vec4(min_box);
                        max_aabb = vec3_from_vec4(max_box);

                        vec3_t com = md_util_com_compute_vec4(xyzw, vlx.geom.num_atoms, 0);
                        mat3_t C = mat3_covariance_matrix_vec4(xyzw, 0, vlx.geom.num_atoms, com);
                        mat3_eigen_t eigen = mat3_eigen(C);
                        PCA = mat3_extract_rotation(eigen.vectors);

                        uint32_t* colors = (uint32_t*)md_vm_arena_push(state.allocator.frame, state.mold.mol.atom.count * sizeof(uint32_t));
                        color_atoms_cpk(colors, state.mold.mol.atom.count, state.mold.mol);

                        // NTO
                        if (vlx.rsp.num_excited_states > 0 && vlx.rsp.nto) {
                            nto.show_window = true;
                            md_gl_representation_init(&nto.gl_rep, &state.mold.gl_mol);
                            md_gl_representation_set_color(&nto.gl_rep, 0, (uint32_t)state.mold.mol.atom.count, colors, 0);
                            camera_compute_optimal_view(&nto.target.pos, &nto.target.ori, &nto.target.dist, min_aabb, max_aabb, nto.distance_scale);
                        }

                        // RSP
                        rsp.show_window = true;
                        rsp.hovered  = -1;
                        rsp.selected = -1;

                        // ORB
                        orb.show_window = true;
                        md_gl_representation_init(&orb.gl_rep, &state.mold.gl_mol);
                        md_gl_representation_set_color(&orb.gl_rep, 0, (uint32_t)state.mold.mol.atom.count, colors, 0);
                        camera_compute_optimal_view(&orb.target.pos, &orb.target.ori, &orb.target.dist, min_aabb, max_aabb, orb.distance_scale);
                        orb.mo_idx = homo_idx;
                        orb.scroll_to_idx = homo_idx;

                    } else {
                        MD_LOG_INFO("Failed to load VeloxChem data");
                        md_arena_allocator_reset(arena);
                        vlx = {};
                        orb = {};
                        nto = {};
                        rsp = {};
                    }
                }
                break;
            }
            case viamd::EventType_ViamdTopologyFree:
                md_gl_representation_free(&nto.gl_rep);

                md_arena_allocator_reset(arena);
                vlx = {};
                orb = {};
                nto = {};
                rsp = {};
                break;

            case viamd::EventType_RepresentationInfoFill: {
                ASSERT(e.payload_type == viamd::EventPayloadType_RepresentationInfo);
                RepresentationInfo& info = *(RepresentationInfo*)e.payload;

                info.mo_homo_idx = homo_idx;
                info.mo_lumo_idx = lumo_idx;

                for (size_t i = 0; i < num_orbitals(); ++i) {
                    MolecularOrbital mo = {
                        .idx = (int)i,
                        .occupation = (float)vlx.scf.alpha.energies.data[i],
                        .energy = (float)vlx.scf.alpha.energies.data[i],
                    };
                    md_array_push(info.molecular_orbitals, mo, info.alloc);
                }
                
                auto push_dipole = [&info](md_vlx_dipole_moment_t vlx_dp) {
                    DipoleMoment dp = {
                        .label = str_copy(vlx_dp.ident, info.alloc),
                        .vector = vec3_set((float)vlx_dp.x, (float)vlx_dp.y, (float)vlx_dp.z),
                    };
                    md_array_push(info.dipole_moments, dp, info.alloc);
                };

                push_dipole(vlx.scf.ground_state_dipole_moment);
                for (size_t i = 0; i < vlx.rsp.num_excited_states; ++i)
                    push_dipole(vlx.rsp.electronic_transition_length[i]);
                for (size_t i = 0; i < vlx.rsp.num_excited_states; ++i)
                    push_dipole(vlx.rsp.electronic_transition_velocity[i]);
                for (size_t i = 0; i < vlx.rsp.num_excited_states; ++i)
                    push_dipole(vlx.rsp.magnetic_transition[i]);
                break;
            }
            case viamd::EventType_RepresentationComputeOrbital: {
                ASSERT(e.payload_type == viamd::EventPayloadType_ComputeOrbital);
                ComputeOrbital& data = *(ComputeOrbital*)e.payload;

                if (!data.output_written) {
                    md_gto_eval_mode_t mode = MD_GTO_EVAL_MODE_PSI;
                    if (data.type == OrbitalType::PsiSquared) {
                       mode = MD_GTO_EVAL_MODE_PSI_SQUARED;
                    }
                    task_system::ID id = compute_mo(&data.tex_mat, &data.voxel_spacing, data.dst_texture, data.orbital_idx, mode, data.samples_per_angstrom);
                    data.output_written = (id != task_system::INVALID_ID);
                }

                break;
            }
            default:
                break;
            }
        }
    }

    // Compute an 'optimal' OOBB for the supplied PGTOS
    void compute_volume_basis_and_transform_pgtos(mat4_t* out_tex_mat, vec3_t* out_ext_in_angstrom, md_gto_t* pgtos, size_t num_pgtos) {
        // Compute min and maximum extent along the PCA axes
        vec4_t min_ext = { FLT_MAX, FLT_MAX, FLT_MAX, 0};
        vec4_t max_ext = {-FLT_MAX,-FLT_MAX,-FLT_MAX, 0};

        mat4_t R = mat4_from_mat3(mat3_transpose(PCA));
        mat4_t Ri = mat4_from_mat3(PCA);

        for (size_t i = 0; i < num_pgtos; ++i) {
            vec4_t p = vec4_set(pgtos[i].x, pgtos[i].y, pgtos[i].z, 1.0f);
            p = Ri * (p * BOHR_TO_ANGSTROM);
            // The 0.9 scaling factor here is a bit arbitrary, but the cutoff-radius is computed on a value which is lower than the rendered iso-value
            // So the effective radius is a bit overestimated and thus we scale it back a bit
            min_ext = vec4_min(min_ext, vec4_sub_f(p, (float)(pgtos[i].cutoff * BOHR_TO_ANGSTROM * 0.9)));
            max_ext = vec4_max(max_ext, vec4_add_f(p, (float)(pgtos[i].cutoff * BOHR_TO_ANGSTROM * 0.9)));
        }

        min_ext.w = 0.0f;
        max_ext.w = 0.0f;

        vec4_t origin = R * min_ext;
        vec4_t extent = max_ext - min_ext;

        mat4_t T = mat4_translate(origin.x, origin.y, origin.z);
        mat4_t S = mat4_scale(extent.x, extent.y, extent.z);

        // Transform pgtos into the 'model space' of the volume
        // There is a scaling factor here as well as the PGTOs are given and must be
        // Processed in a.u. (Bohr) and not Ångström, in which the volume is defined
        
        vec4_t t = vec4_mul_f(origin, ANGSTROM_TO_BOHR);
        mat4_t M = Ri * mat4_translate(-t.x, -t.y, -t.z);
        for (size_t i = 0; i < num_pgtos; ++i) {
            vec4_t c = {pgtos[i].x, pgtos[i].y, pgtos[i].z, 1.0f};
            c = M * c;
            pgtos[i].x = c.x;
            pgtos[i].y = c.y;
            pgtos[i].z = c.z;
        }

        *out_tex_mat = T * R * S;
        *out_ext_in_angstrom = vec3_from_vec4(extent);
    }

    task_system::ID compute_nto(mat4_t* out_tex_mat, vec3_t* out_voxel_spacing, uint32_t* in_out_vol_tex, size_t nto_idx, size_t lambda_idx, md_vlx_nto_type_t type, md_gto_eval_mode_t mode, float samples_per_angstrom = 8.0f) {
        size_t num_pgtos = md_vlx_nto_pgto_count(&vlx);
        md_gto_t* pgtos  = (md_gto_t*)md_alloc(md_get_heap_allocator(), sizeof(md_gto_t) * num_pgtos);

        if (!md_vlx_nto_pgto_extract(pgtos, &vlx, nto_idx, lambda_idx, type)) {
            MD_LOG_ERROR("Failed to extract NTO pgtos for nto index: %zu and lambda: %zu", nto_idx, lambda_idx);
            md_free(md_get_heap_allocator(), pgtos, sizeof(md_gto_t) * num_pgtos);
            return task_system::INVALID_ID;
        }
        md_gto_cutoff_compute(pgtos, num_pgtos, 1.0e-6);

        mat4_t tex_mat;
        vec3_t extent;

        compute_volume_basis_and_transform_pgtos(&tex_mat, &extent, pgtos, num_pgtos);

        // Target resolution per spatial unit (We want this number of samples per Ångström in each dimension)
        // Round up to some multiple of 8 -> 8x8x8 is the chunksize we process in parallel

        // Compute required volume dimensions
        int dim[3] = {
            CLAMP(ALIGN_TO((int)(extent.x * samples_per_angstrom), 8), 8, 512),
            CLAMP(ALIGN_TO((int)(extent.y * samples_per_angstrom), 8), 8, 512),
            CLAMP(ALIGN_TO((int)(extent.z * samples_per_angstrom), 8), 8, 512),
        };

        vec3_t step_size = vec3_div(extent, vec3_set((float)dim[0], (float)dim[1], (float)dim[2]));
        step_size = vec3_mul_f(step_size, (float)ANGSTROM_TO_BOHR);

        // Create texture of dim
        gl::init_texture_3D(in_out_vol_tex, dim[0], dim[1], dim[2], GL_R16F);

        // WRITE OUTPUT
        *out_tex_mat = tex_mat;
        *out_voxel_spacing = step_size;

        return async_evaluate_orbital_on_grid(in_out_vol_tex, step_size.elem, dim, pgtos, num_pgtos, mode);
    }

    task_system::ID compute_mo(mat4_t* out_tex_mat, vec3_t* out_voxel_spacing, uint32_t* in_out_vol_tex, size_t mo_idx, md_gto_eval_mode_t mode, float samples_per_angstrom = 8.0f) {
        size_t num_pgtos = md_vlx_mol_pgto_count(&vlx);
        md_gto_t* pgtos  = (md_gto_t*)md_alloc(md_get_heap_allocator(), sizeof(md_gto_t) * num_pgtos);

        if (!md_vlx_mol_pgto_extract(pgtos, &vlx, mo_idx)) {
            MD_LOG_ERROR("Failed to extract molecular pgtos for orbital index: %zu", mo_idx);
            md_free(md_get_heap_allocator(), pgtos, sizeof(md_gto_t) * num_pgtos);
            return task_system::INVALID_ID;
        }
        md_gto_cutoff_compute(pgtos, num_pgtos, 1.0e-6);

        mat4_t tex_mat;
        vec3_t extent;

        compute_volume_basis_and_transform_pgtos(&tex_mat, &extent, pgtos, num_pgtos);

        // Target resolution per spatial unit (We want this number of samples per Ångström in each dimension)
        // Round up to some multiple of 8 -> 8x8x8 is the chunksize we process in parallel

        // Compute required volume dimensions
        int dim[3] = {
            CLAMP(ALIGN_TO((int)(extent.x * samples_per_angstrom), 8), 8, 512),
            CLAMP(ALIGN_TO((int)(extent.y * samples_per_angstrom), 8), 8, 512),
            CLAMP(ALIGN_TO((int)(extent.z * samples_per_angstrom), 8), 8, 512),
        };

        vec3_t step_size = vec3_div(extent, vec3_set((float)dim[0], (float)dim[1], (float)dim[2]));
        step_size = vec3_mul_f(step_size, (float)ANGSTROM_TO_BOHR);

        // Init and clear volume texture
        const float zero[4] = {};
        glBindFramebuffer(GL_DRAW_FRAMEBUFFER, vol_fbo);
        gl::init_texture_3D(in_out_vol_tex, dim[0], dim[1], dim[2], GL_R16F);
        glFramebufferTexture(GL_DRAW_FRAMEBUFFER, GL_COLOR_ATTACHMENT0, *in_out_vol_tex, 0);
        glClearBufferfv(GL_COLOR, 0, zero);
        glBindFramebuffer(GL_DRAW_FRAMEBUFFER, 0);

        // WRITE OUTPUT
        *out_tex_mat = tex_mat;
        *out_voxel_spacing = step_size;

        return async_evaluate_orbital_on_grid(in_out_vol_tex, step_size.elem, dim, pgtos, num_pgtos, mode);
    }

    // This is a bit quirky, this will take ownership of pgtos and will free them after the evaluation is complete
    task_system::ID async_evaluate_orbital_on_grid(uint32_t* tex_ptr, const float step_size[3], const int dim[3], md_gto_t* pgtos, size_t num_pgtos, md_gto_eval_mode_t mode) {
        struct Payload {
            size_t bytes;
            size_t num_pgtos;
            md_gto_t* pgtos;
            float* vol_data;
            int    vol_dim[3];
            float  step_size[3];
            uint32_t* tex_ptr;
            md_gto_eval_mode_t mode;
        };

        size_t num_vol_bytes = dim[0] * dim[1] * dim[2] * sizeof(float);
        size_t num_bytes = sizeof(Payload) + num_vol_bytes;
        void* mem = md_alloc(md_get_heap_allocator(), num_bytes);
        Payload* payload    = (Payload*)mem;
        payload->bytes      = num_bytes;
        payload->num_pgtos  = num_pgtos;
        payload->pgtos      = pgtos;
        payload->vol_data   = (float*)((char*)mem + sizeof(Payload));
        MEMSET(payload->vol_data, 0, num_vol_bytes);
        MEMCPY(payload->vol_dim, dim, sizeof(payload->vol_dim));
        MEMCPY(payload->step_size, step_size, sizeof(payload->step_size));
        payload->tex_ptr    = tex_ptr;
        payload->mode       = mode;

        // We evaluate the in parallel over smaller NxNxN blocks
        uint32_t num_blocks = (dim[0] / BLK_DIM) * (dim[1] / BLK_DIM) * (dim[2] / BLK_DIM);

        MD_LOG_DEBUG("Starting async eval of orbital grid [%i][%i][%i]", dim[0], dim[1], dim[2]);

        task_system::ID async_task = task_system::pool_enqueue(STR_LIT("Evaluate Orbital"), 0, num_blocks, [](uint32_t range_beg, uint32_t range_end, void* user_data, uint32_t thread_num) {
            (void)thread_num;
            Payload* data = (Payload*)user_data;

            // Number of NxNxN blocks in each dimension
            int num_blk[3] = {
                data->vol_dim[0] / BLK_DIM,
                data->vol_dim[1] / BLK_DIM,
                data->vol_dim[2] / BLK_DIM,
            };

            const float* step = data->step_size;

            md_grid_t grid = {
                .data = data->vol_data,
                .dim  = {data->vol_dim[0], data->vol_dim[1], data->vol_dim[2]},
                // Shift origin by half a voxel to evaluate at the voxel center
                .origin = {0.5f * step[0], 0.5f * step[1], 0.5f * step[2]},
                .stepsize = {step[0], step[1], step[2]},
            };

            size_t temp_pos = md_temp_get_pos();
            md_gto_t* sub_pgtos = (md_gto_t*)md_temp_push(sizeof(md_gto_t) * data->num_pgtos);

            for (uint32_t i = range_beg; i < range_end; ++i) {
                // Determine block index from linear input index i
                int blk_x =  i % num_blk[0];
                int blk_y = (i / num_blk[0]) % num_blk[1];
                int blk_z =  i / (num_blk[0] * num_blk[1]);

                int off_idx[3] = {blk_x * BLK_DIM, blk_y * BLK_DIM, blk_z * BLK_DIM};
                int len_idx[3] = {BLK_DIM, BLK_DIM, BLK_DIM};

                float aabb_min[3] = {
                    grid.origin[0] + off_idx[0] * grid.stepsize[0],
                    grid.origin[1] + off_idx[1] * grid.stepsize[1],
                    grid.origin[2] + off_idx[2] * grid.stepsize[2],
                };
                float aabb_max[3] = {
                    grid.origin[0] + (off_idx[0] + len_idx[0]) * grid.stepsize[0],
                    grid.origin[1] + (off_idx[1] + len_idx[1]) * grid.stepsize[1],
                    grid.origin[2] + (off_idx[2] + len_idx[2]) * grid.stepsize[2],
                };

                size_t num_sub_pgtos = md_gto_aabb_test(sub_pgtos, aabb_min, aabb_max, data->pgtos, data->num_pgtos);
                md_gto_grid_evaluate_sub(&grid, off_idx, len_idx, sub_pgtos, num_sub_pgtos, data->mode);
            }

            md_temp_set_pos_back(temp_pos);
        }, payload);

        // Launch task for main (render) thread to update the volume texture
        task_system::ID main_task = task_system::main_enqueue(STR_LIT("##Update Volume"), [](void* user_data) {
            Payload* data = (Payload*)user_data;
            
            // The init here is just to ensure that the volume has not changed its dimensions during the async evaluation
            gl::init_texture_3D(data->tex_ptr, data->vol_dim[0], data->vol_dim[1], data->vol_dim[2], GL_R16F);
            gl::set_texture_3D_data(*data->tex_ptr, data->vol_data, GL_R32F);

            md_free(md_get_heap_allocator(), data->pgtos, data->num_pgtos * sizeof(md_gto_t));
            md_free(md_get_heap_allocator(), data, data->bytes);
        }, payload);

        task_system::set_task_dependency(main_task, async_task);

        return async_task;
    }


    void draw_scf_window() {
        if (!scf.show_window) { return; }
        if (vlx.scf.iter.count == 0) { return; }

        size_t temp_pos = md_temp_get_pos();
        defer {  md_temp_set_pos_back(temp_pos); };

        // We set up iterations as doubles for easier use
        double* iter = (double*)md_temp_push(sizeof(double) * vlx.scf.iter.count);
        for (int i = 0; i < vlx.scf.iter.count; ++i) {
            iter[i] = (double)vlx.scf.iter.iteration[i];
        }
        static ImPlotRect lims{ 0,1,0,1 };
        // The actual plot
<<<<<<< HEAD


        double* energy_offsets = (double*)md_temp_push(sizeof(double) * (int)vlx.scf.iter.count);
        double ref_energy = vlx.scf.iter.energy_total[vlx.scf.iter.count - 1];
        for (size_t i = 0; i < vlx.scf.iter.count; i++) {
            energy_offsets[i] = 1 - (vlx.scf.iter.energy_total[i] / ref_energy);
        }

        double y1_min = vlx.scf.iter.gradient_norm[0];
        double y1_max = vlx.scf.iter.gradient_norm[0];
        double y2_min = energy_offsets[0];
        double y2_max = energy_offsets[0];
        for (size_t i = 1; i < vlx.scf.iter.count; i++) {
            y1_min = MIN(y1_min, vlx.scf.iter.gradient_norm[i]);
            y1_max = MAX(y1_max, vlx.scf.iter.gradient_norm[i]);
            y2_min = MIN(y2_min, energy_offsets[i]);
            y2_max = MAX(y2_max, energy_offsets[i]);
        }

        double y1_dist = fabs(y1_max - y1_min);
        double y2_dist = fabs(y2_max - y2_min);

        double y1_to_y2_mult = y2_dist / y1_dist;
        ImGui::SetNextWindowSize({ 300, 350 }, ImGuiCond_FirstUseEver);
        if (ImGui::Begin("SCF", &scf.show_window)) {
            if (ImPlot::BeginPlot("SCF")) {
                ImPlot::SetupAxisLimits(ImAxis_X1, 1.0, (int)vlx.scf.iter.count);
                ImPlot::SetupLegend(ImPlotLocation_East, ImPlotLegendFlags_Outside);
                ImPlot::SetupAxes("Iterations", "eV");
                // We draw 2 y axis as "Energy total" has values in a different range then the rest of the data
                ImPlot::SetupAxis(ImAxis_Y2, "Offset from norm", ImPlotAxisFlags_AuxDefault);
                ImPlot::SetupAxisScale(ImAxis_X1, ImPlotScale_Log10);
                ImPlot::SetupAxisLimits(ImAxis_Y2, lims.Y.Min * y1_to_y2_mult, lims.Y.Max * y1_to_y2_mult, ImPlotCond_Always);


                ImPlot::PlotLine("Gradient Norm", iter, vlx.scf.iter.gradient_norm, (int)vlx.scf.iter.count);
                ImPlot::SetAxes(ImAxis_X1, ImAxis_Y2);
                ImPlot::PlotLine("Energy Total", iter, energy_offsets, (int)vlx.scf.iter.count);
                lims = ImPlot::GetPlotLimits(ImAxis_X1, ImAxis_Y1);
                //ImPlot::PlotLine("Density Change", iter, vlx.scf.iter.density_change, (int)vlx.scf.iter.count);
                //ImPlot::PlotLine("Energy Change", iter, vlx.scf.iter.energy_change, (int)vlx.scf.iter.count);
                //ImPlot::PlotLine("Max Gradient", iter, vlx.scf.iter.max_gradient, (int)vlx.scf.iter.count);
                ImPlot::EndPlot();
=======
        ImGui::SetNextWindowSize({ 300, 350 }, ImGuiCond_FirstUseEver);
        if (ImGui::Begin("SCF", &scf.show_window)) {
            // We draw 2 plots as "Energy total" has values in a different range then the rest of the data
            if (ImPlot::BeginSubplots("##AxisLinking", 2, 1, ImVec2(-1, -1), ImPlotSubplotFlags_LinkCols)) {
                if (ImPlot::BeginPlot("SCF")) {
                    ImPlot::SetupAxisLimits(ImAxis_X1, 1.0, (int)vlx.scf.iter.count);
                    ImPlot::SetupLegend(ImPlotLocation_East, ImPlotLegendFlags_Outside);
                    ImPlot::SetupAxes("Iterations", "eV");

                    ImPlot::PlotLine("Density Change", iter, vlx.scf.iter.density_change, (int)vlx.scf.iter.count);
                    ImPlot::PlotLine("Energy Change", iter, vlx.scf.iter.energy_change, (int)vlx.scf.iter.count);
                    ImPlot::PlotLine("Gradient Norm", iter, vlx.scf.iter.gradient_norm, (int)vlx.scf.iter.count);
                    ImPlot::PlotLine("Max Gradient", iter, vlx.scf.iter.max_gradient, (int)vlx.scf.iter.count);
                    ImPlot::EndPlot();
                }

                if (ImPlot::BeginPlot("SCF")) {
                    ImPlot::SetupLegend(ImPlotLocation_East, ImPlotLegendFlags_Outside);
                    ImPlot::PlotLine("Energy Total", iter, vlx.scf.iter.energy_total, (int)vlx.scf.iter.count);
                    ImPlot::EndPlot();
                }
                ImPlot::EndSubplots();
>>>>>>> 2a491792
            }
        }
        ImGui::End();
    }

    enum x_unit_t {
        X_UNIT_EV,
        X_UNIT_NM,
        X_UNIT_CM_INVERSE,
        X_UNIT_HARTREE,
    };

    enum broadening_mode_t {
        BROADENING_GAUSSIAN,
        BROADENING_LORENTZIAN,
    };

    static inline void convert_values(double* values, size_t num_values, x_unit_t unit) {
        switch (unit) {
        case X_UNIT_EV: break; // Do nothing
        case X_UNIT_NM:
            for (size_t i = 0; i < num_values; ++i) {
                values[i] = 1239.84193 / values[i];
            }
            break;
        case X_UNIT_CM_INVERSE:
            for (size_t i = 0; i < num_values; ++i) {
                values[i] = values[i] * 8065.73;
            }
            break;
        case X_UNIT_HARTREE:
            for (size_t i = 0; i < num_values; ++i) {
                values[i] = values[i] * 0.0367502;
            }
            break;
        default:
            ASSERT(false); // Should not happen
            break;
        }
    }

    static inline void broaden_gaussian(double* out_y, const double* in_x, size_t num_samples, const double* in_x_peaks, const double* in_y_peaks, size_t num_peaks, double sigma) {
        for (size_t xi = 0; xi < num_samples; xi++) {
            double tot = 0.0;
            for (size_t pi = 0; pi < num_peaks; pi++) {
                tot += in_y_peaks[pi] * exp(-(pow(in_x_peaks[pi] - in_x[xi], 2) / (2 * pow(sigma, 2))));
            }
            out_y[xi] = tot;
        }
    }

    static inline void broaden_lorentzian(double* out_y, const double* in_x, size_t num_samples, const double* in_x_peaks, const double* in_y_peaks, size_t num_peaks, double sigma) {
        for (size_t xi = 0; xi < num_samples; xi++) {
            double tot = 0.0;
            for (size_t pi = 0; pi < num_peaks; pi++) {
                tot += in_y_peaks[pi] / (1 + pow((in_x[xi] - in_x_peaks[pi]) / sigma, 2));
            }
            out_y[xi] = tot;
        }
    }
    /*
    * We return to this at a later stage
    void save_absorption(str_t filename, md_array(double)* x_values, const char* x_lable, md_array(double)* y_values_osc, md_array(double)* y_values_cgs, int step) {
        md_file_o* file = md_file_open(filename, MD_FILE_WRITE);
        if (!file) {
            MD_LOG_ERROR("Could not open workspace file for writing: '%.*s", (int)filename.len, filename.ptr);
            return;
        }
        defer{ md_file_close(file); };

        // md_array(char*) rows = md_array_create(char*, md_array_size(*x_values), )
        //double* x_values = (double*)md_temp_push(sizeof(double) * num_samples);
        // I want to create an array with the rows to print to the file. What type should this be, and how do I create it?

        
        for (int i = 0; i < md_array_size(*x_values); i += 5) {

        }
    }
    */

    //converts x and y peaks into pixel points in context of the current plot. Use between BeginPlot() and EndPlot()
    static inline void peaks_to_pixels(ImVec2* pixel_peaks, const double* x_peaks, const double* y_peaks, size_t num_peaks) {
        for (size_t i = 0; i < num_peaks; i++) {
            pixel_peaks[i] = ImPlot::PlotToPixels(ImPlotPoint{ x_peaks[i], y_peaks[i] });
        }
    }
    // Returns peak index closest to mouse pixel position, assumes that x-values are sorted.
    static inline int get_hovered_peak(const ImVec2 mouse_pos, const ImVec2* pixel_peaks, size_t num_peaks, double proxy_distance = 10.0) {
        int closest_idx = 0;
        double x = mouse_pos.x;
        double y = mouse_pos.y;
        double y_max = 0;
        double y_min = 0;
        double distance_x = 0;
        double distance_y = 0;
        double closest_distance = 0;
        double pixel_y0 = ImPlot::PlotToPixels(0, 0).y;

        //Keep in mind that pixel y is 0 at the top, so you flip the comparison compared to plot y. The code below still seems to work as intended though.

        for (int i = 0; i < num_peaks; i++) {
            y_max = MAX(pixel_peaks[i].y, pixel_y0);
            y_min = MIN(pixel_peaks[i].y, pixel_y0);

            //Check if the y location is within the range of y_min,ymax
            if (y > y_max) {
                distance_y = fabs(y - y_max);
            }
            else if (y < y_min) {
                distance_y = fabs(y - y_min);
            }
            else {
                distance_y = 0;
            }

            distance_x = fabs(pixel_peaks[i].x - x);

            // We need a special case for i == 0 to set a reference for comparison, so that closest_distance does not start on 0;
            if (i == 0 && distance_y == 0 ){
                closest_distance = distance_x;
                closest_idx = 0;

            }
            else if (i == 0) {
                closest_distance = sqrt(pow(distance_x, 2) + pow(distance_y, 2)); // Is there a better function for doing this? Is this expensive?
                closest_idx = 0;
            }
            else if (distance_y == 0 && distance_x < closest_distance) {
                closest_distance = fabs(pixel_peaks[i].x - x);
                closest_idx = i;
            }
            else if (sqrt(pow(distance_x, 2) + pow(distance_y, 2)) < closest_distance) {
                closest_distance = sqrt(pow(distance_x, 2) + pow(distance_y, 2));
                closest_idx = i;
                //ImPlot::Annotation()
            }
            else if (distance_x > closest_distance){
                // We are now so far away that a closer bar will not occur, no matter the y value.
                break;
            }
        }
        return closest_distance < proxy_distance ? closest_idx : -1;
    }

    static inline void draw_bar(int id, double x, double y, double width, ImVec4 color) {
        double x1 = x - width / 2;
        double x2 = x + width / 2;
        double y1 = 0;
        ImPlot::DragRect(id, &x1, &y1, &x2, &y, color, ImPlotDragToolFlags_NoInputs);
    }

    

    void draw_rsp_window() {
        if (!rsp.show_window) return;
        if (vlx.rsp.num_excited_states == 0) return;

        // Keep track of the temp position so we can reset to it after we are done
        size_t temp_pos = md_temp_get_pos();
        defer { md_temp_set_pos_back(temp_pos); };

        static float sigma = 0.1;
        static ImVec2 mouse_pos = { 0,0 };

        const char* broadening_str[] = { "Gaussian","Lorentzian" };
        static broadening_mode_t broadening_mode = BROADENING_GAUSSIAN;

        const char* x_unit_str[] = { "eV", "nm", "cm-1", "hartree"};
        static x_unit_t x_unit = X_UNIT_EV;

        ImGui::SetNextWindowSize({ 300, 350 }, ImGuiCond_FirstUseEver);
        if (ImGui::Begin("RSP", &rsp.show_window)) {
            bool refit = false;
            static bool first_plot = true;
            
            ImGui::SliderFloat((const char*)u8"Broadening (σ)", &sigma, 0.01f, 1.0f);
            refit |= ImGui::Combo("Broadening mode", (int*)(&broadening_mode), broadening_str, IM_ARRAYSIZE(broadening_str));
            refit |= ImGui::Combo("X unit", (int*)(&x_unit), x_unit_str, IM_ARRAYSIZE(x_unit_str));
            
            const int   num_peaks = (int)vlx.rsp.num_excited_states;
            double*       x_peaks = (double*)md_temp_push(sizeof(double) * num_peaks);
            const double* y_osc_peaks = vlx.rsp.absorption_osc_str;
            const double* y_cgs_peaks = vlx.rsp.electronic_circular_dichroism_cgs;
            for (int i = 0; i < num_peaks; ++i) {
                x_peaks[i] = vlx.rsp.absorption_ev[i];
            }

            const int num_samples = 1024;
            double* x_values    = (double*)md_temp_push(sizeof(double) * num_samples);
            double* y_osc_str = (double*)md_temp_push(sizeof(double) * num_samples);
            double* y_cgs_str   = (double*)md_temp_push(sizeof(double) * num_samples);

            ImVec2*   pixel_osc_peaks = (ImVec2*)md_temp_push(sizeof(ImVec2) * num_peaks);
            ImVec2*   pixel_cgs_peaks = (ImVec2*)md_temp_push(sizeof(ImVec2) * num_peaks);

            const double x_min = vlx.rsp.absorption_ev[0] - 1.0;
            const double x_max = vlx.rsp.absorption_ev[num_peaks - 1] + 1.0;
            for (int i = 0; i < num_samples; ++i) {
                double t = (double)i / (double)(num_samples - 1);
                double value = lerp(x_min, x_max, t);
                x_values[i] = value;
            }

            // @NOTE: Do broadening in eV
            switch (broadening_mode) {
            case BROADENING_GAUSSIAN:
                broaden_gaussian(y_osc_str, x_values, num_samples, x_peaks, y_osc_peaks, num_peaks, sigma);
                broaden_gaussian(y_cgs_str, x_values, num_samples, x_peaks, y_cgs_peaks, num_peaks, sigma);
                break;
            case BROADENING_LORENTZIAN:
                broaden_lorentzian(y_osc_str, x_values, num_samples, x_peaks, y_osc_peaks, num_peaks, sigma);
                broaden_lorentzian(y_cgs_str, x_values, num_samples, x_peaks, y_cgs_peaks, num_peaks, sigma);
                break;
            default:
                ASSERT(false); // Should not happen
                break;
            }

            // Do conversions
            convert_values(x_peaks,  num_peaks,   x_unit);
            convert_values(x_values, num_samples, x_unit);

            // Calulate constraint limits for the plot
            double y_osc_max_con = 0;
            double y_osc_min_con = 0;
            double y_cgs_max_con = 0;
            double y_cgs_min_con = 0;
            double x_max_con = x_values[num_samples - 1];
            double x_min_con = x_values[0];
            for (int i = 0; i < num_samples; i++) {
                y_osc_max_con = MAX(y_osc_max_con, y_osc_str[i]);
                y_osc_min_con = MIN(y_osc_min_con, y_osc_str[i]);
                y_cgs_max_con = MAX(y_cgs_max_con, y_cgs_str[i]);
                y_cgs_min_con = MIN(y_cgs_min_con, y_cgs_str[i]);
                x_max_con = MAX(x_max_con, x_values[i]);
                x_min_con = MIN(x_min_con, x_values[i]);
            }
            double con_lim_fac = 0.1;
            double y_osc_graph_width = y_osc_max_con - y_osc_min_con;
            double y_cgs_graph_width = y_cgs_max_con - y_cgs_min_con;
            double x_graph_width = x_max_con - x_min_con;
            y_osc_max_con += con_lim_fac * y_osc_graph_width;
            y_osc_min_con -= con_lim_fac * y_osc_graph_width;
            y_cgs_max_con += con_lim_fac * y_cgs_graph_width;
            y_cgs_min_con -= con_lim_fac * y_cgs_graph_width;
            x_max_con += con_lim_fac * x_graph_width;
            x_min_con -= con_lim_fac * x_graph_width;


#if 0
            //Hovered display text
            if (rsp.hovered != -1 && rsp.focused_plot == 0) {
                ImGui::BulletText("Hovered: %s = %f, Y = %f", x_unit_str[x_unit], (float)x_peaks[rsp.hovered], (float)y_osc_peaks[rsp.hovered]);

            }
            else if (rsp.hovered != -1 && rsp.focused_plot == 1){
                ImGui::BulletText("Hovered: %s = %f, Y = %f", x_unit_str[x_unit], (float)x_peaks[rsp.hovered], (float)y_cgs_peaks[rsp.hovered]);
            }
            else {
                ImGui::BulletText("Hovered:");
            }

            //Selected display text
            if (rsp.selected != -1) {
                ImGui::BulletText("Selected: %s = %f, Y_OSC = %f, Y_CGS = %f", x_unit_str[x_unit], (float)x_peaks[rsp.selected], (float)y_osc_peaks[rsp.selected], (float)y_osc_peaks[rsp.selected]);
            }
            else {
                ImGui::BulletText("Selected:");
            }
            ImGui::BulletText("Mouse: X = %f, Y = %f", mouse_pos.x, mouse_pos.y);
            ImGui::BulletText("Peak 0: X = %f, Y = %f", (float)pixel_osc_peaks[0].x, (float)pixel_osc_peaks[0].y);
            ImGui::BulletText("Closest Index = %i", rsp.hovered);
#endif
            rsp.focused_plot = -1;
            if (ImPlot::BeginSubplots("##AxisLinking", 2, 1, ImVec2(-1, -1), ImPlotSubplotFlags_LinkCols)) {
                if (refit || first_plot) { ImPlot::SetNextAxesToFit(); }
                // Absorption
                if (ImPlot::BeginPlot("Absorption")) {
                    ImPlot::SetupLegend(ImPlotLocation_NorthEast, ImPlotLegendFlags_None);
                    ImPlot::SetupAxes(x_unit_str[x_unit], "Oscillator Strength");
                    ImPlot::SetupAxisLimitsConstraints(ImAxis_X1, x_min_con, x_max_con);
                    ImPlot::SetupAxisLimitsConstraints(ImAxis_Y1, y_osc_min_con, y_osc_max_con);

                    peaks_to_pixels(pixel_osc_peaks, x_peaks, y_osc_peaks, num_peaks);
                    mouse_pos = ImPlot::PlotToPixels(ImPlot::GetPlotMousePos(IMPLOT_AUTO));
                    if (ImPlot::IsPlotHovered()) {
                        rsp.hovered = get_hovered_peak(mouse_pos, pixel_osc_peaks, num_peaks);
                        rsp.focused_plot = 0;
                    }

                    // @HACK: Compute pixel width of 2 'plot' units
                    const double bar_width = ImPlot::PixelsToPlot(ImVec2(2, 0)).x - ImPlot::PixelsToPlot(ImVec2(0, 0)).x;

                    ImPlot::PlotBars("Exited States", x_peaks, y_osc_peaks, num_peaks, bar_width);
                    ImPlot::PlotLine("Oscillator Strength", x_values, y_osc_str, num_samples);
                    //Check hovered state
                    if (rsp.hovered != -1) {
                        draw_bar(0, x_peaks[rsp.hovered], y_osc_peaks[rsp.hovered], bar_width, ImVec4{ 0,1,0,1 });
                    }

                    // Update selected peak on click
                    if (ImGui::IsMouseReleased(ImGuiMouseButton_Left) && !ImGui::IsMouseDragPastThreshold(ImGuiMouseButton_Left) && ImPlot::IsPlotHovered()) {
                        rsp.selected = rsp.hovered;
                    }
                    //Check selected state
                    if (rsp.selected != -1) {
                        draw_bar(1, x_peaks[rsp.selected], y_osc_peaks[rsp.selected], bar_width, ImVec4{ 1,0,0,1 });
                    }
                    
                    ImPlot::EndPlot();
                }

                if (refit || first_plot) { ImPlot::SetNextAxesToFit(); }
                // Rotatory ECD
                if (ImPlot::BeginPlot("ECD")) {
                    ImPlot::SetupLegend(ImPlotLocation_NorthEast, ImPlotLegendFlags_None);
                    ImPlot::SetupAxes(x_unit_str[x_unit], "Rotatory Strength");
                    ImPlot::SetupAxisLimitsConstraints(ImAxis_X1, x_min_con, x_max_con);
                    ImPlot::SetupAxisLimitsConstraints(ImAxis_Y1, y_cgs_min_con, y_cgs_max_con);
                    peaks_to_pixels(pixel_cgs_peaks, x_peaks, y_cgs_peaks, num_peaks);
                    mouse_pos = ImPlot::PlotToPixels(ImPlot::GetPlotMousePos(IMPLOT_AUTO));

                    if (ImPlot::IsPlotHovered()) { 
                        rsp.hovered = get_hovered_peak(mouse_pos, pixel_cgs_peaks, num_peaks);
                        rsp.focused_plot = 1;
                    }
                    // @HACK: Compute pixel width of 2 'plot' units

                    const double bar_width = ImPlot::PixelsToPlot(ImVec2(2, 0)).x - ImPlot::PixelsToPlot(ImVec2(0, 0)).x;

                    ImPlot::PlotBars("Exited States", x_peaks, y_cgs_peaks, num_peaks, bar_width);
                    ImPlot::PlotLine("ECD", x_values, y_cgs_str, num_samples);

                    if (rsp.hovered != -1 && ImPlot::IsPlotHovered()) {
                        draw_bar(2, x_peaks[rsp.hovered], y_cgs_peaks[rsp.hovered], bar_width, ImVec4{ 0,1,0,1 });
                    }

                    // Update selected peak on click
                    if (ImGui::IsMouseReleased(ImGuiMouseButton_Left) && !ImGui::IsMouseDragPastThreshold(ImGuiMouseButton_Left) && ImPlot::IsPlotHovered()) {
                        rsp.selected = rsp.hovered;
                    }
                    if (rsp.selected != -1) {
                        draw_bar(3, x_peaks[rsp.selected], y_cgs_peaks[rsp.selected], bar_width, ImVec4{ 1,0,0,1 });
                    }
                    ImPlot::EndPlot();
                }
                ImPlot::EndSubplots();
            }
            first_plot = false;
            /*
            constexpr str_t ABS_FILE_EXTENSION = STR_LIT("abs");
            char path_buf[2048] = "";


            if (ImGui::Button("Print absorption")) {
                if (application::file_dialog(path_buf, sizeof(path_buf), application::FileDialogFlag_Save, ABS_FILE_EXTENSION)) {
                    // This is where we save the absorbtion into a file
                    save_absorption({ path_buf, strnlen(path_buf, sizeof(path_buf)) }, &x_values, x_unit_str[x_unit], &y_osc_str, &y_cgs_str, 10);
                }
            }
            */
        }
        ImGui::End();
    }

    void draw_orb_window(const ApplicationState& state) {
        if (!orb.show_window) return;
        ImGui::SetNextWindowSize({600,300}, ImGuiCond_FirstUseEver);
        if (ImGui::Begin("VeloxChem Orbital Viewer", &orb.show_window)) {
#if 0
            if (vlx.geom.num_atoms) {
                if (ImGui::TreeNode("Geometry")) {
                    ImGui::Text("Num Atoms:           %6zu", vlx.geom.num_atoms);
                    ImGui::Text("Num Alpha Electrons: %6zu", vlx.geom.num_alpha_electrons);
                    ImGui::Text("Num Beta Electrons:  %6zu", vlx.geom.num_beta_electrons);
                    ImGui::Text("Molecular Charge:    %6i",  vlx.geom.molecular_charge);
                    ImGui::Text("Spin Multiplicity:   %6i",  vlx.geom.spin_multiplicity);
                    ImGui::Spacing();
                    ImGui::Text("Atom      Coord X      Coord Y      Coord Z");
                    for (size_t i = 0; i < vlx.geom.num_atoms; ++i) {
                        ImGui::Text("%4s %12.6f %12.6f %12.6f", vlx.geom.atom_symbol[i].buf, vlx.geom.coord_x[i], vlx.geom.coord_y[i], vlx.geom.coord_z[i]);
                    }
                    ImGui::TreePop();
                }
            }
#endif
            const ImVec2 outer_size = {300.f, 0.f};
            ImGui::PushItemWidth(outer_size.x);
            ImGui::BeginGroup();

            ImGui::SliderInt("##Rows", &orb.num_y, 1, 4);
            ImGui::SliderInt("##Cols", &orb.num_x, 1, 4);

            const int num_mos = orb.num_x * orb.num_y;
            const int beg_mo_idx = orb.mo_idx - num_mos / 2 + (num_mos % 2 == 0 ? 1 : 0);

            const double iso_min = 1.0e-4;
            const double iso_max = 5.0;
            double iso_val = orb.iso.values[0];
            ImGui::SliderScalar("##Iso Value", ImGuiDataType_Double, &iso_val, &iso_min, &iso_max, "%.6f", ImGuiSliderFlags_Logarithmic);
            ImGui::SetItemTooltip("Iso Value");

            orb.iso.values[0] =  (float)iso_val;
            orb.iso.values[1] = -(float)iso_val;
            orb.iso.count = 2;
            orb.iso.enabled = true;

            ImGui::ColorEdit4("##Color Positive", orb.iso.colors[0].elem);
            ImGui::SetItemTooltip("Color Positive");
            ImGui::ColorEdit4("##Color Negative", orb.iso.colors[1].elem);
            ImGui::SetItemTooltip("Color Negative");

            const float TEXT_BASE_HEIGHT = ImGui::GetTextLineHeightWithSpacing();
            enum {
                Col_Idx,
                Col_Occ,
                Col_Ene,
            };

            if (ImGui::IsWindowAppearing()) {
                orb.scroll_to_idx = orb.mo_idx;
            }
            if (ImGui::Button("Goto HOMO", ImVec2(outer_size.x,0))) {
                orb.scroll_to_idx = homo_idx;
            }

            const ImGuiTableFlags flags =
                ImGuiTableFlags_Resizable | ImGuiTableFlags_Reorderable | ImGuiTableFlags_Hideable | ImGuiTableFlags_RowBg |
                ImGuiTableFlags_BordersOuter | ImGuiTableFlags_BordersV | ImGuiTableFlags_NoBordersInBody | ImGuiTableFlags_ScrollY;
            if (ImGui::BeginTable("Molecular Orbitals", 3, flags, outer_size))//, ImVec2(0.0f, TEXT_BASE_HEIGHT * 15), 0.0f))
            {
                // Declare columns
                // We use the "user_id" parameter of TableSetupColumn() to specify a user id that will be stored in the sort specifications.
                // This is so our sort function can identify a column given our own identifier. We could also identify them based on their index!
                // Demonstrate using a mixture of flags among available sort-related flags:
                // - ImGuiTableColumnFlags_DefaultSort
                // - ImGuiTableColumnFlags_NoSort / ImGuiTableColumnFlags_NoSortAscending / ImGuiTableColumnFlags_NoSortDescending
                // - ImGuiTableColumnFlags_PreferSortAscending / ImGuiTableColumnFlags_PreferSortDescending
                ImGui::TableSetupColumn("Index",        ImGuiTableColumnFlags_DefaultSort          | ImGuiTableColumnFlags_WidthFixed,   0.0f, Col_Idx);
                ImGui::TableSetupColumn("Occupation",   ImGuiTableColumnFlags_PreferSortDescending | ImGuiTableColumnFlags_WidthFixed,   0.0f, Col_Occ);
                ImGui::TableSetupColumn("Energy",       ImGuiTableColumnFlags_PreferSortDescending | ImGuiTableColumnFlags_WidthFixed,   0.0f, Col_Ene);
                ImGui::TableSetupScrollFreeze(0, 1); // Make row always visible
                ImGui::TableHeadersRow();

                for (int n = (int)num_orbitals() - 1; n >= 0; n--) {
                    ImGui::PushID(n + 1);
                    ImGui::TableNextRow();
                    bool is_selected = (beg_mo_idx <= n && n < beg_mo_idx + num_mos);
                    ImGui::TableNextColumn();
                    if (orb.scroll_to_idx != -1 && n == orb.scroll_to_idx) {
                        orb.scroll_to_idx = -1;
                        ImGui::SetScrollHereY();
                    }
                    char buf[32];
                    const char* lbl = (n == homo_idx) ? " (HOMO)" : (n == lumo_idx) ? " (LUMO)" : "";
                    snprintf(buf, sizeof(buf), "%i%s", n + 1, lbl);
                    ImGuiSelectableFlags selectable_flags = ImGuiSelectableFlags_SpanAllColumns | ImGuiSelectableFlags_AllowOverlap;
                    if (ImGui::Selectable(buf, is_selected, selectable_flags)) {
                        if (orb.mo_idx != n) {
                            orb.mo_idx = n;
                        }
                    }
                    ImGui::TableNextColumn();
                    ImGui::Text("%.1f", vlx.scf.alpha.occupations.data[n]);
                    ImGui::TableNextColumn();
                    ImGui::Text("%.4f", vlx.scf.alpha.energies.data[n]);
                    ImGui::PopID();
                }

                ImGui::EndTable();
            }

            ImGui::EndGroup();
            ImGui::PopItemWidth();

            ImGui::SameLine();

            // These represent the new mo_idx we want to have in each slot
            int vol_mo_idx[16] = {-1,-1,-1,-1,-1,-1,-1,-1,-1,-1,-1,-1,-1,-1,-1,-1};
            for (int i = 0; i < num_mos; ++i) {
                int mo_idx = beg_mo_idx + i;
                if (-1 < mo_idx && mo_idx < num_orbitals()) {
                    vol_mo_idx[i] = mo_idx;
                }
            }

            int job_queue[16];
            int num_jobs = 0;
            // Find and reuse volume data from existing slots (if applicable)
            // If there is no existing volume, we queue up a new job
            for (int i = 0; i < num_mos; ++i) {
                // Check if we already have that entry in the correct slot
                if (orb.vol_mo_idx[i] == vol_mo_idx[i]) continue;

                // Try to find the entry in the existing list
                bool found = false;
                for (int j = 0; j < num_mos; ++j) {
                    if (i == j) continue;
                    if (vol_mo_idx[i] == orb.vol_mo_idx[j]) {
                        // Swap to correct location
                        ImSwap(orb.vol[i], orb.vol[j]);
                        ImSwap(orb.vol_mo_idx[i], orb.vol_mo_idx[j]);
                        found = true;
                        break;
                    }
                }

                // If not found, put in job queue to compute the volume
                if (!found) {
                    job_queue[num_jobs++] = i;
                }
            }

            if (num_jobs > 0) {
                const float samples_per_angstrom = 6.0f;
                for (int i = 0; i < num_jobs; ++i) {
                    int slot_idx = job_queue[i];
                    int mo_idx = vol_mo_idx[slot_idx];
                    orb.vol_mo_idx[slot_idx] = mo_idx;

                    if (-1 < mo_idx && mo_idx < num_orbitals()) {
                        if (task_system::task_is_running(orb.vol_task[slot_idx])) {
                            task_system::task_interrupt(orb.vol_task[slot_idx]);
                        }
                        orb.vol_task[slot_idx] = compute_mo(&orb.vol[slot_idx].tex_to_world, &orb.vol[slot_idx].step_size, &orb.vol[slot_idx].tex_id, mo_idx, MD_GTO_EVAL_MODE_PSI, samples_per_angstrom);
                    }
                }
            }

            // Animate camera towards targets
            const double dt = state.app.timing.delta_s;
            camera_animate(&orb.camera, orb.target.ori, orb.target.pos, orb.target.dist, dt);

            ImVec2 canvas_sz = ImGui::GetContentRegionAvail();   // Resize canvas to what's available
            canvas_sz.x = MAX(canvas_sz.x, 50.0f);
            canvas_sz.y = MAX(canvas_sz.y, 50.0f);

            // This will catch our interactions
            ImGui::InvisibleButton("canvas", canvas_sz, ImGuiButtonFlags_MouseButtonLeft | ImGuiButtonFlags_MouseButtonRight | ImGuiButtonFlags_AllowOverlap);

            // Draw border and background color
            ImGuiIO& io = ImGui::GetIO();

            ImVec2 canvas_p0 = ImGui::GetItemRectMin();
            ImVec2 canvas_p1 = ImGui::GetItemRectMax();

            ImVec2 orb_win_sz = (canvas_p1 - canvas_p0) / ImVec2((float)orb.num_x, (float)orb.num_y);
            orb_win_sz.x = floorf(orb_win_sz.x);
            orb_win_sz.y = floorf(orb_win_sz.y);
            canvas_p1.x = canvas_p0.x + orb.num_x * orb_win_sz.x;
            canvas_p1.y = canvas_p0.y + orb.num_y * orb_win_sz.y;

            ImDrawList* draw_list = ImGui::GetWindowDrawList();
            draw_list->AddRectFilled(canvas_p0, canvas_p1, IM_COL32(255, 255, 255, 255));
            for (int i = 0; i < num_mos; ++i) {
                int mo_idx = beg_mo_idx + i;
                int x = orb.num_x - i % orb.num_x - 1;
                int y = orb.num_y - i / orb.num_x - 1;
                ImVec2 p0 = canvas_p0 + orb_win_sz * ImVec2((float)(x+0), (float)(y+0));
                ImVec2 p1 = canvas_p0 + orb_win_sz * ImVec2((float)(x+1), (float)(y+1));
                if (-1 < mo_idx && mo_idx < num_orbitals()) {
                    ImVec2 text_pos = ImVec2(p0.x + TEXT_BASE_HEIGHT * 0.5f, p1.y - TEXT_BASE_HEIGHT);
                    char buf[32];
                    const char* lbl = (mo_idx == homo_idx) ? " (HOMO)" : (mo_idx == lumo_idx) ? " (LUMO)" : "";
                    snprintf(buf, sizeof(buf), "%i%s", mo_idx + 1, lbl);
                    draw_list->AddImage((ImTextureID)(intptr_t)orb.gbuf.tex.transparency, p0, p1, { 0,1 }, { 1,0 });
                    draw_list->AddImage((ImTextureID)(intptr_t)orb.iso_tex[i], p0, p1, { 0,1 }, { 1,0 });
                    draw_list->AddText(text_pos, ImColor(0,0,0), buf);
                }
            }
            for (int x = 1; x < orb.num_x; ++x) {
                ImVec2 p0 = {canvas_p0.x + orb_win_sz.x * x, canvas_p0.y};
                ImVec2 p1 = {canvas_p0.x + orb_win_sz.x * x, canvas_p1.y};
                draw_list->AddLine(p0, p1, IM_COL32(0, 0, 0, 255));
            }
            for (int y = 1; y < orb.num_y; ++y) {
                ImVec2 p0 = {canvas_p0.x, canvas_p0.y + orb_win_sz.y * y};
                ImVec2 p1 = {canvas_p1.x, canvas_p0.y + orb_win_sz.y * y};
                draw_list->AddLine(p0, p1, IM_COL32(0, 0, 0, 255));
            }

            const bool is_hovered = ImGui::IsItemHovered();
            const bool is_active = ImGui::IsItemActive();
            const ImVec2 origin(canvas_p0.x, canvas_p0.y);  // Lock scrolled origin
            const ImVec2 mouse_pos_in_canvas(io.MousePos.x - origin.x, io.MousePos.y - origin.y);

            int width  = MAX(1, (int)orb_win_sz.x);
            int height = MAX(1, (int)orb_win_sz.y);

            auto& gbuf = orb.gbuf;
            if ((int)gbuf.width != width || (int)gbuf.height != height) {
                init_gbuffer(&gbuf, width, height);
                for (int i = 0; i < num_mos; ++i) {
                    gl::init_texture_2D(orb.iso_tex + i, width, height, GL_RGBA8);
                }
            }

            bool reset_hard = false;
            bool reset_view = false;
            if (is_hovered) {
                if (ImGui::IsMouseDoubleClicked(ImGuiMouseButton_Left)) {
                    reset_view = true;
                }
            }

            if (reset_view) {
                camera_compute_optimal_view(&orb.target.pos, &orb.target.ori, &orb.target.dist, min_aabb, max_aabb, orb.distance_scale);

                if (reset_hard) {
                    orb.camera.position         = orb.target.pos;
                    orb.camera.orientation      = orb.target.ori;
                    orb.camera.focus_distance   = orb.target.dist;
                }
            }

            if (is_active || is_hovered) {
                const vec2_t delta = { io.MouseDelta.x, io.MouseDelta.y };
                const vec2_t curr = {mouse_pos_in_canvas.x, mouse_pos_in_canvas.y};
                const vec2_t prev = curr - delta;

                TrackballControllerInput input = {
                    .rotate_button = is_active && ImGui::IsMouseDown(ImGuiMouseButton_Left),
                    .pan_button    = is_active && ImGui::IsMouseDown(ImGuiMouseButton_Right),
                    .dolly_button  = is_active && ImGui::IsMouseDown(ImGuiMouseButton_Middle),
                    .dolly_delta   = is_hovered ? io.MouseWheel : 0.0f,
                    .mouse_coord_prev = prev,
                    .mouse_coord_curr = curr,
                    .screen_size = {canvas_sz.x, canvas_sz.y},
                    .fov_y = orb.camera.fov_y,
                };
                camera_controller_trackball(&orb.target.pos, &orb.target.ori, &orb.target.dist, input);
            }

            if (orb.show_coordinate_system_widget) {
                float  ext = MIN(orb_win_sz.x, orb_win_sz.y) * 0.4f;
                float  pad = 20.0f;

                ImVec2 min = ImGui::GetItemRectMin() - ImGui::GetWindowPos();
                ImVec2 max = ImGui::GetItemRectMax() - ImGui::GetWindowPos();

                CoordSystemWidgetParam param = {
                    .pos = ImVec2(min.x + pad, max.y - ext - pad),
                    .size = {ext, ext},
                    .view_matrix = camera_world_to_view_matrix(orb.camera),
                    .camera_ori  = orb.target.ori,
                    .camera_pos  = orb.target.pos,
                    .camera_dist = orb.target.dist,
                };

                ImGui::DrawCoordinateSystemWidget(param);
            }

            const float aspect_ratio = orb_win_sz.x / orb_win_sz.y;
            mat4_t view_mat = camera_world_to_view_matrix(orb.camera);
            mat4_t proj_mat = camera_perspective_projection_matrix(orb.camera, aspect_ratio);
            mat4_t inv_proj_mat = camera_inverse_perspective_projection_matrix(orb.camera, aspect_ratio);

            clear_gbuffer(&gbuf);

            const GLenum draw_buffers[] = { GL_COLOR_ATTACHMENT_COLOR, GL_COLOR_ATTACHMENT_NORMAL, GL_COLOR_ATTACHMENT_VELOCITY,
                GL_COLOR_ATTACHMENT_PICKING, GL_COLOR_ATTACHMENT_TRANSPARENCY };

            glEnable(GL_CULL_FACE);
            glCullFace(GL_BACK);

            glEnable(GL_DEPTH_TEST);
            glDepthFunc(GL_LESS);
            glDepthMask(GL_TRUE);
            glEnable(GL_SCISSOR_TEST);

            glBindFramebuffer(GL_DRAW_FRAMEBUFFER, gbuf.fbo);
            glDrawBuffers((int)ARRAY_SIZE(draw_buffers), draw_buffers);
            glViewport(0, 0, gbuf.width, gbuf.height);
            glScissor(0, 0, gbuf.width, gbuf.height);

            md_gl_draw_op_t draw_op = {};
            draw_op.type = MD_GL_REP_BALL_AND_STICK;
            draw_op.args.ball_and_stick.ball_scale   = 1.0f;
            draw_op.args.ball_and_stick.stick_radius = 1.0f;
            draw_op.rep = &orb.gl_rep;

            md_gl_draw_args_t draw_args = {
                .shaders = &state.mold.gl_shaders,
                .draw_operations = {
                    .count = 1,
                    .ops = &draw_op
            },
                .view_transform = {
                    .view_matrix = (const float*)view_mat.elem,
                    .proj_matrix = (const float*)proj_mat.elem,
            },
            };

            md_gl_draw(&draw_args);

            glDrawBuffer(GL_COLOR_ATTACHMENT_TRANSPARENCY);
            glClearColor(1, 1, 1, 0);
            glClear(GL_COLOR_BUFFER_BIT);

            PUSH_GPU_SECTION("Postprocessing")
            postprocessing::Descriptor postprocess_desc = {
                .background = {
                    .color = {24.f, 24.f, 24.f, 1.0f},
                },
                .bloom = {
                    .enabled = false,
                },
                .tonemapping = {
                    .enabled    = state.visuals.tonemapping.enabled,
                    .mode       = state.visuals.tonemapping.tonemapper,
                    .exposure   = state.visuals.tonemapping.exposure,
                    .gamma      = state.visuals.tonemapping.gamma,
                },
                .ambient_occlusion = {
                    .enabled = false
                },
                .depth_of_field = {
                    .enabled = false,
                },
                .fxaa = {
                    .enabled = true,
                },
                .temporal_reprojection = {
                    .enabled = false,
                },
                .sharpen = {
                    .enabled = true,
                },
                .input_textures = {
                    .depth          = orb.gbuf.tex.depth,
                    .color          = orb.gbuf.tex.color,
                    .normal         = orb.gbuf.tex.normal,
                    .velocity       = orb.gbuf.tex.velocity,
                }
            };

            ViewParam view_param = {
                .matrix = {
                    .curr = {
                        .view = view_mat,
                        .proj = proj_mat,
                        .norm = view_mat,
                    },
                    .inv = {
                        .proj = inv_proj_mat,
                    }
                },
                .clip_planes = {
                    .near = orb.camera.near_plane,
                    .far  = orb.camera.far_plane,
                },
                .resolution = {orb_win_sz.x, orb_win_sz.y},
                .fov_y = orb.camera.fov_y,
            };

            postprocessing::shade_and_postprocess(postprocess_desc, view_param);
            POP_GPU_SECTION()

            glBindFramebuffer(GL_DRAW_FRAMEBUFFER, 0);
            glDrawBuffer(GL_BACK);
            glDisable(GL_SCISSOR_TEST);

            if (orb.iso.enabled) {
                PUSH_GPU_SECTION("ORB GRID RAYCAST")
                    for (int i = 0; i < num_mos; ++i) {
                        volume::RenderDesc vol_desc = {
                            .render_target = {
                                .depth  = orb.gbuf.tex.depth,
                                .color  = orb.iso_tex[i],
                                .width  = orb.gbuf.width,
                                .height = orb.gbuf.height,
                                .clear_color = true,
                        },
                        .texture = {
                                .volume = orb.vol[i].tex_id,
                        },
                        .matrix = {
                                .model = orb.vol[i].tex_to_world,
                                .view  = view_mat,
                                .proj  = proj_mat,
                                .inv_proj = inv_proj_mat,
                        },
                        .iso = {
                                .enabled = true,
                                .count  = (size_t)orb.iso.count,
                                .values = orb.iso.values,
                                .colors = orb.iso.colors,
                        },
                        .voxel_spacing = orb.vol[i].step_size,
                        };
                        volume::render_volume(vol_desc);
                    }
                POP_GPU_SECTION();
            }
        }
        ImGui::End();
    }

    void draw_nto_window(const ApplicationState& state) {
        if (!nto.show_window) return;
        if (vlx.rsp.num_excited_states == 0) return;
        if (vlx.rsp.nto == NULL) return;

        ImGui::SetNextWindowSize(ImVec2(500, 300), ImGuiCond_FirstUseEver);
        if (ImGui::Begin("NTO viewer", &nto.show_window, ImGuiWindowFlags_MenuBar)) {

            const ImVec2 outer_size = {300.f, 0.f};
            ImGui::PushItemWidth(outer_size.x);
            ImGui::BeginGroup();

            const double iso_min = 1.0e-4;
            const double iso_max = 5.0;
            double iso_val = nto.iso.values[0];
            ImGui::SliderScalar("##Iso Value", ImGuiDataType_Double, &iso_val, &iso_min, &iso_max, "%.6f", ImGuiSliderFlags_Logarithmic);
            ImGui::SetItemTooltip("Iso Value");

            nto.iso.values[0] =  (float)iso_val;
            nto.iso.values[1] = -(float)iso_val;
            nto.iso.count = 2;
            nto.iso.enabled = true;

            ImGui::ColorEdit4("##Color Positive", nto.iso.colors[0].elem);
            ImGui::SetItemTooltip("Color Positive");
            ImGui::ColorEdit4("##Color Negative", nto.iso.colors[1].elem);
            ImGui::SetItemTooltip("Color Negative");

            if (ImGui::BeginListBox("##NTO Index", outer_size)) {
                if (ImGui::IsWindowHovered()) {
                    rsp.hovered = -1;
                }
                for (int i = 0; i < (int)vlx.rsp.num_excited_states; ++i) {
                    bool is_selected = rsp.selected == i;
                    bool is_hovered  = rsp.hovered  == i;
                    char buf[32];
                    snprintf(buf, sizeof(buf), "%i", i + 1);
                    if (is_hovered) {
                        ImGui::PushStyleColor(ImGuiCol_Header, ImGui::GetColorU32(ImGuiCol_HeaderHovered));
                    }
                    if (ImGui::Selectable(buf, is_selected || is_hovered)) {
                        rsp.selected = i;
                    }
                    if (is_hovered) {
                        ImGui::PopStyleColor();
                    }
                    if (ImGui::IsItemHovered()) {
                        rsp.hovered = i;
                    }
                }
                ImGui::EndListBox();
            }

            // @TODO: Enlist all defined groups here
            if (ImGui::BeginListBox("##Groups", outer_size)) {
                ImGui::EndListBox();
            }

            ImGui::EndGroup();
            ImGui::PopItemWidth();

            ImGui::SameLine();

            // Animate camera towards targets
            const double dt = state.app.timing.delta_s;
            camera_animate(&nto.camera, nto.target.ori, nto.target.pos, nto.target.dist, dt);

            ImVec2 canvas_sz = ImGui::GetContentRegionAvail();   // Resize canvas to what's available
            canvas_sz.x = MAX(canvas_sz.x, 50.0f);
            canvas_sz.y = MAX(canvas_sz.y, 50.0f);

            // This will catch our interactions
            ImGui::InvisibleButton("canvas", canvas_sz, ImGuiButtonFlags_MouseButtonLeft | ImGuiButtonFlags_MouseButtonRight | ImGuiButtonFlags_AllowOverlap);

            // Draw border and background color
            ImGuiIO& io = ImGui::GetIO();

            ImVec2 canvas_p0 = ImGui::GetItemRectMin();
            ImVec2 canvas_p1 = ImGui::GetItemRectMax();

            double nto_lambda[4] = {};

            int num_lambdas = 1;

            if (rsp.selected != -1) {
                // This represents the cutoff for contributing orbitals to be part of the orbital 'grid'
                // If the occupation parameter is less than this it will not be displayed
                const double lambda_cutoff = 0.10f;
                for (size_t i = 0; i < MIN(ARRAY_SIZE(nto_lambda), vlx.rsp.nto[rsp.selected].occupations.count); ++i) {
                    nto_lambda[i] = vlx.rsp.nto[rsp.selected].occupations.data[lumo_idx + i];
                    if (nto_lambda[i] < lambda_cutoff) {
                        num_lambdas = (int)i;
                        break;
                    }
                }

                if (nto.vol_nto_idx != rsp.selected) {
                    nto.vol_nto_idx  = rsp.selected;
                    const float samples_per_angstrom = 6.0f;
                    size_t nto_idx = (size_t)rsp.selected;
                    for (int i = 0; i < num_lambdas; ++i) {
                        int pi = i * num_lambdas + 0;
                        int hi = i * num_lambdas + 1;
                        size_t lambda_idx = (size_t)i;

                        if (task_system::task_is_running(nto.vol_task[pi])) {
                            task_system::task_interrupt(nto.vol_task[pi]);
                        }
                        if (task_system::task_is_running(nto.vol_task[hi])) {
                            task_system::task_interrupt(nto.vol_task[hi]);
                        }

                        nto.vol_task[pi] = compute_nto(&nto.vol[pi].tex_to_world, &nto.vol[pi].step_size, &nto.vol[pi].tex_id, nto_idx, lambda_idx, MD_VLX_NTO_TYPE_PARTICLE, MD_GTO_EVAL_MODE_PSI, samples_per_angstrom);
                        nto.vol_task[hi] = compute_nto(&nto.vol[hi].tex_to_world, &nto.vol[hi].step_size, &nto.vol[hi].tex_id, nto_idx, lambda_idx, MD_VLX_NTO_TYPE_HOLE,     MD_GTO_EVAL_MODE_PSI, samples_per_angstrom);
                    }
                }
            }

            const float TEXT_BASE_HEIGHT = ImGui::GetTextLineHeightWithSpacing();

            ImVec2 grid_p0 = canvas_p0;
            ImVec2 grid_p1 = canvas_p0 + canvas_sz * ImVec2(0.5f, 1.0f);
            ImVec2 win_sz = (grid_p1 - grid_p0) / ImVec2(1.0f, (float)(num_lambdas * 2));
            win_sz.x = floorf(win_sz.x);
            win_sz.y = floorf(win_sz.y);

            ImDrawList* draw_list = ImGui::GetWindowDrawList();
            draw_list->AddRectFilled(canvas_p0, canvas_p1, IM_COL32(255, 255, 255, 255));

            if (rsp.selected != -1) {
                // Draw P / H orbitals
                for (int i = 0; i < num_lambdas * 2; ++i) {
                    ImVec2 p0 = grid_p0 + win_sz * ImVec2(0.0f, (float)(i+0));
                    ImVec2 p1 = grid_p0 + win_sz * ImVec2(1.0f, (float)(i+1));
                    ImVec2 text_pos_bl = ImVec2(p0.x + TEXT_BASE_HEIGHT * 0.5f, p1.y - TEXT_BASE_HEIGHT);
                    ImVec2 text_pos_tl = ImVec2(p0.x + TEXT_BASE_HEIGHT * 0.5f, p0.y + TEXT_BASE_HEIGHT * 0.5f);
                    const char* lbl = ((i & 1) == 0) ? "Particle" : "Hole";
                    char buf[32];
                    snprintf(buf, sizeof(buf), (const char*)u8"λ: %.3f", nto_lambda[i / 2]);
                    draw_list->AddImage((ImTextureID)(intptr_t)nto.gbuf.tex.transparency, p0, p1, { 0,1 }, { 1,0 });
                    draw_list->AddImage((ImTextureID)(intptr_t)nto.iso_tex[i], p0, p1, { 0,1 }, { 1,0 });
                    draw_list->AddText(text_pos_bl, ImColor(0,0,0), buf);
                    draw_list->AddText(text_pos_tl, ImColor(0,0,0), lbl);
                }
                // @TODO: Draw Sankey Diagram of Transition Matrix
                {
                    ImVec2 p0 = canvas_p0 + canvas_sz * ImVec2(0.5f, 0.0f);
                    ImVec2 p1 = canvas_p1;
                    ImVec2 text_pos_bl = ImVec2(p0.x + TEXT_BASE_HEIGHT * 0.5f, p1.y - TEXT_BASE_HEIGHT);
                    draw_list->AddText(text_pos_bl, ImColor(0, 0, 0, 255), "Transition Diagram");
                }
                // Draw grid
                {
                    ImVec2 p0 = {floorf(canvas_p0.x + canvas_sz.x * 0.5f), canvas_p0.y};
                    ImVec2 p1 = {floorf(canvas_p0.x + canvas_sz.x * 0.5f), canvas_p1.y};
                    draw_list->AddLine(p0, p1, IM_COL32(0, 0, 0, 255));
                }
                for (int i = 1; i < num_lambdas * 2; ++i) {
                    float y = floorf(canvas_p0.y + canvas_sz.y / ((float)num_lambdas * 2.0f) * i);
                    float x0 = canvas_p0.x;
                    float x1 = floorf(canvas_p0.x + canvas_sz.x * (i & 1 ? 0.5f : 1.0f));
                    draw_list->AddLine({x0, y}, {x1, y}, IM_COL32(0, 0, 0, 255));
                }
            }

            const bool is_hovered = ImGui::IsItemHovered();
            const bool is_active = ImGui::IsItemActive();
            const ImVec2 origin(canvas_p0.x, canvas_p0.y);  // Lock scrolled origin
            const ImVec2 mouse_pos_in_canvas(io.MousePos.x - origin.x, io.MousePos.y - origin.y);

            int width  = MAX(1, (int)win_sz.x);
            int height = MAX(1, (int)win_sz.y);

            int num_win = num_lambdas * 2;

            auto& gbuf = nto.gbuf;
            if ((int)gbuf.width != width || (int)gbuf.height != height) {
                init_gbuffer(&gbuf, width, height);
                for (int i = 0; i < num_win; ++i) {
                    gl::init_texture_2D(nto.iso_tex + i, width, height, GL_RGBA8);
                }
            }

            bool reset_view = false;
            if (is_hovered) {
                if (ImGui::IsMouseDoubleClicked(ImGuiMouseButton_Left)) {
                    reset_view = true;
                }
            }

            if (reset_view) {
                camera_compute_optimal_view(&nto.target.pos, &nto.target.ori, &nto.target.dist, min_aabb, max_aabb, nto.distance_scale);
            }

            if (is_active || is_hovered) {
                static const TrackballControllerParam param = {
                    .min_distance = 1.0,
                    .max_distance = 1000.0,
                };

                vec2_t delta = { io.MouseDelta.x, io.MouseDelta.y };
                vec2_t curr = {mouse_pos_in_canvas.x, mouse_pos_in_canvas.y};
                vec2_t prev = curr - delta;
                float  wheel_delta = io.MouseWheel;

                TrackballControllerInput input = {
                    .rotate_button = is_active && ImGui::IsMouseDown(ImGuiMouseButton_Left),
                    .pan_button    = is_active && ImGui::IsMouseDown(ImGuiMouseButton_Right),
                    .dolly_button  = is_active && ImGui::IsMouseDown(ImGuiMouseButton_Middle),
                    .dolly_delta   = is_hovered ? wheel_delta : 0.0f,
                    .mouse_coord_prev = prev,
                    .mouse_coord_curr = curr,
                    .screen_size = {canvas_sz.x, canvas_sz.y},
                    .fov_y = nto.camera.fov_y,
                };
                camera_controller_trackball(&nto.target.pos, &nto.target.ori, &nto.target.dist, input, param);
            }

            if (nto.show_coordinate_system_widget) {
                float  ext = MIN(win_sz.x, win_sz.y) * 0.4f;
                float  pad = 20.0f;

                ImVec2 min = ImGui::GetItemRectMin() - ImGui::GetWindowPos();
                ImVec2 max = ImGui::GetItemRectMax() - ImGui::GetWindowPos();

                CoordSystemWidgetParam param = {
                    .pos = ImVec2(min.x + pad, max.y - ext - pad),
                    .size = {ext, ext},
                    .view_matrix = camera_world_to_view_matrix(nto.camera),
                    .camera_ori  = nto.target.ori,
                    .camera_pos  = nto.target.pos,
                    .camera_dist = nto.target.dist,
                };

                ImGui::DrawCoordinateSystemWidget(param);
            }

            const float aspect_ratio = win_sz.x / win_sz.y;
            mat4_t view_mat = camera_world_to_view_matrix(nto.camera);
            mat4_t proj_mat = camera_perspective_projection_matrix(nto.camera, aspect_ratio);
            mat4_t inv_proj_mat = camera_inverse_perspective_projection_matrix(nto.camera, aspect_ratio);

            clear_gbuffer(&gbuf);

            const GLenum draw_buffers[] = { GL_COLOR_ATTACHMENT_COLOR, GL_COLOR_ATTACHMENT_NORMAL, GL_COLOR_ATTACHMENT_VELOCITY,
                GL_COLOR_ATTACHMENT_PICKING, GL_COLOR_ATTACHMENT_TRANSPARENCY };

            glEnable(GL_CULL_FACE);
            glCullFace(GL_BACK);

            glEnable(GL_DEPTH_TEST);
            glDepthFunc(GL_LESS);
            glDepthMask(GL_TRUE);
            glEnable(GL_SCISSOR_TEST);

            glBindFramebuffer(GL_DRAW_FRAMEBUFFER, gbuf.fbo);
            glDrawBuffers((int)ARRAY_SIZE(draw_buffers), draw_buffers);
            glViewport(0, 0, gbuf.width, gbuf.height);
            glScissor(0, 0, gbuf.width, gbuf.height);

            md_gl_draw_op_t draw_op = {};
            draw_op.type = MD_GL_REP_BALL_AND_STICK;
            draw_op.args.ball_and_stick.ball_scale   = 1.0f;
            draw_op.args.ball_and_stick.stick_radius = 1.0f;
            draw_op.rep = &nto.gl_rep;

            md_gl_draw_args_t draw_args = {
                .shaders = &state.mold.gl_shaders,
                .draw_operations = {
                    .count = 1,
                    .ops = &draw_op
                },
                .view_transform = {
                    .view_matrix = (const float*)view_mat.elem,
                    .proj_matrix = (const float*)proj_mat.elem,
                },
            };

            md_gl_draw(&draw_args);

            glDrawBuffer(GL_COLOR_ATTACHMENT_TRANSPARENCY);
            glClearColor(1, 1, 1, 0);
            glClear(GL_COLOR_BUFFER_BIT);

            PUSH_GPU_SECTION("Postprocessing")
            postprocessing::Descriptor postprocess_desc = {
                .background = {
                    .color = {24.f, 24.f, 24.f, 1.0f},
                },
                .bloom = {
                    .enabled = false,
                },
                .tonemapping = {
                    .enabled    = state.visuals.tonemapping.enabled,
                    .mode       = state.visuals.tonemapping.tonemapper,
                    .exposure   = state.visuals.tonemapping.exposure,
                    .gamma      = state.visuals.tonemapping.gamma,
                },
                .ambient_occlusion = {
                    .enabled = false
                },
                .depth_of_field = {
                    .enabled = false,
                },
                .fxaa = {
                    .enabled = true,
                },
                .temporal_reprojection = {
                    .enabled = false,
                },
                .sharpen = {
                    .enabled = true,
                },
                .input_textures = {
                    .depth      = nto.gbuf.tex.depth,
                    .color      = nto.gbuf.tex.color,
                    .normal     = nto.gbuf.tex.normal,
                    .velocity   = nto.gbuf.tex.velocity,
                }
            };

            ViewParam view_param = {
                .matrix = {
                    .curr = {
                        .view = view_mat,
                        .proj = proj_mat,
                        .norm = view_mat,
                    },
                    .inv = {
                        .proj = inv_proj_mat,
                    }
                },
                .clip_planes = {
                    .near = nto.camera.near_plane,
                    .far  = nto.camera.far_plane,
                },
                .resolution = {win_sz.x, win_sz.y},
                .fov_y = nto.camera.fov_y,
            };

            postprocessing::shade_and_postprocess(postprocess_desc, view_param);
            POP_GPU_SECTION()

            glBindFramebuffer(GL_DRAW_FRAMEBUFFER, 0);
            glDrawBuffer(GL_BACK);
            glDisable(GL_SCISSOR_TEST);

            if (nto.iso.enabled) {
                PUSH_GPU_SECTION("ORB GRID RAYCAST")
                    for (int i = 0; i < num_win; ++i) {
                        volume::RenderDesc vol_desc = {
                            .render_target = {
                                .depth  = nto.gbuf.tex.depth,
                                .color  = nto.iso_tex[i],
                                .width  = nto.gbuf.width,
                                .height = nto.gbuf.height,
                                .clear_color = true,
                            },
                            .texture = {
                                .volume = nto.vol[i].tex_id,
                            },
                            .matrix = {
                                .model = nto.vol[i].tex_to_world,
                                .view  = view_mat,
                                .proj  = proj_mat,
                                .inv_proj = inv_proj_mat,
                            },
                            .iso = {
                                .enabled = true,
                                .count  = (size_t)nto.iso.count,
                                .values = nto.iso.values,
                                .colors = nto.iso.colors,
                            },
                            .voxel_spacing = nto.vol[i].step_size,
                        };
                        volume::render_volume(vol_desc);
                    }
                POP_GPU_SECTION();
            }
        }
        ImGui::End();
    }
};
static VeloxChem instance = {};<|MERGE_RESOLUTION|>--- conflicted
+++ resolved
@@ -562,7 +562,6 @@
         }
         static ImPlotRect lims{ 0,1,0,1 };
         // The actual plot
-<<<<<<< HEAD
 
 
         double* energy_offsets = (double*)md_temp_push(sizeof(double) * (int)vlx.scf.iter.count);
@@ -606,30 +605,6 @@
                 //ImPlot::PlotLine("Energy Change", iter, vlx.scf.iter.energy_change, (int)vlx.scf.iter.count);
                 //ImPlot::PlotLine("Max Gradient", iter, vlx.scf.iter.max_gradient, (int)vlx.scf.iter.count);
                 ImPlot::EndPlot();
-=======
-        ImGui::SetNextWindowSize({ 300, 350 }, ImGuiCond_FirstUseEver);
-        if (ImGui::Begin("SCF", &scf.show_window)) {
-            // We draw 2 plots as "Energy total" has values in a different range then the rest of the data
-            if (ImPlot::BeginSubplots("##AxisLinking", 2, 1, ImVec2(-1, -1), ImPlotSubplotFlags_LinkCols)) {
-                if (ImPlot::BeginPlot("SCF")) {
-                    ImPlot::SetupAxisLimits(ImAxis_X1, 1.0, (int)vlx.scf.iter.count);
-                    ImPlot::SetupLegend(ImPlotLocation_East, ImPlotLegendFlags_Outside);
-                    ImPlot::SetupAxes("Iterations", "eV");
-
-                    ImPlot::PlotLine("Density Change", iter, vlx.scf.iter.density_change, (int)vlx.scf.iter.count);
-                    ImPlot::PlotLine("Energy Change", iter, vlx.scf.iter.energy_change, (int)vlx.scf.iter.count);
-                    ImPlot::PlotLine("Gradient Norm", iter, vlx.scf.iter.gradient_norm, (int)vlx.scf.iter.count);
-                    ImPlot::PlotLine("Max Gradient", iter, vlx.scf.iter.max_gradient, (int)vlx.scf.iter.count);
-                    ImPlot::EndPlot();
-                }
-
-                if (ImPlot::BeginPlot("SCF")) {
-                    ImPlot::SetupLegend(ImPlotLocation_East, ImPlotLegendFlags_Outside);
-                    ImPlot::PlotLine("Energy Total", iter, vlx.scf.iter.energy_total, (int)vlx.scf.iter.count);
-                    ImPlot::EndPlot();
-                }
-                ImPlot::EndSubplots();
->>>>>>> 2a491792
             }
         }
         ImGui::End();
