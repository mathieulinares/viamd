--- conflicted
+++ resolved
@@ -481,8 +481,15 @@
                     camera_compute_optimal_view(&nto.target.pos, &nto.target.ori, &nto.target.dist, min_aabb, max_aabb, nto.distance_scale);
 					nto.atom_group_idx = (uint8_t*)md_alloc(arena, sizeof(uint8_t) * mol.atom.count);
 					MEMSET(nto.atom_group_idx, 0, sizeof(uint8_t) * mol.atom.count);
-
-<<<<<<< HEAD
+					
+					for (int i = 0; i < (int)ARRAY_SIZE(nto.group.color); ++i) {
+                        ImVec4 color = ImPlot::GetColormapColor(i, ImPlotColormap_Deep);
+                        nto.group.color[i] = vec_cast(color);
+                        snprintf(nto.group.label[i], sizeof(nto.group.label[i]), "Group %i", i + 1);
+                    }
+                    snprintf(nto.group.label[0], sizeof(nto.group.label[0]), "Unassigned");
+                    nto.group.color[0] = vec4_set(0.5f, 0.5f, 0.5f, 1.0f);
+
                     str_t file = {};
                     extract_file(&file, filename);
                     if (str_eq_cstr(file, "tq.out")) {
@@ -498,21 +505,7 @@
 					    // Assign half of the atoms to group 1
                         MEMSET(nto.atom_group_idx, 1, sizeof(uint8_t) * mol.atom.count / 2);
                     }
-=======
-                    // @TODO: Remove once proper interface is there
-					nto.group.count = 2;
-
-                    for (int i = 0; i < (int)ARRAY_SIZE(nto.group.color); ++i) {
-                        ImVec4 color = ImPlot::GetColormapColor(i, ImPlotColormap_Deep);
-                        nto.group.color[i] = vec_cast(color);
-                        snprintf(nto.group.label[i], sizeof(nto.group.label[i]), "Group %i", i + 1);
-                    }
-                    snprintf(nto.group.label[0], sizeof(nto.group.label[0]), "Unassigned");
-                    nto.group.color[0] = vec4_set(0.5f, 0.5f, 0.5f, 1.0f);
-
-					// Assign half of the atoms to group 1
-                    MEMSET(nto.atom_group_idx, 1, sizeof(uint8_t) * mol.atom.count / 2);
-                    nto.gl_rep = md_gl_rep_create(state.mold.gl_mol);
+					nto.gl_rep = md_gl_rep_create(state.mold.gl_mol);
 
                     for (size_t i = 0; i < mol.atom.count; ++i) {
                         const size_t group_idx = nto.atom_group_idx[i];
@@ -521,7 +514,6 @@
                     }
 
                     md_gl_rep_set_color(nto.gl_rep, 0, mol.atom.count, colors, 0);
->>>>>>> 00ce2e62
                 }
 
                 // RSP
