--- conflicted
+++ resolved
@@ -788,12 +788,8 @@
     }
 
     void draw_scf_window() {
-<<<<<<< HEAD
-        if (!scf.show_window) return;
-=======
         if (!scf.show_window) { return; }
         if (vlx.scf.iter.count == 0) { return; }
->>>>>>> 41c87edd
 
         size_t temp_pos = md_temp_get_pos();
         defer {  md_temp_set_pos_back(temp_pos); };
