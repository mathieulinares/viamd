﻿#define IMGUI_DEFINE_MATH_OPERATORS

#include <event.h>
#include <viamd.h>
#include <task_system.h>
#include <color_utils.h>

#include <md_gto.h>
#include <md_vlx.h>
#include <md_util.h>
#include <core/md_log.h>
#include <core/md_arena_allocator.h>

#include <gfx/volumerender_utils.h>
#include <gfx/gl_utils.h>
#include <gfx/immediate_draw_utils.h>

#include <imgui_internal.h>
#include <imgui_widgets.h>
#include <implot_widgets.h>

#define BLK_DIM 8
#define ANGSTROM_TO_BOHR 1.8897261246257702
#define BOHR_TO_ANGSTROM 0.529177210903

enum class VolumeRes {
    Low,
    Mid,
    High,
    Count,
};

static const float vol_res_scl[3] = {
    4.0f,
    8.0f,
    16.0f,
};

struct VeloxChem : viamd::EventHandler {
    VeloxChem() { viamd::event_system_register_handler(*this); }

    md_vlx_data_t vlx {};

    int homo_idx = 0;
    int lumo_idx = 0;

    // Principal Component Axes of the geometry
    mat3_t PCA = mat3_ident();
    vec3_t min_aabb = {};
    vec3_t max_aabb = {};

    struct Volume {
        mat4_t tex_to_world = {};
        int dim[3] = {128, 128, 128};
        vec3_t step_size = {};
        vec3_t extent = {};
        uint32_t tex_id = 0;
    };

    struct Scf {
        bool show_window = false;
    } scf;

    struct Orb {
        bool show_window = false;
        uint32_t vol_fbo = 0;
        Volume   vol[16] = {};
        int      vol_mo_idx[16] = {-1,-1,-1,-1,-1,-1,-1,-1,-1,-1,-1,-1,-1,-1,-1,-1};
        uint32_t iso_tex[16] = {};
        int num_x  = 3;
        int num_y  = 3;
        int mo_idx = -1;
        int scroll_to_idx = -1;

        struct {
            bool enabled = true;
            size_t count = 2;
            float  values[2] = {0.05f, -0.05};
            vec4_t colors[2] = {{215.f/255.f,25.f/255.f,28.f/255.f,0.75f}, {44.f/255.f,123.f/255.f,182.f/255.f,0.75f}};
        } iso;

        GBuffer gbuf = {};
        Camera camera = {};

        struct {
            quat_t ori = {};
            vec3_t pos = {};
            float dist = {};
        } target;

        float distance_scale = 2.0f;

        bool show_coordinate_system_widget = true;
        md_gl_representation_t gl_rep = {};
    } orb;

    struct Nto {
        bool show_window = false;
        uint32_t vol_fbo = 0;
        // We have a maximum of 4 orbital slots for each particle and hole
        // In practice I don't think more than 2 will be used in practice
        Volume   vol[8] = {};
        uint32_t iso_tex[8] = {};
        int nto_idx = 0;

        struct {
            bool enabled = true;
            size_t count = 2;
            float  values[2] = {0.05f, -0.05};
            vec4_t colors[2] = {{215.f/255.f,25.f/255.f,28.f/255.f,0.75f}, {44.f/255.f,123.f/255.f,182.f/255.f,0.75f}};
        } iso;

        GBuffer gbuf = {};
        Camera camera = {};

        struct {
            quat_t ori = {};
            vec3_t pos = {};
            float dist = {};
        } target;

        float distance_scale = 2.0f;

        bool show_coordinate_system_widget = true;
        md_gl_representation_t gl_rep = {};
    } nto;

    struct Rsp {
        bool show_window = false;
        int hovered = -1;
        int selected = -1;
        int focused_plot = -1;
    } rsp;

    // Arena for persistent allocations for the veloxchem module (tied to the lifetime of the VLX object)
    md_allocator_i* arena = 0;

    size_t num_orbitals() const {
        return vlx.scf.alpha.orbitals.dim[1];
    }

    size_t num_cgtos() const {
        return vlx.scf.alpha.orbitals.dim[0];
    }

    void process_events(const viamd::Event* events, size_t num_events) final {
        for (size_t event_idx = 0; event_idx < num_events; ++event_idx) {
            const viamd::Event& e = events[event_idx];

            switch (e.type) {
            case viamd::EventType_ViamdInitialize: {
                ASSERT(e.payload_type == viamd::EventPayloadType_ApplicationState);
                ApplicationState& state = *(ApplicationState*)e.payload;
                arena = md_arena_allocator_create(state.allocator.persistent, MEGABYTES(1));
                break;
            }
            case viamd::EventType_ViamdShutdown:
                md_arena_allocator_destroy(arena);
                break;
            case viamd::EventType_ViamdFrameTick: {
                ASSERT(e.payload_type == viamd::EventPayloadType_ApplicationState);
                ApplicationState& state = *(ApplicationState*)e.payload;
                draw_orb_window(state);
                draw_nto_window(state);
                draw_scf_window();
                draw_rsp_window();
                break;
            }
            case viamd::EventType_ViamdDrawMenu:
                ImGui::Checkbox("VeloxChem Orbital", &orb.show_window);
                ImGui::Checkbox("VeloxChem NTO", &nto.show_window);
                ImGui::Checkbox("VeloxChem RSP", &rsp.show_window);
                ImGui::Checkbox("VeloxChem SCF", &scf.show_window);
                break;
            case viamd::EventType_ViamdRenderTransparent: {
                ASSERT(e.payload_type == viamd::EventPayloadType_ApplicationState);
                //ApplicationState& state = *(ApplicationState*)e.payload;
                //draw_orb_volume(state);
                break;
            }
            case viamd::EventType_ViamdTopologyInit: {
                ASSERT(e.payload_type == viamd::EventPayloadType_ApplicationState);
                ApplicationState& state = *(ApplicationState*)e.payload;
                str_t ext;
                str_t top_file = str_from_cstr(state.files.molecule);
                if (extract_ext(&ext, top_file) && str_eq_ignore_case(ext, STR_LIT("out"))) {
                    MD_LOG_INFO("Attempting to load VeloxChem data from file '" STR_FMT "'", STR_ARG(top_file));
                    md_vlx_data_free(&vlx);
                    if (md_vlx_data_parse_file(&vlx, top_file, arena)) {
                        MD_LOG_INFO("Successfully loaded VeloxChem data");

                        // Scf
                        scf.show_window = true;

                        homo_idx = (int)vlx.scf.homo_idx;
                        lumo_idx = (int)vlx.scf.lumo_idx;

                        vec4_t min_box = vec4_set1( FLT_MAX);
                        vec4_t max_box = vec4_set1(-FLT_MAX);

                        // Compute the PCA of the provided geometry
                        // This is used in determining a better fitting volume for the orbitals
                        vec4_t* xyzw = (vec4_t*)md_vm_arena_push(state.allocator.frame, sizeof(vec4_t) * vlx.geom.num_atoms);
                        for (size_t i = 0; i < vlx.geom.num_atoms; ++i) {
                            xyzw[i] = {(float)vlx.geom.coord_x[i], (float)vlx.geom.coord_y[i], (float)vlx.geom.coord_z[i], 1.0f};
                            min_box = vec4_min(min_box, xyzw[i]);
                            max_box = vec4_max(max_box, xyzw[i]);
                        }
                        min_aabb = vec3_from_vec4(min_box);
                        max_aabb = vec3_from_vec4(max_box);

                        vec3_t com = md_util_com_compute_vec4(xyzw, vlx.geom.num_atoms, 0);
                        mat3_t C = mat3_covariance_matrix_vec4(xyzw, 0, vlx.geom.num_atoms, com);
                        mat3_eigen_t eigen = mat3_eigen(C);
                        PCA = mat3_extract_rotation(eigen.vectors);

                        uint32_t* colors = (uint32_t*)md_vm_arena_push(state.allocator.frame, state.mold.mol.atom.count * sizeof(uint32_t));
                        color_atoms_cpk(colors, state.mold.mol.atom.count, state.mold.mol);

                        // NTO
                        if (vlx.rsp.num_excited_states > 0 && vlx.rsp.nto) {
                            nto.show_window = true;
                            md_gl_representation_init(&nto.gl_rep, &state.mold.gl_mol);
                            md_gl_representation_set_color(&nto.gl_rep, 0, (uint32_t)state.mold.mol.atom.count, colors, 0);
                            camera_compute_optimal_view(&nto.target.pos, &nto.target.ori, &nto.target.dist, min_aabb, max_aabb, nto.distance_scale);
                            nto.nto_idx = 0;
                            if (!nto.vol_fbo) glGenFramebuffers(1, &nto.vol_fbo);
                        }

                        // RSP
                        rsp.show_window = true;

                        // ORB
                        orb.show_window = true;
                        md_gl_representation_init(&orb.gl_rep, &state.mold.gl_mol);
                        md_gl_representation_set_color(&orb.gl_rep, 0, (uint32_t)state.mold.mol.atom.count, colors, 0);
                        camera_compute_optimal_view(&orb.target.pos, &orb.target.ori, &orb.target.dist, min_aabb, max_aabb, orb.distance_scale);
                        orb.mo_idx = homo_idx;
                        orb.scroll_to_idx = homo_idx;
                        if (!orb.vol_fbo) glGenFramebuffers(1, &orb.vol_fbo);

                    } else {
                        MD_LOG_INFO("Failed to load VeloxChem data");
                        md_arena_allocator_reset(arena);
                        vlx = {};
                        orb = {};
                        nto = {};
                        rsp = {};
                    }
                }
                break;
            }
            case viamd::EventType_ViamdTopologyFree:
                md_gl_representation_free(&nto.gl_rep);

                md_arena_allocator_reset(arena);
                vlx = {};
                orb = {};
                nto = {};
                rsp = {};
                break;

            case viamd::EventType_RepresentationInfoFill: {
                ASSERT(e.payload_type == viamd::EventPayloadType_RepresentationInfo);
                RepresentationInfo& info = *(RepresentationInfo*)e.payload;

                info.mo_homo_idx = homo_idx;
                info.mo_lumo_idx = lumo_idx;

                for (size_t i = 0; i < num_orbitals(); ++i) {
                    MolecularOrbital mo = {
                        .idx = (int)i,
                        .occupation = (float)vlx.scf.alpha.energies.data[i],
                        .energy = (float)vlx.scf.alpha.energies.data[i],
                    };
                    md_array_push(info.molecular_orbitals, mo, info.alloc);
                }
                
                auto push_dipole = [&info](md_vlx_dipole_moment_t vlx_dp) {
                    DipoleMoment dp = {
                        .label = str_copy(vlx_dp.ident, info.alloc),
                        .vector = vec3_set((float)vlx_dp.x, (float)vlx_dp.y, (float)vlx_dp.z),
                    };
                    md_array_push(info.dipole_moments, dp, info.alloc);
                };

                push_dipole(vlx.scf.ground_state_dipole_moment);
                for (size_t i = 0; i < vlx.rsp.num_excited_states; ++i)
                    push_dipole(vlx.rsp.electronic_transition_length[i]);
                for (size_t i = 0; i < vlx.rsp.num_excited_states; ++i)
                    push_dipole(vlx.rsp.electronic_transition_velocity[i]);
                for (size_t i = 0; i < vlx.rsp.num_excited_states; ++i)
                    push_dipole(vlx.rsp.magnetic_transition[i]);
                break;
            }
            case viamd::EventType_RepresentationComputeOrbital: {
                ASSERT(e.payload_type == viamd::EventPayloadType_ComputeOrbital);
                ComputeOrbital& data = *(ComputeOrbital*)e.payload;

                if (!data.output_written) {
                    md_gto_eval_mode_t mode = MD_GTO_EVAL_MODE_PSI;
                    if (data.type == OrbitalType::PsiSquared) {
                       mode = MD_GTO_EVAL_MODE_PSI_SQUARED;
                    }
                    data.output_written = compute_mo(&data.tex_mat, &data.voxel_spacing, data.dst_texture, data.orbital_idx, mode, data.samples_per_angstrom);
                }

                break;
            }
            default:
                break;
            }
        }
    }

    // Compute an 'optimal' OOBB for the supplied PGTOS
    void compute_volume_basis_and_transform_pgtos(mat4_t* out_tex_mat, vec3_t* out_ext_in_angstrom, md_gto_t* pgtos, size_t num_pgtos) {
        // Compute min and maximum extent along the PCA axes
        vec4_t min_ext = { FLT_MAX, FLT_MAX, FLT_MAX, 0};
        vec4_t max_ext = {-FLT_MAX,-FLT_MAX,-FLT_MAX, 0};

        mat4_t R = mat4_from_mat3(mat3_transpose(PCA));
        mat4_t Ri = mat4_from_mat3(PCA);

        for (size_t i = 0; i < num_pgtos; ++i) {
            vec4_t p = vec4_set(pgtos[i].x, pgtos[i].y, pgtos[i].z, 1.0f);
            p = Ri * (p * BOHR_TO_ANGSTROM);
            // The 0.9 scaling factor here is a bit arbitrary, but the cutoff-radius is computed on a value which is lower than the rendered iso-value
            // So the effective radius is a bit overestimated and thus we scale it back a bit
            min_ext = vec4_min(min_ext, vec4_sub_f(p, (float)(pgtos[i].cutoff * BOHR_TO_ANGSTROM * 0.9)));
            max_ext = vec4_max(max_ext, vec4_add_f(p, (float)(pgtos[i].cutoff * BOHR_TO_ANGSTROM * 0.9)));
        }

        min_ext.w = 0.0f;
        max_ext.w = 0.0f;

        vec4_t origin = R * min_ext;
        vec4_t extent = max_ext - min_ext;

        mat4_t T = mat4_translate(origin.x, origin.y, origin.z);
        mat4_t S = mat4_scale(extent.x, extent.y, extent.z);

        // Transform pgtos into the 'model space' of the volume
        // There is a scaling factor here as well as the PGTOs are given and must be
        // Processed in a.u. (Bohr) and not Ångström, in which the volume is defined
        
        vec4_t t = vec4_mul_f(origin, ANGSTROM_TO_BOHR);
        mat4_t M = Ri * mat4_translate(-t.x, -t.y, -t.z);
        for (size_t i = 0; i < num_pgtos; ++i) {
            vec4_t c = {pgtos[i].x, pgtos[i].y, pgtos[i].z, 1.0f};
            c = M * c;
            pgtos[i].x = c.x;
            pgtos[i].y = c.y;
            pgtos[i].z = c.z;
        }

        *out_tex_mat = T * R * S;
        *out_ext_in_angstrom = vec3_from_vec4(extent);
    }

    bool compute_nto(mat4_t* out_tex_mat, vec3_t* out_voxel_spacing, uint32_t* in_out_vol_tex, size_t nto_idx, size_t lambda_idx, md_vlx_nto_type_t type, md_gto_eval_mode_t mode, float samples_per_angstrom = 8.0f) {
        size_t num_pgtos = md_vlx_nto_pgto_count(&vlx);
        md_gto_t* pgtos  = (md_gto_t*)md_alloc(md_get_heap_allocator(), sizeof(md_gto_t) * num_pgtos);

        if (!md_vlx_nto_pgto_extract(pgtos, &vlx, nto_idx, lambda_idx, type)) {
            MD_LOG_ERROR("Failed to extract NTO pgtos for nto index: %zu and lambda: %zu", nto_idx, lambda_idx);
            md_free(md_get_heap_allocator(), pgtos, sizeof(md_gto_t) * num_pgtos);
            return false;
        }
        md_gto_cutoff_compute(pgtos, num_pgtos, 1.0e-6);

        mat4_t tex_mat;
        vec3_t extent;

        compute_volume_basis_and_transform_pgtos(&tex_mat, &extent, pgtos, num_pgtos);

        // Target resolution per spatial unit (We want this number of samples per Ångström in each dimension)
        // Round up to some multiple of 8 -> 8x8x8 is the chunksize we process in parallel

        // Compute required volume dimensions
        int dim[3] = {
            CLAMP(ALIGN_TO((int)(extent.x * samples_per_angstrom), 8), 8, 512),
            CLAMP(ALIGN_TO((int)(extent.y * samples_per_angstrom), 8), 8, 512),
            CLAMP(ALIGN_TO((int)(extent.z * samples_per_angstrom), 8), 8, 512),
        };

        vec3_t step_size = vec3_div(extent, vec3_set((float)dim[0], (float)dim[1], (float)dim[2]));
        step_size = vec3_mul_f(step_size, (float)ANGSTROM_TO_BOHR);

        // Create texture of dim
        gl::init_texture_3D(in_out_vol_tex, dim[0], dim[1], dim[2], GL_R16F);

        // WRITE OUTPUT
        *out_tex_mat = tex_mat;
        *out_voxel_spacing = step_size;

        async_evaluate_orbital_on_grid(*in_out_vol_tex, step_size.elem, dim, pgtos, num_pgtos, mode);
        return true;
    }

    bool compute_mo(mat4_t* out_tex_mat, vec3_t* out_voxel_spacing, uint32_t* in_out_vol_tex, size_t mo_idx, md_gto_eval_mode_t mode, float samples_per_angstrom = 8.0f) {
        size_t num_pgtos = md_vlx_mol_pgto_count(&vlx);
        md_gto_t* pgtos  = (md_gto_t*)md_alloc(md_get_heap_allocator(), sizeof(md_gto_t) * num_pgtos);

        if (!md_vlx_mol_pgto_extract(pgtos, &vlx, mo_idx)) {
            MD_LOG_ERROR("Failed to extract molecular pgtos for orbital index: %zu", mo_idx);
            md_free(md_get_heap_allocator(), pgtos, sizeof(md_gto_t) * num_pgtos);
            return false;
        }
        md_gto_cutoff_compute(pgtos, num_pgtos, 1.0e-6);

        mat4_t tex_mat;
        vec3_t extent;

        compute_volume_basis_and_transform_pgtos(&tex_mat, &extent, pgtos, num_pgtos);

        // Target resolution per spatial unit (We want this number of samples per Ångström in each dimension)
        // Round up to some multiple of 8 -> 8x8x8 is the chunksize we process in parallel

        // Compute required volume dimensions
        int dim[3] = {
            CLAMP(ALIGN_TO((int)(extent.x * samples_per_angstrom), 8), 8, 512),
            CLAMP(ALIGN_TO((int)(extent.y * samples_per_angstrom), 8), 8, 512),
            CLAMP(ALIGN_TO((int)(extent.z * samples_per_angstrom), 8), 8, 512),
        };

        vec3_t step_size = vec3_div(extent, vec3_set((float)dim[0], (float)dim[1], (float)dim[2]));
        step_size = vec3_mul_f(step_size, (float)ANGSTROM_TO_BOHR);

        // Create texture of dim
        gl::init_texture_3D(in_out_vol_tex, dim[0], dim[1], dim[2], GL_R16F);

        // WRITE OUTPUT
        *out_tex_mat = tex_mat;
        *out_voxel_spacing = step_size;

        async_evaluate_orbital_on_grid(*in_out_vol_tex, step_size.elem, dim, pgtos, num_pgtos, mode);
        return true;
    }

    // This is a bit quirky, but pgtos will be freed after the evaluation is complete
    void async_evaluate_orbital_on_grid(uint32_t texture, const float step_size[3], const int dim[3], md_gto_t* pgtos, size_t num_pgtos, md_gto_eval_mode_t mode) {
        struct Payload {
            size_t bytes;
            size_t num_pgtos;
            md_gto_t* pgtos;
            float* vol_data;
            int    vol_dim[3];
            float  step_size[3];
            uint32_t tex_id;
            md_gto_eval_mode_t mode;
        };

        size_t num_vol_bytes = dim[0] * dim[1] * dim[2] * sizeof(float);
        size_t num_bytes = sizeof(Payload) + num_vol_bytes;
        void* mem = md_alloc(md_get_heap_allocator(), num_bytes);
        Payload* payload    = (Payload*)mem;
        payload->bytes      = num_bytes;
        payload->num_pgtos  = num_pgtos;
        payload->pgtos      = pgtos;
        payload->vol_data   = (float*)((char*)mem + sizeof(Payload));
        MEMSET(payload->vol_data, 0, num_vol_bytes);
        MEMCPY(payload->vol_dim, dim, sizeof(payload->vol_dim));
        MEMCPY(payload->step_size, step_size, sizeof(payload->step_size));
        payload->tex_id     = texture;
        payload->mode       = mode;

        // We evaluate the in parallel over smaller NxNxN blocks
        uint32_t num_blocks = (dim[0] / BLK_DIM) * (dim[1] / BLK_DIM) * (dim[2] / BLK_DIM);

        MD_LOG_DEBUG("Starting Async evaluation of orbital volume of dimensions [%i][%i][%i]", dim[0], dim[1], dim[2]);

        task_system::ID async_task = task_system::pool_enqueue(STR_LIT("Evaluate Orbital"), 0, num_blocks, [](uint32_t range_beg, uint32_t range_end, void* user_data) {
            Payload* data = (Payload*)user_data;

            // Number of NxNxN blocks in each dimension
            int num_blk[3] = {
                data->vol_dim[0] / BLK_DIM,
                data->vol_dim[1] / BLK_DIM,
                data->vol_dim[2] / BLK_DIM,
            };

            const float* step = data->step_size;

            md_grid_t grid = {
                .data = data->vol_data,
                .dim  = {data->vol_dim[0], data->vol_dim[1], data->vol_dim[2]},
                // Shift origin by half a voxel to evaluate at the voxel center
                .origin = {0.5f * step[0], 0.5f * step[1], 0.5f * step[2]},
                .stepsize = {step[0], step[1], step[2]},
            };

            for (uint32_t i = range_beg; i < range_end; ++i) {
                // Determine block index from linear input index i
                int blk_x =  i % num_blk[0];
                int blk_y = (i / num_blk[0]) % num_blk[1];
                int blk_z =  i / (num_blk[0] * num_blk[1]);

                const int off_idx[3] = {blk_x * BLK_DIM, blk_y * BLK_DIM, blk_z * BLK_DIM};
                const int len_idx[3] = {BLK_DIM, BLK_DIM, BLK_DIM};

                md_gto_grid_evaluate_sub(&grid, off_idx, len_idx, data->pgtos, data->num_pgtos, data->mode);
            }
        }, payload);

        // Launch task for main (render) thread to update the volume texture
        task_system::main_enqueue(STR_LIT("##Update Volume"), [](void* user_data) {
            Payload* data = (Payload*)user_data;
            gl::set_texture_3D_data(data->tex_id, data->vol_data, GL_R32F);
            md_free(md_get_heap_allocator(), data->pgtos, data->num_pgtos * sizeof(md_gto_t));
            md_free(md_get_heap_allocator(), data, data->bytes);
        }, payload, async_task);
    }

    void draw_scf_window() {
        if (!scf.show_window) { return; }
        if (vlx.scf.iter.count == 0) { return; }

        size_t temp_pos = md_temp_get_pos();
        defer {  md_temp_set_pos_back(temp_pos); };

        // We set up iterations as doubles for easier use
        double* iter = (double*)md_temp_push(sizeof(double) * vlx.scf.iter.count);
        for (int i = 0; i < vlx.scf.iter.count; ++i) {
            iter[i] = (double)vlx.scf.iter.iteration[i];
        }

        // The actual plot
        ImGui::SetNextWindowSize({ 300, 350 }, ImGuiCond_FirstUseEver);
        if (ImGui::Begin("SCF", &scf.show_window)) {
            // We draw 2 plots as "Energy total" has values in a different range then the rest of the data
            if (ImPlot::BeginSubplots("##AxisLinking", 2, 1, ImVec2(-1, -1), ImPlotSubplotFlags_LinkCols)) {
                if (ImPlot::BeginPlot("SCF")) {

                    ImPlot::SetupAxisLimits(ImAxis_X1, 1.0, (int)vlx.scf.iter.count);
                    ImPlot::SetupLegend(ImPlotLocation_East, ImPlotLegendFlags_Outside);
                    ImPlot::SetupAxes("Iterations", "eV");

                    ImPlot::PlotLine("Density Change", iter, vlx.scf.iter.density_change, (int)vlx.scf.iter.count);
                    ImPlot::PlotLine("Energy Change", iter, vlx.scf.iter.energy_change, (int)vlx.scf.iter.count);
                    ImPlot::PlotLine("Gradient Norm", iter, vlx.scf.iter.gradient_norm, (int)vlx.scf.iter.count);
                    ImPlot::PlotLine("Max Gradient", iter, vlx.scf.iter.max_gradient, (int)vlx.scf.iter.count);
                }
                ImPlot::EndPlot();

                if (ImPlot::BeginPlot("SCF")) {

                    ImPlot::SetupLegend(ImPlotLocation_East, ImPlotLegendFlags_Outside);

                    ImPlot::PlotLine("Energy Total", iter, vlx.scf.iter.energy_total, (int)vlx.scf.iter.count);
                }
                ImPlot::EndPlot();
            }
            ImPlot::EndSubplots();
        }
        ImGui::End();
    }

    enum x_unit_t {
        X_UNIT_EV,
        X_UNIT_NM,
        X_UNIT_CM_INVERSE,
        X_UNIT_HARTREE,
    };

    enum broadening_mode_t {
        BROADENING_GAUSSIAN,
        BROADENING_LORENTZIAN,
    };

    static inline void convert_values(double* values, size_t num_values, x_unit_t unit) {
        switch (unit) {
        case X_UNIT_EV: break; // Do nothing
        case X_UNIT_NM:
            for (size_t i = 0; i < num_values; ++i) {
                values[i] = 1239.84193 / values[i];
            }
            break;
        case X_UNIT_CM_INVERSE:
            for (size_t i = 0; i < num_values; ++i) {
                values[i] = values[i] * 8065.73;
            }
            break;
        case X_UNIT_HARTREE:
            for (size_t i = 0; i < num_values; ++i) {
                values[i] = values[i] * 0.0367502;
            }
            break;
        default:
            ASSERT(false); // Should not happen
            break;
        }
    }

    static inline void broaden_gaussian(double* out_y, const double* in_x, size_t num_samples, const double* in_x_peaks, const double* in_y_peaks, size_t num_peaks, double sigma) {
        for (size_t xi = 0; xi < num_samples; xi++) {
            double tot = 0.0;
            for (size_t pi = 0; pi < num_peaks; pi++) {
                tot += in_y_peaks[pi] * exp(-(pow(in_x_peaks[pi] - in_x[xi], 2) / (2 * pow(sigma, 2))));
            }
            out_y[xi] = tot;
        }
    }

    static inline void broaden_lorentzian(double* out_y, const double* in_x, size_t num_samples, const double* in_x_peaks, const double* in_y_peaks, size_t num_peaks, double sigma) {
        for (size_t xi = 0; xi < num_samples; xi++) {
            double tot = 0.0;
            for (size_t pi = 0; pi < num_peaks; pi++) {
                tot += in_y_peaks[pi] / (1 + pow((in_x[xi] - in_x_peaks[pi]) / sigma, 2));
            }
            out_y[xi] = tot;
        }
    }

    void draw_rsp_window() {
        if (!rsp.show_window) return;
        if (vlx.rsp.num_excited_states == 0) return;

        // Keep track of the temp position so we can reset to it after we are done
        size_t temp_pos = md_temp_get_pos();
        defer { md_temp_set_pos_back(temp_pos); };

        static float sigma = 0.1;

        const char* broadening_str[] = { "Gaussian","Lorentzian" };
        static broadening_mode_t broadening_mode = BROADENING_GAUSSIAN;

        const char* x_unit_str[] = { "eV", "nm", "cm-1", "hartree"};
        static x_unit_t x_unit = X_UNIT_EV;

        ImGui::SetNextWindowSize({ 300, 350 }, ImGuiCond_FirstUseEver);
        if (ImGui::Begin("RSP", &rsp.show_window)) {
            bool refit = false;
            static bool first_plot = true;
            
            ImGui::SliderFloat((const char*)u8"Broadening (σ)", &sigma, 0.01f, 1.0f);
            refit |= ImGui::Combo("Broadening mode", (int*)(&broadening_mode), broadening_str, IM_ARRAYSIZE(broadening_str));
            refit |= ImGui::Combo("X unit", (int*)(&x_unit), x_unit_str, IM_ARRAYSIZE(x_unit_str));
            
            const int   num_peaks = (int)vlx.rsp.num_excited_states;
            double*       x_peaks = (double*)md_temp_push(sizeof(double) * num_peaks);
            const double* y_osc_peaks = vlx.rsp.absorption_osc_str;
            const double* y_cgs_peaks = vlx.rsp.electronic_circular_dichroism_cgs;
            for (int i = 0; i < num_peaks; ++i) {
                x_peaks[i] = vlx.rsp.absorption_ev[i];
            }

            const int num_samples = 1024;
            double* x_values    = (double*)md_temp_push(sizeof(double) * num_samples);
            double* y_osc_str = (double*)md_temp_push(sizeof(double) * num_samples);
            double* y_cgs_str   = (double*)md_temp_push(sizeof(double) * num_samples);

            const double x_min = vlx.rsp.absorption_ev[0] - 1.0;
            const double x_max = vlx.rsp.absorption_ev[num_peaks - 1] + 1.0;
            for (int i = 0; i < num_samples; ++i) {
                double t = (double)i / (double)(num_samples - 1);
                double value = lerp(x_min, x_max, t);
                x_values[i] = value;
            }

            // @NOTE: Do broadening in eV
            switch (broadening_mode) {
            case BROADENING_GAUSSIAN:
                broaden_gaussian(y_osc_str, x_values, num_samples, x_peaks, y_osc_peaks, num_peaks, sigma);
                broaden_gaussian(y_cgs_str, x_values, num_samples, x_peaks, y_cgs_peaks, num_peaks, sigma);
                break;
            case BROADENING_LORENTZIAN:
                broaden_lorentzian(y_osc_str, x_values, num_samples, x_peaks, y_osc_peaks, num_peaks, sigma);
                broaden_lorentzian(y_cgs_str, x_values, num_samples, x_peaks, y_cgs_peaks, num_peaks, sigma);
                break;
            default:
                ASSERT(false); // Should not happen
                break;
            }

            // Do conversions
            convert_values(x_peaks,  num_peaks,   x_unit);
            convert_values(x_values, num_samples, x_unit);

            // Calulate constraint limits for the plot
            double y_osc_max_con = 0;
            double y_osc_min_con = 0;
            double y_cgs_max_con = 0;
            double y_cgs_min_con = 0;
            double x_max_con = x_values[num_samples - 1];
            double x_min_con = x_values[0];
            for (int i = 0; i < num_samples; i++) {
                y_osc_max_con = MAX(y_osc_max_con, y_osc_str[i]);
                y_osc_min_con = MIN(y_osc_min_con, y_osc_str[i]);
                y_cgs_max_con = MAX(y_cgs_max_con, y_cgs_str[i]);
                y_cgs_min_con = MIN(y_cgs_min_con, y_cgs_str[i]);
                x_max_con = MAX(x_max_con, x_values[i]);
                x_min_con = MIN(x_min_con, x_values[i]);
            }
            double con_lim_fac = 0.1;
            double y_osc_graph_width = y_osc_max_con - y_osc_min_con;
            double y_cgs_graph_width = y_cgs_max_con - y_cgs_min_con;
            double x_graph_width = x_max_con - x_min_con;
            y_osc_max_con += con_lim_fac * y_osc_graph_width;
            y_osc_min_con -= con_lim_fac * y_osc_graph_width;
            y_cgs_max_con += con_lim_fac * y_cgs_graph_width;
            y_cgs_min_con -= con_lim_fac * y_cgs_graph_width;
            x_max_con += con_lim_fac * x_graph_width;
            x_min_con -= con_lim_fac * x_graph_width;

            if (ImPlot::BeginSubplots("##AxisLinking", 2, 1, ImVec2(-1, -1), ImPlotSubplotFlags_LinkCols)) {
                if (refit || first_plot) { ImPlot::SetNextAxesToFit(); }
                // Absorption
                if (ImPlot::BeginPlot("Absorption")) {
                    // ImPlot::SetupAxisLimits(ImAxis_X1, 1.0, vlx.scf.iter.count);
                    ImPlot::SetupLegend(ImPlotLocation_NorthEast, ImPlotLegendFlags_None);
                    ImPlot::SetupAxes(x_unit_str[x_unit], "Oscillator Strength");
                    ImPlot::SetupAxisLimitsConstraints(ImAxis_X1, x_min_con, x_max_con);
                    ImPlot::SetupAxisLimitsConstraints(ImAxis_Y1, y_osc_min_con, y_osc_max_con);

                    // @HACK: Compute pixel width of 2 'plot' units
                    const double bar_width = ImPlot::PixelsToPlot(ImVec2(2, 0)).x - ImPlot::PixelsToPlot(ImVec2(0, 0)).x;

                    ImPlot::PlotBars("Exited States", x_peaks, y_osc_peaks, num_peaks, bar_width);
                    ImPlot::PlotLine("Oscillator Strength", x_values, y_osc_str, num_samples);

                }
                ImPlot::EndPlot();

                if (refit || first_plot) { ImPlot::SetNextAxesToFit(); }
                // Rotary ECD
                if (ImPlot::BeginPlot("ECD")) {
                    // ImPlot::SetupAxisLimits(ImAxis_X1, 1.0, vlx.scf.iter.count);
                    ImPlot::SetupLegend(ImPlotLocation_NorthEast, ImPlotLegendFlags_None);
                    ImPlot::SetupAxes(x_unit_str[x_unit], "Rotary strength");
                    ImPlot::SetupAxisLimitsConstraints(ImAxis_X1, x_min_con, x_max_con);
                    ImPlot::SetupAxisLimitsConstraints(ImAxis_Y1, y_cgs_min_con, y_cgs_max_con);

                    // @HACK: Compute pixel width of 2 'plot' units
                    const double bar_width = ImPlot::PixelsToPlot(ImVec2(2, 0)).x - ImPlot::PixelsToPlot(ImVec2(0, 0)).x;

                    ImPlot::PlotBars("Exited States", x_peaks, y_cgs_peaks, num_peaks, bar_width);
                    ImPlot::PlotLine("ECD", x_values, y_cgs_str, num_samples);

                }
                ImPlot::EndPlot();
            }
            ImPlot::EndSubplots();
            first_plot = false;
        }
        ImGui::End();
    }

    void draw_orb_window(const ApplicationState& state) {
        if (!orb.show_window) return;
        ImGui::SetNextWindowSize({600,300}, ImGuiCond_FirstUseEver);
        if (ImGui::Begin("VeloxChem Orbital Viewer", &orb.show_window)) {
#if 0
            if (vlx.geom.num_atoms) {
                if (ImGui::TreeNode("Geometry")) {
                    ImGui::Text("Num Atoms:           %6zu", vlx.geom.num_atoms);
                    ImGui::Text("Num Alpha Electrons: %6zu", vlx.geom.num_alpha_electrons);
                    ImGui::Text("Num Beta Electrons:  %6zu", vlx.geom.num_beta_electrons);
                    ImGui::Text("Molecular Charge:    %6i",  vlx.geom.molecular_charge);
                    ImGui::Text("Spin Multiplicity:   %6i",  vlx.geom.spin_multiplicity);
                    ImGui::Spacing();
                    ImGui::Text("Atom      Coord X      Coord Y      Coord Z");
                    for (size_t i = 0; i < vlx.geom.num_atoms; ++i) {
                        ImGui::Text("%4s %12.6f %12.6f %12.6f", vlx.geom.atom_symbol[i].buf, vlx.geom.coord_x[i], vlx.geom.coord_y[i], vlx.geom.coord_z[i]);
                    }
                    ImGui::TreePop();
                }
            }
#endif
            const ImVec2 outer_size = {300.f, 0.f};
            ImGui::PushItemWidth(outer_size.x);
            ImGui::BeginGroup();

            ImGui::SliderInt("##Rows", &orb.num_y, 1, 4);
            ImGui::SliderInt("##Cols", &orb.num_x, 1, 4);

            const int num_mos = orb.num_x * orb.num_y;
            const int beg_mo_idx = orb.mo_idx - num_mos / 2 + (num_mos % 2 == 0 ? 1 : 0);

            const double iso_min = 1.0e-4;
            const double iso_max = 5.0;
            double iso_val = orb.iso.values[0];
            ImGui::SliderScalar("##Iso Value", ImGuiDataType_Double, &iso_val, &iso_min, &iso_max, "%.6f", ImGuiSliderFlags_Logarithmic);
            ImGui::SetItemTooltip("Iso Value");

            orb.iso.values[0] =  (float)iso_val;
            orb.iso.values[1] = -(float)iso_val;
            orb.iso.count = 2;
            orb.iso.enabled = true;

            ImGui::ColorEdit4("##Color Positive", orb.iso.colors[0].elem);
            ImGui::SetItemTooltip("Color Positive");
            ImGui::ColorEdit4("##Color Negative", orb.iso.colors[1].elem);
            ImGui::SetItemTooltip("Color Negative");

            const float TEXT_BASE_HEIGHT = ImGui::GetTextLineHeightWithSpacing();
            enum {
                Col_Idx,
                Col_Occ,
                Col_Ene,
            };

            if (ImGui::IsWindowAppearing()) {
                orb.scroll_to_idx = orb.mo_idx;
            }
            if (ImGui::Button("Goto HOMO", ImVec2(outer_size.x,0))) {
                orb.scroll_to_idx = homo_idx;
            }

            const ImGuiTableFlags flags =
                ImGuiTableFlags_Resizable | ImGuiTableFlags_Reorderable | ImGuiTableFlags_Hideable | ImGuiTableFlags_RowBg |
                ImGuiTableFlags_BordersOuter | ImGuiTableFlags_BordersV | ImGuiTableFlags_NoBordersInBody | ImGuiTableFlags_ScrollY;
            if (ImGui::BeginTable("Molecular Orbitals", 3, flags, outer_size))//, ImVec2(0.0f, TEXT_BASE_HEIGHT * 15), 0.0f))
            {
                // Declare columns
                // We use the "user_id" parameter of TableSetupColumn() to specify a user id that will be stored in the sort specifications.
                // This is so our sort function can identify a column given our own identifier. We could also identify them based on their index!
                // Demonstrate using a mixture of flags among available sort-related flags:
                // - ImGuiTableColumnFlags_DefaultSort
                // - ImGuiTableColumnFlags_NoSort / ImGuiTableColumnFlags_NoSortAscending / ImGuiTableColumnFlags_NoSortDescending
                // - ImGuiTableColumnFlags_PreferSortAscending / ImGuiTableColumnFlags_PreferSortDescending
                ImGui::TableSetupColumn("Index",        ImGuiTableColumnFlags_DefaultSort          | ImGuiTableColumnFlags_WidthFixed,   0.0f, Col_Idx);
                ImGui::TableSetupColumn("Occupation",   ImGuiTableColumnFlags_PreferSortDescending | ImGuiTableColumnFlags_WidthFixed,   0.0f, Col_Occ);
                ImGui::TableSetupColumn("Energy",       ImGuiTableColumnFlags_PreferSortDescending | ImGuiTableColumnFlags_WidthFixed,   0.0f, Col_Ene);
                ImGui::TableSetupScrollFreeze(0, 1); // Make row always visible
                ImGui::TableHeadersRow();

                for (int n = (int)num_orbitals() - 1; n >= 0; n--) {
                    ImGui::PushID(n + 1);
                    ImGui::TableNextRow();
                    bool is_selected = (beg_mo_idx <= n && n < beg_mo_idx + num_mos);
                    ImGui::TableNextColumn();
                    if (orb.scroll_to_idx != -1 && n == orb.scroll_to_idx) {
                        orb.scroll_to_idx = -1;
                        ImGui::SetScrollHereY();
                    }
                    char buf[32];
                    const char* lbl = (n == homo_idx) ? " (HOMO)" : (n == lumo_idx) ? " (LUMO)" : "";
                    snprintf(buf, sizeof(buf), "%i%s", n + 1, lbl);
                    ImGuiSelectableFlags selectable_flags = ImGuiSelectableFlags_SpanAllColumns | ImGuiSelectableFlags_AllowOverlap;
                    if (ImGui::Selectable(buf, is_selected, selectable_flags)) {
                        if (orb.mo_idx != n) {
                            orb.mo_idx = n;
                        }
                    }
                    ImGui::TableNextColumn();
                    ImGui::Text("%.1f", vlx.scf.alpha.occupations.data[n]);
                    ImGui::TableNextColumn();
                    ImGui::Text("%.4f", vlx.scf.alpha.energies.data[n]);
                    ImGui::PopID();
                }

                ImGui::EndTable();
            }

            ImGui::EndGroup();
            ImGui::PopItemWidth();

            ImGui::SameLine();

            // These represent the new mo_idx we want to have in each slot
            int vol_mo_idx[16] = {-1,-1,-1,-1,-1,-1,-1,-1,-1,-1,-1,-1,-1,-1,-1,-1};
            for (int i = 0; i < num_mos; ++i) {
                int mo_idx = beg_mo_idx + i;
                if (-1 < mo_idx && mo_idx < num_orbitals()) {
                    vol_mo_idx[i] = mo_idx;
                }
            }

            int job_queue[16];
            int num_jobs = 0;
            // Find and reuse volume data from existing slots (if applicable)
            // If there is no existing volume, we queue up a new job
            for (int i = 0; i < num_mos; ++i) {
                // Check if we already have that entry in the correct slot
                if (orb.vol_mo_idx[i] == vol_mo_idx[i]) continue;

                // Try to find the entry in the existing list
                bool found = false;
                for (int j = 0; j < num_mos; ++j) {
                    if (i == j) continue;
                    if (vol_mo_idx[i] == orb.vol_mo_idx[j]) {
                        // Swap to correct location
                        ImSwap(orb.vol[i], orb.vol[j]);
                        ImSwap(orb.vol_mo_idx[i], orb.vol_mo_idx[j]);
                        found = true;
                        break;
                    }
                }

                // If not found, put in job queue to compute the volume
                if (!found) {
                    job_queue[num_jobs++] = i;
                }
            }

            if (num_jobs > 0) {
                glBindFramebuffer(GL_DRAW_FRAMEBUFFER, orb.vol_fbo);
                const float samples_per_angstrom = 6.0f;
                const float zero[4] = {};
                for (int i = 0; i < num_jobs; ++i) {
                    int slot_idx = job_queue[i];
                    int mo_idx = vol_mo_idx[slot_idx];
                    orb.vol_mo_idx[slot_idx] = mo_idx;

                    if (-1 < mo_idx && mo_idx < num_orbitals()) {
                        compute_mo(&orb.vol[slot_idx].tex_to_world, &orb.vol[slot_idx].step_size, &orb.vol[slot_idx].tex_id, mo_idx, MD_GTO_EVAL_MODE_PSI, samples_per_angstrom);
                        // Clear volume texture
                        glFramebufferTexture(GL_DRAW_FRAMEBUFFER, GL_COLOR_ATTACHMENT0, orb.vol[slot_idx].tex_id, 0);
                        glClearBufferfv(GL_COLOR, 0, zero);
                    }
                }
                glBindFramebuffer(GL_DRAW_FRAMEBUFFER, 0);
            }

            // Animate camera towards targets
            const double dt = state.app.timing.delta_s;
            camera_animate(&orb.camera, orb.target.ori, orb.target.pos, orb.target.dist, dt);

            ImVec2 canvas_sz = ImGui::GetContentRegionAvail();   // Resize canvas to what's available
            canvas_sz.x = MAX(canvas_sz.x, 50.0f);
            canvas_sz.y = MAX(canvas_sz.y, 50.0f);

            // This will catch our interactions
            ImGui::InvisibleButton("canvas", canvas_sz, ImGuiButtonFlags_MouseButtonLeft | ImGuiButtonFlags_MouseButtonRight | ImGuiButtonFlags_AllowOverlap);

            // Draw border and background color
            ImGuiIO& io = ImGui::GetIO();

            ImVec2 canvas_p0 = ImGui::GetItemRectMin();
            ImVec2 canvas_p1 = ImGui::GetItemRectMax();

            ImVec2 orb_win_sz = (canvas_p1 - canvas_p0) / ImVec2((float)orb.num_x, (float)orb.num_y);
            orb_win_sz.x = floorf(orb_win_sz.x);
            orb_win_sz.y = floorf(orb_win_sz.y);
            canvas_p1.x = canvas_p0.x + orb.num_x * orb_win_sz.x;
            canvas_p1.y = canvas_p0.y + orb.num_y * orb_win_sz.y;

            ImDrawList* draw_list = ImGui::GetWindowDrawList();
            draw_list->AddRectFilled(canvas_p0, canvas_p1, IM_COL32(255, 255, 255, 255));
            for (int y = 0; y < orb.num_y; ++y) {
                for (int x = 0; x < orb.num_x; ++x) {
                    int i = y * orb.num_x + x;
                    int mo_idx = beg_mo_idx + i;
                    ImVec2 p0 = canvas_p0 + orb_win_sz * ImVec2((float)(x+0), (float)(y+0));
                    ImVec2 p1 = canvas_p0 + orb_win_sz * ImVec2((float)(x+1), (float)(y+1));
                    if (-1 < mo_idx && mo_idx < num_orbitals()) {
                        ImVec2 text_pos = ImVec2(p0.x + TEXT_BASE_HEIGHT * 0.5f, p1.y - TEXT_BASE_HEIGHT);
                        char buf[32];
                        const char* lbl = (mo_idx == homo_idx) ? " (HOMO)" : (mo_idx == lumo_idx) ? " (LUMO)" : "";
                        snprintf(buf, sizeof(buf), "%i%s", mo_idx + 1, lbl);
                        draw_list->AddImage((ImTextureID)(intptr_t)orb.gbuf.tex.transparency, p0, p1, { 0,1 }, { 1,0 });
                        draw_list->AddImage((ImTextureID)(intptr_t)orb.iso_tex[i], p0, p1, { 0,1 }, { 1,0 });
                        draw_list->AddText(text_pos, ImColor(0,0,0), buf);
                    }
                }
            }
            for (int x = 1; x < orb.num_x; ++x) {
                ImVec2 p0 = {canvas_p0.x + orb_win_sz.x * x, canvas_p0.y};
                ImVec2 p1 = {canvas_p0.x + orb_win_sz.x * x, canvas_p1.y};
                draw_list->AddLine(p0, p1, IM_COL32(0, 0, 0, 255));
            }
            for (int y = 1; y < orb.num_y; ++y) {
                ImVec2 p0 = {canvas_p0.x, canvas_p0.y + orb_win_sz.y * y};
                ImVec2 p1 = {canvas_p1.x, canvas_p0.y + orb_win_sz.y * y};
                draw_list->AddLine(p0, p1, IM_COL32(0, 0, 0, 255));
            }

            const bool is_hovered = ImGui::IsItemHovered();
            const bool is_active = ImGui::IsItemActive();
            const ImVec2 origin(canvas_p0.x, canvas_p0.y);  // Lock scrolled origin
            const ImVec2 mouse_pos_in_canvas(io.MousePos.x - origin.x, io.MousePos.y - origin.y);

            int width  = MAX(1, (int)orb_win_sz.x);
            int height = MAX(1, (int)orb_win_sz.y);

            auto& gbuf = orb.gbuf;
            if ((int)gbuf.width != width || (int)gbuf.height != height) {
                init_gbuffer(&gbuf, width, height);
                for (int i = 0; i < num_mos; ++i) {
                    gl::init_texture_2D(orb.iso_tex + i, width, height, GL_RGBA8);
                }
            }
<<<<<<< HEAD
            out_y[xi] = tot;
        }
    }
    /*
    * We return to this at a later stage
    void save_absorption(str_t filename, md_array(double)* x_values, const char* x_lable, md_array(double)* y_values_osc, md_array(double)* y_values_cgs, int step) {
        md_file_o* file = md_file_open(filename, MD_FILE_WRITE);
        if (!file) {
            MD_LOG_ERROR("Could not open workspace file for writing: '%.*s", (int)filename.len, filename.ptr);
            return;
        }
        defer{ md_file_close(file); };

        // md_array(char*) rows = md_array_create(char*, md_array_size(*x_values), )
        //double* x_values = (double*)md_temp_push(sizeof(double) * num_samples);
        // I want to create an array with the rows to print to the file. What type should this be, and how do I create it?

        
        for (int i = 0; i < md_array_size(*x_values); i += 5) {

        }
    }
    */

    //converts x and y peaks into pixel points in context of the current plot. Use between BeginPlot() and EndPlot()
    static inline void peaks_to_pixels(ImVec2* pixel_peaks, const double* x_peaks, const double* y_peaks, size_t num_peaks) {
        for (size_t i = 0; i < num_peaks; i++) {
            pixel_peaks[i] = ImPlot::PlotToPixels(ImPlotPoint{ x_peaks[i], y_peaks[i] });
        }
    }
    // Returns peak index closest to mouse pixel position, assumes that x-values are sorted.
    static inline size_t get_hovered_peak(const ImVec2 mouse_pos, const ImVec2* pixel_peaks, size_t num_peaks, double proxy_distance = 10.0) {
        int closest_idx = 0;
        double x = mouse_pos.x;
        double y = mouse_pos.y;
        double y_max = 0;
        double y_min = 0;
        double distance_x = 0;
        double distance_y = 0;
        double closest_distance = 0;
        double pixel_y0 = ImPlot::PlotToPixels(0, 0).y;

        //Keep in mind that pixel y is 0 at the top, so you flip the comparison compared to plot y. The code below still seems to work as intended though.

        for (int i = 0; i < num_peaks; i++) {
            y_max = MAX(pixel_peaks[i].y, pixel_y0);
            y_min = MIN(pixel_peaks[i].y, pixel_y0);

            //Check if the y location is within the range of y_min,ymax
            if (y > y_max) {
                distance_y = fabs(y - y_max);
            }
            else if (y < y_min) {
                distance_y = fabs(y - y_min);
            }
            else {
                distance_y = 0;
            }

            distance_x = fabs(pixel_peaks[i].x - x);

            // We need a special case for i == 0 to set a reference for comparison, so that closest_distance does not start on 0;
            if (i == 0 && distance_y == 0 ){
                closest_distance = distance_x;
                closest_idx = 0;

            }
            else if (i == 0) {
                closest_distance = sqrt(pow(distance_x, 2) + pow(distance_y, 2)); // Is there a better function for doing this? Is this expensive?
                closest_idx = 0;
            }
            else if (distance_y == 0 && distance_x < closest_distance) {
                closest_distance = fabs(pixel_peaks[i].x - x);
                closest_idx = i;
            }
            else if (sqrt(pow(distance_x, 2) + pow(distance_y, 2)) < closest_distance) {
                closest_distance = sqrt(pow(distance_x, 2) + pow(distance_y, 2));
                closest_idx = i;
                //ImPlot::Annotation()
            }
            else if (distance_x > closest_distance){
                // We are now so far away that a closer bar will not occur, no matter the y value.
                break;
            }
        }
        return closest_distance < proxy_distance ? closest_idx : -1;
    }

    static inline void draw_bar(size_t id, double x, double y, double width, ImVec4 color) {
        double x1 = x - width / 2;
        double x2 = x + width / 2;
        double y1 = 0;
        ImPlot::DragRect(id, &x1, &y1, &x2, &y, color, ImPlotDragToolFlags_NoInputs);
    }
=======
>>>>>>> a0a3006e

            bool reset_hard = false;
            bool reset_view = false;
            if (is_hovered) {
                if (ImGui::IsMouseDoubleClicked(ImGuiMouseButton_Left)) {
                    reset_view = true;
                }
            }

            if (reset_view) {
                camera_compute_optimal_view(&orb.target.pos, &orb.target.ori, &orb.target.dist, min_aabb, max_aabb, orb.distance_scale);

<<<<<<< HEAD
        static float sigma = 0.1;
        static ImVec2 mouse_pos = { 0,0 };
=======
                if (reset_hard) {
                    orb.camera.position         = orb.target.pos;
                    orb.camera.orientation      = orb.target.ori;
                    orb.camera.focus_distance   = orb.target.dist;
                }
            }
>>>>>>> a0a3006e

            if (is_active || is_hovered) {
                static const TrackballControllerParam param = {
                    .min_distance = 1.0,
                    .max_distance = 1000.0,
                };

                vec2_t delta = { io.MouseDelta.x, io.MouseDelta.y };
                vec2_t curr = {mouse_pos_in_canvas.x, mouse_pos_in_canvas.y};
                vec2_t prev = curr - delta;
                float  wheel_delta = io.MouseWheel;

                TrackballControllerInput input = {
                    .rotate_button = is_active && ImGui::IsMouseDown(ImGuiMouseButton_Left),
                    .pan_button    = is_active && ImGui::IsMouseDown(ImGuiMouseButton_Right),
                    .dolly_button  = is_active && ImGui::IsMouseDown(ImGuiMouseButton_Middle),
                    .dolly_delta   = is_hovered ? wheel_delta : 0.0f,
                    .mouse_coord_prev = prev,
                    .mouse_coord_curr = curr,
                    .screen_size = {canvas_sz.x, canvas_sz.y},
                    .fov_y = orb.camera.fov_y,
                };
                camera_controller_trackball(&orb.target.pos, &orb.target.ori, &orb.target.dist, input, param);
            }

            if (orb.show_coordinate_system_widget) {
                float  ext = MIN(orb_win_sz.x, orb_win_sz.y) * 0.4f;
                float  pad = 20.0f;

<<<<<<< HEAD
            ImVec2*   pixel_osc_peaks = (ImVec2*)md_temp_push(sizeof(ImVec2) * num_peaks);
            ImVec2*   pixel_cgs_peaks = (ImVec2*)md_temp_push(sizeof(ImVec2) * num_peaks);

            const double x_min = vlx.rsp.absorption_ev[0] - 1.0;
            const double x_max = vlx.rsp.absorption_ev[num_peaks - 1] + 1.0;
            for (int i = 0; i < num_samples; ++i) {
                double t = (double)i / (double)(num_samples - 1);
                double value = lerp(x_min, x_max, t);
                x_values[i] = value;
            }
=======
                ImVec2 min = ImGui::GetItemRectMin() - ImGui::GetWindowPos();
                ImVec2 max = ImGui::GetItemRectMax() - ImGui::GetWindowPos();
>>>>>>> a0a3006e

                CoordSystemWidgetParam param = {
                    .pos = ImVec2(min.x + pad, max.y - ext - pad),
                    .size = {ext, ext},
                    .view_matrix = camera_world_to_view_matrix(orb.camera),
                    .camera_ori  = orb.target.ori,
                    .camera_pos  = orb.target.pos,
                    .camera_dist = orb.target.dist,
                };

                ImGui::DrawCoordinateSystemWidget(param);
            }

            const float aspect_ratio = orb_win_sz.x / orb_win_sz.y;
            mat4_t view_mat = camera_world_to_view_matrix(orb.camera);
            mat4_t proj_mat = camera_perspective_projection_matrix(orb.camera, aspect_ratio);
            mat4_t inv_proj_mat = camera_inverse_perspective_projection_matrix(orb.camera, aspect_ratio);

            clear_gbuffer(&gbuf);

            const GLenum draw_buffers[] = { GL_COLOR_ATTACHMENT_COLOR, GL_COLOR_ATTACHMENT_NORMAL, GL_COLOR_ATTACHMENT_VELOCITY,
                GL_COLOR_ATTACHMENT_PICKING, GL_COLOR_ATTACHMENT_TRANSPARENCY };

<<<<<<< HEAD

            //Hovered display text
            if (rsp.hovered != -1 && rsp.focused_plot == 0) {
                ImGui::BulletText("Hovered: %s = %f, Y = %f", x_unit_str[x_unit], (float)x_peaks[rsp.hovered], (float)y_osc_peaks[rsp.hovered]);

            }
            else if (rsp.hovered != -1 && rsp.focused_plot == 1){
                ImGui::BulletText("Hovered: %s = %f, Y = %f", x_unit_str[x_unit], (float)x_peaks[rsp.hovered], (float)y_cgs_peaks[rsp.hovered]);
            }
            else {
                ImGui::BulletText("Hovered:");
            }

            //Selected display text
            if (rsp.selected != -1) {
                ImGui::BulletText("Selected: %s = %f, Y_OSC = %f, Y_CGS = %f", x_unit_str[x_unit], (float)x_peaks[rsp.selected], (float)y_osc_peaks[rsp.selected], (float)y_osc_peaks[rsp.selected]);
            }
            else {
                ImGui::BulletText("Selected:");
            }
            ImGui::BulletText("Mouse: X = %f, Y = %f", mouse_pos.x, mouse_pos.y);
            ImGui::BulletText("Peak 0: X = %f, Y = %f", (float)pixel_osc_peaks[0].x, (float)pixel_osc_peaks[0].y);
            rsp.focused_plot = -1;
            ImGui::BulletText("Closest Index = %i", rsp.hovered);
            if (ImPlot::BeginSubplots("##AxisLinking", 2, 1, ImVec2(-1, -1), ImPlotSubplotFlags_LinkCols)) {
                if (refit || first_plot) { ImPlot::SetNextAxesToFit(); }
                // Absorption
                if (ImPlot::BeginPlot("Absorption")) {
                    ImPlot::SetupLegend(ImPlotLocation_NorthEast, ImPlotLegendFlags_None);
                    ImPlot::SetupAxes(x_unit_str[x_unit], "Oscillator Strength");
                    ImPlot::SetupAxisLimitsConstraints(ImAxis_X1, x_min_con, x_max_con);
                    ImPlot::SetupAxisLimitsConstraints(ImAxis_Y1, y_osc_min_con, y_osc_max_con);

                    peaks_to_pixels(pixel_osc_peaks, x_peaks, y_osc_peaks, num_peaks);
                    mouse_pos = ImPlot::PlotToPixels(ImPlot::GetPlotMousePos(IMPLOT_AUTO));
                    if (ImPlot::IsPlotHovered()) {
                        rsp.hovered = get_hovered_peak(mouse_pos, pixel_osc_peaks, num_peaks);
                        rsp.focused_plot = 0;
                    }

                    // @HACK: Compute pixel width of 2 'plot' units
                    const double bar_width = ImPlot::PixelsToPlot(ImVec2(2, 0)).x - ImPlot::PixelsToPlot(ImVec2(0, 0)).x;

                    ImPlot::PlotBars("Exited States", x_peaks, y_osc_peaks, num_peaks, bar_width);
                    ImPlot::PlotLine("Oscillator Strength", x_values, y_osc_str, num_samples);
                    //Check hovered state
                    if (rsp.hovered != -1 && ImPlot::IsPlotHovered()) {
                        draw_bar(0, x_peaks[rsp.hovered], y_osc_peaks[rsp.hovered], bar_width, ImVec4{ 0,1,0,1 });
                    }

                    // Update selected peak on click
                    if (ImGui::IsMouseReleased(ImGuiMouseButton_Left) && !ImGui::IsMouseDragPastThreshold(ImGuiMouseButton_Left) && ImPlot::IsPlotHovered()) {
                        rsp.selected = rsp.hovered;
                    }
                    //Check selected state
                    if (rsp.selected != -1) {
                        draw_bar(1, x_peaks[rsp.selected], y_osc_peaks[rsp.selected], bar_width, ImVec4{ 1,0,0,1 });
                    }
                    
                }
                ImPlot::EndPlot();

                if (refit || first_plot) { ImPlot::SetNextAxesToFit(); }
                // Rotatory ECD
                if (ImPlot::BeginPlot("ECD")) {
                    ImPlot::SetupLegend(ImPlotLocation_NorthEast, ImPlotLegendFlags_None);
                    ImPlot::SetupAxes(x_unit_str[x_unit], "Rotatory Strength");
                    ImPlot::SetupAxisLimitsConstraints(ImAxis_X1, x_min_con, x_max_con);
                    ImPlot::SetupAxisLimitsConstraints(ImAxis_Y1, y_cgs_min_con, y_cgs_max_con);
                    peaks_to_pixels(pixel_cgs_peaks, x_peaks, y_cgs_peaks, num_peaks);
                    mouse_pos = ImPlot::PlotToPixels(ImPlot::GetPlotMousePos(IMPLOT_AUTO));

                    if (ImPlot::IsPlotHovered()) { 
                        rsp.hovered = get_hovered_peak(mouse_pos, pixel_cgs_peaks, num_peaks);
                        rsp.focused_plot = 1;
                    }
                    // @HACK: Compute pixel width of 2 'plot' units

                    const double bar_width = ImPlot::PixelsToPlot(ImVec2(2, 0)).x - ImPlot::PixelsToPlot(ImVec2(0, 0)).x;
=======
            glEnable(GL_CULL_FACE);
            glCullFace(GL_BACK);

            glEnable(GL_DEPTH_TEST);
            glDepthFunc(GL_LESS);
            glDepthMask(GL_TRUE);
            glEnable(GL_SCISSOR_TEST);

            glBindFramebuffer(GL_DRAW_FRAMEBUFFER, gbuf.fbo);
            glDrawBuffers((int)ARRAY_SIZE(draw_buffers), draw_buffers);
            glViewport(0, 0, gbuf.width, gbuf.height);
            glScissor(0, 0, gbuf.width, gbuf.height);

            md_gl_draw_op_t draw_op = {};
            draw_op.type = MD_GL_REP_BALL_AND_STICK;
            draw_op.args.ball_and_stick.ball_scale   = 1.0f;
            draw_op.args.ball_and_stick.stick_radius = 1.0f;
            draw_op.rep = &orb.gl_rep;

            md_gl_draw_args_t draw_args = {
                .shaders = &state.mold.gl_shaders,
                .draw_operations = {
                    .count = 1,
                    .ops = &draw_op
            },
                .view_transform = {
                    .view_matrix = (const float*)view_mat.elem,
                    .proj_matrix = (const float*)proj_mat.elem,
            },
            };

            md_gl_draw(&draw_args);
>>>>>>> a0a3006e

            glDrawBuffer(GL_COLOR_ATTACHMENT_TRANSPARENCY);
            glClearColor(1, 1, 1, 0);
            glClear(GL_COLOR_BUFFER_BIT);

<<<<<<< HEAD
                    if (rsp.hovered != -1 && ImPlot::IsPlotHovered()) {
                        draw_bar(2, x_peaks[rsp.hovered], y_cgs_peaks[rsp.hovered], bar_width, ImVec4{ 0,1,0,1 });
                    }

                    // Update selected peak on click
                    if (ImGui::IsMouseReleased(ImGuiMouseButton_Left) && !ImGui::IsMouseDragPastThreshold(ImGuiMouseButton_Left) && ImPlot::IsPlotHovered()) {
                        rsp.selected = rsp.hovered;
                    }
                    if (rsp.selected != -1) {
                        draw_bar(3, x_peaks[rsp.selected], y_cgs_peaks[rsp.selected], bar_width, ImVec4{ 1,0,0,1 });
                    }
=======
            PUSH_GPU_SECTION("Postprocessing")
            postprocessing::Descriptor postprocess_desc = {
                .background = {
                    .color = {24.f, 24.f, 24.f, 1.0f},
                },
                .bloom = {
                    .enabled = false,
                },
                .tonemapping = {
                    .enabled    = state.visuals.tonemapping.enabled,
                    .mode       = state.visuals.tonemapping.tonemapper,
                    .exposure   = state.visuals.tonemapping.exposure,
                    .gamma      = state.visuals.tonemapping.gamma,
                },
                .ambient_occlusion = {
                    .enabled = false
                },
                .depth_of_field = {
                    .enabled = false,
                },
                .fxaa = {
                    .enabled = true,
                },
                .temporal_reprojection = {
                    .enabled = false,
                },
                .sharpen = {
                    .enabled = true,
                },
                .input_textures = {
                    .depth          = orb.gbuf.tex.depth,
                    .color          = orb.gbuf.tex.color,
                    .normal         = orb.gbuf.tex.normal,
                    .velocity       = orb.gbuf.tex.velocity,
>>>>>>> a0a3006e
                }
            };

            ViewParam view_param = {
                .matrix = {
                    .curr = {
                        .view = view_mat,
                        .proj = proj_mat,
                        .norm = view_mat,
                    },
                    .inv = {
                        .proj = inv_proj_mat,
                    }
                },
                .clip_planes = {
                    .near = orb.camera.near_plane,
                    .far  = orb.camera.far_plane,
                },
                .resolution = {orb_win_sz.x, orb_win_sz.y},
                .fov_y = orb.camera.fov_y,
            };

            postprocessing::shade_and_postprocess(postprocess_desc, view_param);
            POP_GPU_SECTION()

            glBindFramebuffer(GL_DRAW_FRAMEBUFFER, 0);
            glDrawBuffer(GL_BACK);
            glDisable(GL_SCISSOR_TEST);

            if (orb.iso.enabled) {
                PUSH_GPU_SECTION("ORB GRID RAYCAST")
                    for (int i = 0; i < num_mos; ++i) {
                        volume::RenderDesc vol_desc = {
                            .render_target = {
                                .depth  = orb.gbuf.tex.depth,
                                .color  = orb.iso_tex[i],
                                .width  = orb.gbuf.width,
                                .height = orb.gbuf.height,
                                .clear_color = true,
                        },
                        .texture = {
                                .volume = orb.vol[i].tex_id,
                        },
                        .matrix = {
                                .model = orb.vol[i].tex_to_world,
                                .view  = view_mat,
                                .proj  = proj_mat,
                                .inv_proj = inv_proj_mat,
                        },
                        .iso = {
                                .enabled = true,
                                .count  = (size_t)orb.iso.count,
                                .values = orb.iso.values,
                                .colors = orb.iso.colors,
                        },
                        .voxel_spacing = orb.vol[i].step_size,
                        };
                        volume::render_volume(vol_desc);
                    }
                POP_GPU_SECTION();
            }
<<<<<<< HEAD
            ImPlot::EndSubplots();
            first_plot = false;
            /*
            constexpr str_t ABS_FILE_EXTENSION = STR_LIT("abs");
            char path_buf[2048] = "";


            if (ImGui::Button("Print absorption")) {
                if (application::file_dialog(path_buf, sizeof(path_buf), application::FileDialogFlag_Save, ABS_FILE_EXTENSION)) {
                    // This is where we save the absorbtion into a file
                    save_absorption({ path_buf, strnlen(path_buf, sizeof(path_buf)) }, &x_values, x_unit_str[x_unit], &y_osc_str, &y_cgs_str, 10);
                }
            }
            */
=======
>>>>>>> a0a3006e
        }
        ImGui::End();
    }

    void draw_nto_window(const ApplicationState& state) {
        if (!nto.show_window) return;
        if (vlx.rsp.num_excited_states == 0) return;
        if (vlx.rsp.nto == NULL) return;

        ImGui::SetNextWindowSize(ImVec2(500, 300), ImGuiCond_FirstUseEver);
        if (ImGui::Begin("NTO viewer", &nto.show_window, ImGuiWindowFlags_MenuBar)) {

            const ImVec2 outer_size = {300.f, 0.f};
            ImGui::PushItemWidth(outer_size.x);
            ImGui::BeginGroup();

            const double iso_min = 1.0e-4;
            const double iso_max = 5.0;
            double iso_val = nto.iso.values[0];
            ImGui::SliderScalar("##Iso Value", ImGuiDataType_Double, &iso_val, &iso_min, &iso_max, "%.6f", ImGuiSliderFlags_Logarithmic);
            ImGui::SetItemTooltip("Iso Value");

            nto.iso.values[0] =  (float)iso_val;
            nto.iso.values[1] = -(float)iso_val;
            nto.iso.count = 2;
            nto.iso.enabled = true;

            ImGui::ColorEdit4("##Color Positive", nto.iso.colors[0].elem);
            ImGui::SetItemTooltip("Color Positive");
            ImGui::ColorEdit4("##Color Negative", nto.iso.colors[1].elem);
            ImGui::SetItemTooltip("Color Negative");

            if (ImGui::BeginListBox("##NTO Index", outer_size)) {
                for (int i = 0; i < (int)vlx.rsp.num_excited_states; ++i) {
                    bool is_selected = nto.nto_idx == i;
                    char buf[32];
                    snprintf(buf, sizeof(buf), "%i", i + 1);
                    if (ImGui::Selectable(buf, is_selected)) {
                        if (nto.nto_idx != i) {
                            nto.nto_idx = i;
                        }
                    }
                }
                ImGui::EndListBox();
            }

            // @TODO: Enlist all defined groups here
            if (ImGui::BeginListBox("##Groups", outer_size)) {
                ImGui::EndListBox();
            }

            ImGui::EndGroup();
            ImGui::PopItemWidth();

            ImGui::SameLine();

            // Animate camera towards targets
            const double dt = state.app.timing.delta_s;
            camera_animate(&nto.camera, nto.target.ori, nto.target.pos, nto.target.dist, dt);

            ImVec2 canvas_sz = ImGui::GetContentRegionAvail();   // Resize canvas to what's available
            canvas_sz.x = MAX(canvas_sz.x, 50.0f);
            canvas_sz.y = MAX(canvas_sz.y, 50.0f);

            // This will catch our interactions
            ImGui::InvisibleButton("canvas", canvas_sz, ImGuiButtonFlags_MouseButtonLeft | ImGuiButtonFlags_MouseButtonRight | ImGuiButtonFlags_AllowOverlap);

            // Draw border and background color
            ImGuiIO& io = ImGui::GetIO();

            ImVec2 canvas_p0 = ImGui::GetItemRectMin();
            ImVec2 canvas_p1 = ImGui::GetItemRectMax();

            static int curr_nto_idx = -1;

            double nto_lambda[4] = {};
            int num_x = 2;

            // This represents the cutoff for contributing orbitals to be part of the orbital 'grid'
            // If the occupation parameter is less than this it will not be displayed
            const double lambda_cutoff = 0.10f;
            for (int i = 0; i < MIN(4, (int)vlx.rsp.nto[nto.nto_idx].occupations.count); ++i) {
                nto_lambda[i] = vlx.rsp.nto[nto.nto_idx].occupations.data[lumo_idx + i];
                if (nto_lambda[i] < lambda_cutoff) {
                    num_x = i;
                    break;
                }
            }

            // Always two, Particle and Hole
            const int num_y = 2;

            if (curr_nto_idx != nto.nto_idx) {
                curr_nto_idx = nto.nto_idx;
                glBindFramebuffer(GL_DRAW_FRAMEBUFFER, nto.vol_fbo);
                const float zero[4] = {};
                const float samples_per_angstrom = 6.0f;
                size_t nto_idx = (size_t)nto.nto_idx;
                for (int pi = 0; pi < num_x; ++pi) {
                    int hi = pi + num_x;
                    size_t lambda_idx = (size_t)pi;

                    compute_nto(&nto.vol[pi].tex_to_world, &nto.vol[pi].step_size, &nto.vol[pi].tex_id, nto_idx, lambda_idx, MD_VLX_NTO_TYPE_PARTICLE, MD_GTO_EVAL_MODE_PSI, samples_per_angstrom);
                    compute_nto(&nto.vol[hi].tex_to_world, &nto.vol[hi].step_size, &nto.vol[hi].tex_id, nto_idx, lambda_idx, MD_VLX_NTO_TYPE_HOLE,     MD_GTO_EVAL_MODE_PSI, samples_per_angstrom);

                    // Clear volume texture
                    glFramebufferTexture(GL_DRAW_FRAMEBUFFER, GL_COLOR_ATTACHMENT0, nto.vol[pi].tex_id, 0);
                    glFramebufferTexture(GL_DRAW_FRAMEBUFFER, GL_COLOR_ATTACHMENT1, nto.vol[hi].tex_id, 0);
                    glClearBufferfv(GL_COLOR, 0, zero);
                    glClearBufferfv(GL_COLOR, 1, zero);
                }
                glBindFramebuffer(GL_DRAW_FRAMEBUFFER, 0);
            }

            ImVec2 grid_p0 = canvas_p0;
            ImVec2 grid_p1 = canvas_p0 + canvas_sz * ImVec2(0.5f, 1.0f);
            ImVec2 win_sz = (grid_p1 - grid_p0) / ImVec2((float)num_x, (float)num_y);
            win_sz.x = floorf(win_sz.x);
            win_sz.y = floorf(win_sz.y);

            const float TEXT_BASE_HEIGHT = ImGui::GetTextLineHeightWithSpacing();
            ImDrawList* draw_list = ImGui::GetWindowDrawList();
            draw_list->AddRectFilled(canvas_p0, canvas_p1, IM_COL32(255, 255, 255, 255));
            for (int y = 0; y < num_y; ++y) {
                for (int x = 0; x < num_x; ++x) {
                    int i = y * num_x + x;
                    ImVec2 p0 = grid_p0 + win_sz * ImVec2((float)(x+0), (float)(y+0));
                    ImVec2 p1 = grid_p0 + win_sz * ImVec2((float)(x+1), (float)(y+1));
                    ImVec2 text_pos_bl = ImVec2(p0.x + TEXT_BASE_HEIGHT * 0.5f, p1.y - TEXT_BASE_HEIGHT);
                    ImVec2 text_pos_tl = ImVec2(p0.x + TEXT_BASE_HEIGHT * 0.5f, p0.y + TEXT_BASE_HEIGHT * 0.5f);
                    const char* lbl = y == 0 ? "Particle" : "Hole";
                    char buf[32];
                    snprintf(buf, sizeof(buf), (const char*)u8"λ: %.3f", nto_lambda[x]);
                    draw_list->AddImage((ImTextureID)(intptr_t)nto.gbuf.tex.transparency, p0, p1, { 0,1 }, { 1,0 });
                    draw_list->AddImage((ImTextureID)(intptr_t)nto.iso_tex[i], p0, p1, { 0,1 }, { 1,0 });
                    draw_list->AddText(text_pos_bl, ImColor(0,0,0), buf);
                    draw_list->AddText(text_pos_tl, ImColor(0,0,0), lbl);
                }
            }
            // Draw grid
            for (int x = 1; x <= num_x; ++x) {
                ImVec2 p0 = {grid_p0.x + win_sz.x * x, grid_p0.y};
                ImVec2 p1 = {grid_p0.x + win_sz.x * x, grid_p1.y};
                draw_list->AddLine(p0, p1, IM_COL32(0, 0, 0, 255));
            }
            for (int y = 1; y < num_y; ++y) {
                ImVec2 p0 = {grid_p0.x, grid_p0.y + win_sz.y * y};
                ImVec2 p1 = {grid_p1.x, grid_p0.y + win_sz.y * y};
                draw_list->AddLine(p0, p1, IM_COL32(0, 0, 0, 255));
            }
            // @TODO: Draw Sankey Diagram of Transition Matrix
            {
                ImVec2 p0 = canvas_p0 + canvas_sz * ImVec2(0.5f, 0.0f);
                ImVec2 p1 = canvas_p1;
                ImVec2 text_pos_bl = ImVec2(p0.x + TEXT_BASE_HEIGHT * 0.5f, p1.y - TEXT_BASE_HEIGHT);
                draw_list->AddText(text_pos_bl, ImColor(0, 0, 0, 255), "Transition Diagram");
            }

            const bool is_hovered = ImGui::IsItemHovered();
            const bool is_active = ImGui::IsItemActive();
            const ImVec2 origin(canvas_p0.x, canvas_p0.y);  // Lock scrolled origin
            const ImVec2 mouse_pos_in_canvas(io.MousePos.x - origin.x, io.MousePos.y - origin.y);

            int width  = MAX(1, (int)win_sz.x);
            int height = MAX(1, (int)win_sz.y);

            int num_win = num_x * num_y;

            auto& gbuf = nto.gbuf;
            if ((int)gbuf.width != width || (int)gbuf.height != height) {
                init_gbuffer(&gbuf, width, height);
                for (int i = 0; i < num_win; ++i) {
                    gl::init_texture_2D(nto.iso_tex + i, width, height, GL_RGBA8);
                }
            }

            bool reset_view = false;
            if (is_hovered) {
                if (ImGui::IsMouseDoubleClicked(ImGuiMouseButton_Left)) {
                    reset_view = true;
                }
            }

            if (reset_view) {
                camera_compute_optimal_view(&nto.target.pos, &nto.target.ori, &nto.target.dist, min_aabb, max_aabb, nto.distance_scale);
            }

            if (is_active || is_hovered) {
                static const TrackballControllerParam param = {
                    .min_distance = 1.0,
                    .max_distance = 1000.0,
                };

                vec2_t delta = { io.MouseDelta.x, io.MouseDelta.y };
                vec2_t curr = {mouse_pos_in_canvas.x, mouse_pos_in_canvas.y};
                vec2_t prev = curr - delta;
                float  wheel_delta = io.MouseWheel;

                TrackballControllerInput input = {
                    .rotate_button = is_active && ImGui::IsMouseDown(ImGuiMouseButton_Left),
                    .pan_button    = is_active && ImGui::IsMouseDown(ImGuiMouseButton_Right),
                    .dolly_button  = is_active && ImGui::IsMouseDown(ImGuiMouseButton_Middle),
                    .dolly_delta   = is_hovered ? wheel_delta : 0.0f,
                    .mouse_coord_prev = prev,
                    .mouse_coord_curr = curr,
                    .screen_size = {canvas_sz.x, canvas_sz.y},
                    .fov_y = nto.camera.fov_y,
                };
                camera_controller_trackball(&nto.target.pos, &nto.target.ori, &nto.target.dist, input, param);
            }

            if (nto.show_coordinate_system_widget) {
                float  ext = MIN(win_sz.x, win_sz.y) * 0.4f;
                float  pad = 20.0f;

                ImVec2 min = ImGui::GetItemRectMin() - ImGui::GetWindowPos();
                ImVec2 max = ImGui::GetItemRectMax() - ImGui::GetWindowPos();

                CoordSystemWidgetParam param = {
                    .pos = ImVec2(min.x + pad, max.y - ext - pad),
                    .size = {ext, ext},
                    .view_matrix = camera_world_to_view_matrix(nto.camera),
                    .camera_ori  = nto.target.ori,
                    .camera_pos  = nto.target.pos,
                    .camera_dist = nto.target.dist,
                };

                ImGui::DrawCoordinateSystemWidget(param);
            }

            const float aspect_ratio = win_sz.x / win_sz.y;
            mat4_t view_mat = camera_world_to_view_matrix(nto.camera);
            mat4_t proj_mat = camera_perspective_projection_matrix(nto.camera, aspect_ratio);
            mat4_t inv_proj_mat = camera_inverse_perspective_projection_matrix(nto.camera, aspect_ratio);

            clear_gbuffer(&gbuf);

            const GLenum draw_buffers[] = { GL_COLOR_ATTACHMENT_COLOR, GL_COLOR_ATTACHMENT_NORMAL, GL_COLOR_ATTACHMENT_VELOCITY,
                GL_COLOR_ATTACHMENT_PICKING, GL_COLOR_ATTACHMENT_TRANSPARENCY };

            glEnable(GL_CULL_FACE);
            glCullFace(GL_BACK);

            glEnable(GL_DEPTH_TEST);
            glDepthFunc(GL_LESS);
            glDepthMask(GL_TRUE);
            glEnable(GL_SCISSOR_TEST);

            glBindFramebuffer(GL_DRAW_FRAMEBUFFER, gbuf.fbo);
            glDrawBuffers((int)ARRAY_SIZE(draw_buffers), draw_buffers);
            glViewport(0, 0, gbuf.width, gbuf.height);
            glScissor(0, 0, gbuf.width, gbuf.height);

            md_gl_draw_op_t draw_op = {};
            draw_op.type = MD_GL_REP_BALL_AND_STICK;
            draw_op.args.ball_and_stick.ball_scale   = 1.0f;
            draw_op.args.ball_and_stick.stick_radius = 1.0f;
            draw_op.rep = &nto.gl_rep;

            md_gl_draw_args_t draw_args = {
                .shaders = &state.mold.gl_shaders,
                .draw_operations = {
                    .count = 1,
                    .ops = &draw_op
                },
                .view_transform = {
                    .view_matrix = (const float*)view_mat.elem,
                    .proj_matrix = (const float*)proj_mat.elem,
                },
            };

            md_gl_draw(&draw_args);

            glDrawBuffer(GL_COLOR_ATTACHMENT_TRANSPARENCY);
            glClearColor(1, 1, 1, 0);
            glClear(GL_COLOR_BUFFER_BIT);

            PUSH_GPU_SECTION("Postprocessing")
            postprocessing::Descriptor postprocess_desc = {
                .background = {
                    .color = {24.f, 24.f, 24.f, 1.0f},
                },
                .bloom = {
                    .enabled = false,
                },
                .tonemapping = {
                    .enabled    = state.visuals.tonemapping.enabled,
                    .mode       = state.visuals.tonemapping.tonemapper,
                    .exposure   = state.visuals.tonemapping.exposure,
                    .gamma      = state.visuals.tonemapping.gamma,
                },
                .ambient_occlusion = {
                    .enabled = false
                },
                .depth_of_field = {
                    .enabled = false,
                },
                .fxaa = {
                    .enabled = true,
                },
                .temporal_reprojection = {
                    .enabled = false,
                },
                .sharpen = {
                    .enabled = true,
                },
                .input_textures = {
                    .depth      = nto.gbuf.tex.depth,
                    .color      = nto.gbuf.tex.color,
                    .normal     = nto.gbuf.tex.normal,
                    .velocity   = nto.gbuf.tex.velocity,
                }
            };

            ViewParam view_param = {
                .matrix = {
                    .curr = {
                        .view = view_mat,
                        .proj = proj_mat,
                        .norm = view_mat,
                    },
                    .inv = {
                        .proj = inv_proj_mat,
                    }
                },
                .clip_planes = {
                    .near = nto.camera.near_plane,
                    .far  = nto.camera.far_plane,
                },
                .resolution = {win_sz.x, win_sz.y},
                .fov_y = nto.camera.fov_y,
            };

            postprocessing::shade_and_postprocess(postprocess_desc, view_param);
            POP_GPU_SECTION()

            glBindFramebuffer(GL_DRAW_FRAMEBUFFER, 0);
            glDrawBuffer(GL_BACK);
            glDisable(GL_SCISSOR_TEST);

            if (nto.iso.enabled) {
                PUSH_GPU_SECTION("ORB GRID RAYCAST")
                    for (int i = 0; i < num_win; ++i) {
                        volume::RenderDesc vol_desc = {
                            .render_target = {
                                .depth  = nto.gbuf.tex.depth,
                                .color  = nto.iso_tex[i],
                                .width  = nto.gbuf.width,
                                .height = nto.gbuf.height,
                                .clear_color = true,
                            },
                            .texture = {
                                .volume = nto.vol[i].tex_id,
                            },
                            .matrix = {
                                .model = nto.vol[i].tex_to_world,
                                .view  = view_mat,
                                .proj  = proj_mat,
                                .inv_proj = inv_proj_mat,
                            },
                            .iso = {
                                .enabled = true,
                                .count  = (size_t)nto.iso.count,
                                .values = nto.iso.values,
                                .colors = nto.iso.colors,
                            },
                            .voxel_spacing = nto.vol[i].step_size,
                        };
                        volume::render_volume(vol_desc);
                    }
                POP_GPU_SECTION();
            }
        }
        ImGui::End();
    }
};
static VeloxChem instance = {};<|MERGE_RESOLUTION|>--- conflicted
+++ resolved
@@ -611,6 +611,97 @@
             out_y[xi] = tot;
         }
     }
+    /*
+    * We return to this at a later stage
+    void save_absorption(str_t filename, md_array(double)* x_values, const char* x_lable, md_array(double)* y_values_osc, md_array(double)* y_values_cgs, int step) {
+        md_file_o* file = md_file_open(filename, MD_FILE_WRITE);
+        if (!file) {
+            MD_LOG_ERROR("Could not open workspace file for writing: '%.*s", (int)filename.len, filename.ptr);
+            return;
+        }
+        defer{ md_file_close(file); };
+
+        // md_array(char*) rows = md_array_create(char*, md_array_size(*x_values), )
+        //double* x_values = (double*)md_temp_push(sizeof(double) * num_samples);
+        // I want to create an array with the rows to print to the file. What type should this be, and how do I create it?
+
+        
+        for (int i = 0; i < md_array_size(*x_values); i += 5) {
+
+        }
+    }
+    */
+
+    //converts x and y peaks into pixel points in context of the current plot. Use between BeginPlot() and EndPlot()
+    static inline void peaks_to_pixels(ImVec2* pixel_peaks, const double* x_peaks, const double* y_peaks, size_t num_peaks) {
+        for (size_t i = 0; i < num_peaks; i++) {
+            pixel_peaks[i] = ImPlot::PlotToPixels(ImPlotPoint{ x_peaks[i], y_peaks[i] });
+        }
+    }
+    // Returns peak index closest to mouse pixel position, assumes that x-values are sorted.
+    static inline size_t get_hovered_peak(const ImVec2 mouse_pos, const ImVec2* pixel_peaks, size_t num_peaks, double proxy_distance = 10.0) {
+        int closest_idx = 0;
+        double x = mouse_pos.x;
+        double y = mouse_pos.y;
+        double y_max = 0;
+        double y_min = 0;
+        double distance_x = 0;
+        double distance_y = 0;
+        double closest_distance = 0;
+        double pixel_y0 = ImPlot::PlotToPixels(0, 0).y;
+
+        //Keep in mind that pixel y is 0 at the top, so you flip the comparison compared to plot y. The code below still seems to work as intended though.
+
+        for (int i = 0; i < num_peaks; i++) {
+            y_max = MAX(pixel_peaks[i].y, pixel_y0);
+            y_min = MIN(pixel_peaks[i].y, pixel_y0);
+
+            //Check if the y location is within the range of y_min,ymax
+            if (y > y_max) {
+                distance_y = fabs(y - y_max);
+            }
+            else if (y < y_min) {
+                distance_y = fabs(y - y_min);
+            }
+            else {
+                distance_y = 0;
+            }
+
+            distance_x = fabs(pixel_peaks[i].x - x);
+
+            // We need a special case for i == 0 to set a reference for comparison, so that closest_distance does not start on 0;
+            if (i == 0 && distance_y == 0 ){
+                closest_distance = distance_x;
+                closest_idx = 0;
+
+            }
+            else if (i == 0) {
+                closest_distance = sqrt(pow(distance_x, 2) + pow(distance_y, 2)); // Is there a better function for doing this? Is this expensive?
+                closest_idx = 0;
+            }
+            else if (distance_y == 0 && distance_x < closest_distance) {
+                closest_distance = fabs(pixel_peaks[i].x - x);
+                closest_idx = i;
+            }
+            else if (sqrt(pow(distance_x, 2) + pow(distance_y, 2)) < closest_distance) {
+                closest_distance = sqrt(pow(distance_x, 2) + pow(distance_y, 2));
+                closest_idx = i;
+                //ImPlot::Annotation()
+            }
+            else if (distance_x > closest_distance){
+                // We are now so far away that a closer bar will not occur, no matter the y value.
+                break;
+            }
+        }
+        return closest_distance < proxy_distance ? closest_idx : -1;
+    }
+
+    static inline void draw_bar(size_t id, double x, double y, double width, ImVec4 color) {
+        double x1 = x - width / 2;
+        double x2 = x + width / 2;
+        double y1 = 0;
+        ImPlot::DragRect(id, &x1, &y1, &x2, &y, color, ImPlotDragToolFlags_NoInputs);
+    }
 
     void draw_rsp_window() {
         if (!rsp.show_window) return;
@@ -621,6 +712,7 @@
         defer { md_temp_set_pos_back(temp_pos); };
 
         static float sigma = 0.1;
+        static ImVec2 mouse_pos = { 0,0 };
 
         const char* broadening_str[] = { "Gaussian","Lorentzian" };
         static broadening_mode_t broadening_mode = BROADENING_GAUSSIAN;
@@ -650,6 +742,9 @@
             double* y_osc_str = (double*)md_temp_push(sizeof(double) * num_samples);
             double* y_cgs_str   = (double*)md_temp_push(sizeof(double) * num_samples);
 
+            ImVec2*   pixel_osc_peaks = (ImVec2*)md_temp_push(sizeof(ImVec2) * num_peaks);
+            ImVec2*   pixel_cgs_peaks = (ImVec2*)md_temp_push(sizeof(ImVec2) * num_peaks);
+
             const double x_min = vlx.rsp.absorption_ev[0] - 1.0;
             const double x_max = vlx.rsp.absorption_ev[num_peaks - 1] + 1.0;
             for (int i = 0; i < num_samples; ++i) {
@@ -703,45 +798,117 @@
             x_max_con += con_lim_fac * x_graph_width;
             x_min_con -= con_lim_fac * x_graph_width;
 
+
+            //Hovered display text
+            if (rsp.hovered != -1 && rsp.focused_plot == 0) {
+                ImGui::BulletText("Hovered: %s = %f, Y = %f", x_unit_str[x_unit], (float)x_peaks[rsp.hovered], (float)y_osc_peaks[rsp.hovered]);
+
+            }
+            else if (rsp.hovered != -1 && rsp.focused_plot == 1){
+                ImGui::BulletText("Hovered: %s = %f, Y = %f", x_unit_str[x_unit], (float)x_peaks[rsp.hovered], (float)y_cgs_peaks[rsp.hovered]);
+            }
+            else {
+                ImGui::BulletText("Hovered:");
+            }
+
+            //Selected display text
+            if (rsp.selected != -1) {
+                ImGui::BulletText("Selected: %s = %f, Y_OSC = %f, Y_CGS = %f", x_unit_str[x_unit], (float)x_peaks[rsp.selected], (float)y_osc_peaks[rsp.selected], (float)y_osc_peaks[rsp.selected]);
+            }
+            else {
+                ImGui::BulletText("Selected:");
+            }
+            ImGui::BulletText("Mouse: X = %f, Y = %f", mouse_pos.x, mouse_pos.y);
+            ImGui::BulletText("Peak 0: X = %f, Y = %f", (float)pixel_osc_peaks[0].x, (float)pixel_osc_peaks[0].y);
+            rsp.focused_plot = -1;
+            ImGui::BulletText("Closest Index = %i", rsp.hovered);
             if (ImPlot::BeginSubplots("##AxisLinking", 2, 1, ImVec2(-1, -1), ImPlotSubplotFlags_LinkCols)) {
                 if (refit || first_plot) { ImPlot::SetNextAxesToFit(); }
                 // Absorption
                 if (ImPlot::BeginPlot("Absorption")) {
-                    // ImPlot::SetupAxisLimits(ImAxis_X1, 1.0, vlx.scf.iter.count);
                     ImPlot::SetupLegend(ImPlotLocation_NorthEast, ImPlotLegendFlags_None);
                     ImPlot::SetupAxes(x_unit_str[x_unit], "Oscillator Strength");
                     ImPlot::SetupAxisLimitsConstraints(ImAxis_X1, x_min_con, x_max_con);
                     ImPlot::SetupAxisLimitsConstraints(ImAxis_Y1, y_osc_min_con, y_osc_max_con);
 
+                    peaks_to_pixels(pixel_osc_peaks, x_peaks, y_osc_peaks, num_peaks);
+                    mouse_pos = ImPlot::PlotToPixels(ImPlot::GetPlotMousePos(IMPLOT_AUTO));
+                    if (ImPlot::IsPlotHovered()) {
+                        rsp.hovered = get_hovered_peak(mouse_pos, pixel_osc_peaks, num_peaks);
+                        rsp.focused_plot = 0;
+                    }
+
                     // @HACK: Compute pixel width of 2 'plot' units
                     const double bar_width = ImPlot::PixelsToPlot(ImVec2(2, 0)).x - ImPlot::PixelsToPlot(ImVec2(0, 0)).x;
 
                     ImPlot::PlotBars("Exited States", x_peaks, y_osc_peaks, num_peaks, bar_width);
                     ImPlot::PlotLine("Oscillator Strength", x_values, y_osc_str, num_samples);
-
+                    //Check hovered state
+                    if (rsp.hovered != -1 && ImPlot::IsPlotHovered()) {
+                        draw_bar(0, x_peaks[rsp.hovered], y_osc_peaks[rsp.hovered], bar_width, ImVec4{ 0,1,0,1 });
+                    }
+
+                    // Update selected peak on click
+                    if (ImGui::IsMouseReleased(ImGuiMouseButton_Left) && !ImGui::IsMouseDragPastThreshold(ImGuiMouseButton_Left) && ImPlot::IsPlotHovered()) {
+                        rsp.selected = rsp.hovered;
+                    }
+                    //Check selected state
+                    if (rsp.selected != -1) {
+                        draw_bar(1, x_peaks[rsp.selected], y_osc_peaks[rsp.selected], bar_width, ImVec4{ 1,0,0,1 });
+                    }
+                    
                 }
                 ImPlot::EndPlot();
 
                 if (refit || first_plot) { ImPlot::SetNextAxesToFit(); }
-                // Rotary ECD
+                // Rotatory ECD
                 if (ImPlot::BeginPlot("ECD")) {
-                    // ImPlot::SetupAxisLimits(ImAxis_X1, 1.0, vlx.scf.iter.count);
                     ImPlot::SetupLegend(ImPlotLocation_NorthEast, ImPlotLegendFlags_None);
-                    ImPlot::SetupAxes(x_unit_str[x_unit], "Rotary strength");
+                    ImPlot::SetupAxes(x_unit_str[x_unit], "Rotatory Strength");
                     ImPlot::SetupAxisLimitsConstraints(ImAxis_X1, x_min_con, x_max_con);
                     ImPlot::SetupAxisLimitsConstraints(ImAxis_Y1, y_cgs_min_con, y_cgs_max_con);
-
+                    peaks_to_pixels(pixel_cgs_peaks, x_peaks, y_cgs_peaks, num_peaks);
+                    mouse_pos = ImPlot::PlotToPixels(ImPlot::GetPlotMousePos(IMPLOT_AUTO));
+
+                    if (ImPlot::IsPlotHovered()) { 
+                        rsp.hovered = get_hovered_peak(mouse_pos, pixel_cgs_peaks, num_peaks);
+                        rsp.focused_plot = 1;
+                    }
                     // @HACK: Compute pixel width of 2 'plot' units
+
                     const double bar_width = ImPlot::PixelsToPlot(ImVec2(2, 0)).x - ImPlot::PixelsToPlot(ImVec2(0, 0)).x;
 
                     ImPlot::PlotBars("Exited States", x_peaks, y_cgs_peaks, num_peaks, bar_width);
                     ImPlot::PlotLine("ECD", x_values, y_cgs_str, num_samples);
 
+                    if (rsp.hovered != -1 && ImPlot::IsPlotHovered()) {
+                        draw_bar(2, x_peaks[rsp.hovered], y_cgs_peaks[rsp.hovered], bar_width, ImVec4{ 0,1,0,1 });
+                    }
+
+                    // Update selected peak on click
+                    if (ImGui::IsMouseReleased(ImGuiMouseButton_Left) && !ImGui::IsMouseDragPastThreshold(ImGuiMouseButton_Left) && ImPlot::IsPlotHovered()) {
+                        rsp.selected = rsp.hovered;
+                    }
+                    if (rsp.selected != -1) {
+                        draw_bar(3, x_peaks[rsp.selected], y_cgs_peaks[rsp.selected], bar_width, ImVec4{ 1,0,0,1 });
+                    }
                 }
                 ImPlot::EndPlot();
             }
             ImPlot::EndSubplots();
             first_plot = false;
+            /*
+            constexpr str_t ABS_FILE_EXTENSION = STR_LIT("abs");
+            char path_buf[2048] = "";
+
+
+            if (ImGui::Button("Print absorption")) {
+                if (application::file_dialog(path_buf, sizeof(path_buf), application::FileDialogFlag_Save, ABS_FILE_EXTENSION)) {
+                    // This is where we save the absorbtion into a file
+                    save_absorption({ path_buf, strnlen(path_buf, sizeof(path_buf)) }, &x_values, x_unit_str[x_unit], &y_osc_str, &y_cgs_str, 10);
+                }
+            }
+            */
         }
         ImGui::End();
     }
@@ -981,103 +1148,6 @@
                     gl::init_texture_2D(orb.iso_tex + i, width, height, GL_RGBA8);
                 }
             }
-<<<<<<< HEAD
-            out_y[xi] = tot;
-        }
-    }
-    /*
-    * We return to this at a later stage
-    void save_absorption(str_t filename, md_array(double)* x_values, const char* x_lable, md_array(double)* y_values_osc, md_array(double)* y_values_cgs, int step) {
-        md_file_o* file = md_file_open(filename, MD_FILE_WRITE);
-        if (!file) {
-            MD_LOG_ERROR("Could not open workspace file for writing: '%.*s", (int)filename.len, filename.ptr);
-            return;
-        }
-        defer{ md_file_close(file); };
-
-        // md_array(char*) rows = md_array_create(char*, md_array_size(*x_values), )
-        //double* x_values = (double*)md_temp_push(sizeof(double) * num_samples);
-        // I want to create an array with the rows to print to the file. What type should this be, and how do I create it?
-
-        
-        for (int i = 0; i < md_array_size(*x_values); i += 5) {
-
-        }
-    }
-    */
-
-    //converts x and y peaks into pixel points in context of the current plot. Use between BeginPlot() and EndPlot()
-    static inline void peaks_to_pixels(ImVec2* pixel_peaks, const double* x_peaks, const double* y_peaks, size_t num_peaks) {
-        for (size_t i = 0; i < num_peaks; i++) {
-            pixel_peaks[i] = ImPlot::PlotToPixels(ImPlotPoint{ x_peaks[i], y_peaks[i] });
-        }
-    }
-    // Returns peak index closest to mouse pixel position, assumes that x-values are sorted.
-    static inline size_t get_hovered_peak(const ImVec2 mouse_pos, const ImVec2* pixel_peaks, size_t num_peaks, double proxy_distance = 10.0) {
-        int closest_idx = 0;
-        double x = mouse_pos.x;
-        double y = mouse_pos.y;
-        double y_max = 0;
-        double y_min = 0;
-        double distance_x = 0;
-        double distance_y = 0;
-        double closest_distance = 0;
-        double pixel_y0 = ImPlot::PlotToPixels(0, 0).y;
-
-        //Keep in mind that pixel y is 0 at the top, so you flip the comparison compared to plot y. The code below still seems to work as intended though.
-
-        for (int i = 0; i < num_peaks; i++) {
-            y_max = MAX(pixel_peaks[i].y, pixel_y0);
-            y_min = MIN(pixel_peaks[i].y, pixel_y0);
-
-            //Check if the y location is within the range of y_min,ymax
-            if (y > y_max) {
-                distance_y = fabs(y - y_max);
-            }
-            else if (y < y_min) {
-                distance_y = fabs(y - y_min);
-            }
-            else {
-                distance_y = 0;
-            }
-
-            distance_x = fabs(pixel_peaks[i].x - x);
-
-            // We need a special case for i == 0 to set a reference for comparison, so that closest_distance does not start on 0;
-            if (i == 0 && distance_y == 0 ){
-                closest_distance = distance_x;
-                closest_idx = 0;
-
-            }
-            else if (i == 0) {
-                closest_distance = sqrt(pow(distance_x, 2) + pow(distance_y, 2)); // Is there a better function for doing this? Is this expensive?
-                closest_idx = 0;
-            }
-            else if (distance_y == 0 && distance_x < closest_distance) {
-                closest_distance = fabs(pixel_peaks[i].x - x);
-                closest_idx = i;
-            }
-            else if (sqrt(pow(distance_x, 2) + pow(distance_y, 2)) < closest_distance) {
-                closest_distance = sqrt(pow(distance_x, 2) + pow(distance_y, 2));
-                closest_idx = i;
-                //ImPlot::Annotation()
-            }
-            else if (distance_x > closest_distance){
-                // We are now so far away that a closer bar will not occur, no matter the y value.
-                break;
-            }
-        }
-        return closest_distance < proxy_distance ? closest_idx : -1;
-    }
-
-    static inline void draw_bar(size_t id, double x, double y, double width, ImVec4 color) {
-        double x1 = x - width / 2;
-        double x2 = x + width / 2;
-        double y1 = 0;
-        ImPlot::DragRect(id, &x1, &y1, &x2, &y, color, ImPlotDragToolFlags_NoInputs);
-    }
-=======
->>>>>>> a0a3006e
 
             bool reset_hard = false;
             bool reset_view = false;
@@ -1090,17 +1160,12 @@
             if (reset_view) {
                 camera_compute_optimal_view(&orb.target.pos, &orb.target.ori, &orb.target.dist, min_aabb, max_aabb, orb.distance_scale);
 
-<<<<<<< HEAD
-        static float sigma = 0.1;
-        static ImVec2 mouse_pos = { 0,0 };
-=======
                 if (reset_hard) {
                     orb.camera.position         = orb.target.pos;
                     orb.camera.orientation      = orb.target.ori;
                     orb.camera.focus_distance   = orb.target.dist;
                 }
             }
->>>>>>> a0a3006e
 
             if (is_active || is_hovered) {
                 static const TrackballControllerParam param = {
@@ -1130,21 +1195,8 @@
                 float  ext = MIN(orb_win_sz.x, orb_win_sz.y) * 0.4f;
                 float  pad = 20.0f;
 
-<<<<<<< HEAD
-            ImVec2*   pixel_osc_peaks = (ImVec2*)md_temp_push(sizeof(ImVec2) * num_peaks);
-            ImVec2*   pixel_cgs_peaks = (ImVec2*)md_temp_push(sizeof(ImVec2) * num_peaks);
-
-            const double x_min = vlx.rsp.absorption_ev[0] - 1.0;
-            const double x_max = vlx.rsp.absorption_ev[num_peaks - 1] + 1.0;
-            for (int i = 0; i < num_samples; ++i) {
-                double t = (double)i / (double)(num_samples - 1);
-                double value = lerp(x_min, x_max, t);
-                x_values[i] = value;
-            }
-=======
                 ImVec2 min = ImGui::GetItemRectMin() - ImGui::GetWindowPos();
                 ImVec2 max = ImGui::GetItemRectMax() - ImGui::GetWindowPos();
->>>>>>> a0a3006e
 
                 CoordSystemWidgetParam param = {
                     .pos = ImVec2(min.x + pad, max.y - ext - pad),
@@ -1168,87 +1220,6 @@
             const GLenum draw_buffers[] = { GL_COLOR_ATTACHMENT_COLOR, GL_COLOR_ATTACHMENT_NORMAL, GL_COLOR_ATTACHMENT_VELOCITY,
                 GL_COLOR_ATTACHMENT_PICKING, GL_COLOR_ATTACHMENT_TRANSPARENCY };
 
-<<<<<<< HEAD
-
-            //Hovered display text
-            if (rsp.hovered != -1 && rsp.focused_plot == 0) {
-                ImGui::BulletText("Hovered: %s = %f, Y = %f", x_unit_str[x_unit], (float)x_peaks[rsp.hovered], (float)y_osc_peaks[rsp.hovered]);
-
-            }
-            else if (rsp.hovered != -1 && rsp.focused_plot == 1){
-                ImGui::BulletText("Hovered: %s = %f, Y = %f", x_unit_str[x_unit], (float)x_peaks[rsp.hovered], (float)y_cgs_peaks[rsp.hovered]);
-            }
-            else {
-                ImGui::BulletText("Hovered:");
-            }
-
-            //Selected display text
-            if (rsp.selected != -1) {
-                ImGui::BulletText("Selected: %s = %f, Y_OSC = %f, Y_CGS = %f", x_unit_str[x_unit], (float)x_peaks[rsp.selected], (float)y_osc_peaks[rsp.selected], (float)y_osc_peaks[rsp.selected]);
-            }
-            else {
-                ImGui::BulletText("Selected:");
-            }
-            ImGui::BulletText("Mouse: X = %f, Y = %f", mouse_pos.x, mouse_pos.y);
-            ImGui::BulletText("Peak 0: X = %f, Y = %f", (float)pixel_osc_peaks[0].x, (float)pixel_osc_peaks[0].y);
-            rsp.focused_plot = -1;
-            ImGui::BulletText("Closest Index = %i", rsp.hovered);
-            if (ImPlot::BeginSubplots("##AxisLinking", 2, 1, ImVec2(-1, -1), ImPlotSubplotFlags_LinkCols)) {
-                if (refit || first_plot) { ImPlot::SetNextAxesToFit(); }
-                // Absorption
-                if (ImPlot::BeginPlot("Absorption")) {
-                    ImPlot::SetupLegend(ImPlotLocation_NorthEast, ImPlotLegendFlags_None);
-                    ImPlot::SetupAxes(x_unit_str[x_unit], "Oscillator Strength");
-                    ImPlot::SetupAxisLimitsConstraints(ImAxis_X1, x_min_con, x_max_con);
-                    ImPlot::SetupAxisLimitsConstraints(ImAxis_Y1, y_osc_min_con, y_osc_max_con);
-
-                    peaks_to_pixels(pixel_osc_peaks, x_peaks, y_osc_peaks, num_peaks);
-                    mouse_pos = ImPlot::PlotToPixels(ImPlot::GetPlotMousePos(IMPLOT_AUTO));
-                    if (ImPlot::IsPlotHovered()) {
-                        rsp.hovered = get_hovered_peak(mouse_pos, pixel_osc_peaks, num_peaks);
-                        rsp.focused_plot = 0;
-                    }
-
-                    // @HACK: Compute pixel width of 2 'plot' units
-                    const double bar_width = ImPlot::PixelsToPlot(ImVec2(2, 0)).x - ImPlot::PixelsToPlot(ImVec2(0, 0)).x;
-
-                    ImPlot::PlotBars("Exited States", x_peaks, y_osc_peaks, num_peaks, bar_width);
-                    ImPlot::PlotLine("Oscillator Strength", x_values, y_osc_str, num_samples);
-                    //Check hovered state
-                    if (rsp.hovered != -1 && ImPlot::IsPlotHovered()) {
-                        draw_bar(0, x_peaks[rsp.hovered], y_osc_peaks[rsp.hovered], bar_width, ImVec4{ 0,1,0,1 });
-                    }
-
-                    // Update selected peak on click
-                    if (ImGui::IsMouseReleased(ImGuiMouseButton_Left) && !ImGui::IsMouseDragPastThreshold(ImGuiMouseButton_Left) && ImPlot::IsPlotHovered()) {
-                        rsp.selected = rsp.hovered;
-                    }
-                    //Check selected state
-                    if (rsp.selected != -1) {
-                        draw_bar(1, x_peaks[rsp.selected], y_osc_peaks[rsp.selected], bar_width, ImVec4{ 1,0,0,1 });
-                    }
-                    
-                }
-                ImPlot::EndPlot();
-
-                if (refit || first_plot) { ImPlot::SetNextAxesToFit(); }
-                // Rotatory ECD
-                if (ImPlot::BeginPlot("ECD")) {
-                    ImPlot::SetupLegend(ImPlotLocation_NorthEast, ImPlotLegendFlags_None);
-                    ImPlot::SetupAxes(x_unit_str[x_unit], "Rotatory Strength");
-                    ImPlot::SetupAxisLimitsConstraints(ImAxis_X1, x_min_con, x_max_con);
-                    ImPlot::SetupAxisLimitsConstraints(ImAxis_Y1, y_cgs_min_con, y_cgs_max_con);
-                    peaks_to_pixels(pixel_cgs_peaks, x_peaks, y_cgs_peaks, num_peaks);
-                    mouse_pos = ImPlot::PlotToPixels(ImPlot::GetPlotMousePos(IMPLOT_AUTO));
-
-                    if (ImPlot::IsPlotHovered()) { 
-                        rsp.hovered = get_hovered_peak(mouse_pos, pixel_cgs_peaks, num_peaks);
-                        rsp.focused_plot = 1;
-                    }
-                    // @HACK: Compute pixel width of 2 'plot' units
-
-                    const double bar_width = ImPlot::PixelsToPlot(ImVec2(2, 0)).x - ImPlot::PixelsToPlot(ImVec2(0, 0)).x;
-=======
             glEnable(GL_CULL_FACE);
             glCullFace(GL_BACK);
 
@@ -1281,25 +1252,11 @@
             };
 
             md_gl_draw(&draw_args);
->>>>>>> a0a3006e
 
             glDrawBuffer(GL_COLOR_ATTACHMENT_TRANSPARENCY);
             glClearColor(1, 1, 1, 0);
             glClear(GL_COLOR_BUFFER_BIT);
 
-<<<<<<< HEAD
-                    if (rsp.hovered != -1 && ImPlot::IsPlotHovered()) {
-                        draw_bar(2, x_peaks[rsp.hovered], y_cgs_peaks[rsp.hovered], bar_width, ImVec4{ 0,1,0,1 });
-                    }
-
-                    // Update selected peak on click
-                    if (ImGui::IsMouseReleased(ImGuiMouseButton_Left) && !ImGui::IsMouseDragPastThreshold(ImGuiMouseButton_Left) && ImPlot::IsPlotHovered()) {
-                        rsp.selected = rsp.hovered;
-                    }
-                    if (rsp.selected != -1) {
-                        draw_bar(3, x_peaks[rsp.selected], y_cgs_peaks[rsp.selected], bar_width, ImVec4{ 1,0,0,1 });
-                    }
-=======
             PUSH_GPU_SECTION("Postprocessing")
             postprocessing::Descriptor postprocess_desc = {
                 .background = {
@@ -1334,7 +1291,6 @@
                     .color          = orb.gbuf.tex.color,
                     .normal         = orb.gbuf.tex.normal,
                     .velocity       = orb.gbuf.tex.velocity,
->>>>>>> a0a3006e
                 }
             };
 
@@ -1396,23 +1352,6 @@
                     }
                 POP_GPU_SECTION();
             }
-<<<<<<< HEAD
-            ImPlot::EndSubplots();
-            first_plot = false;
-            /*
-            constexpr str_t ABS_FILE_EXTENSION = STR_LIT("abs");
-            char path_buf[2048] = "";
-
-
-            if (ImGui::Button("Print absorption")) {
-                if (application::file_dialog(path_buf, sizeof(path_buf), application::FileDialogFlag_Save, ABS_FILE_EXTENSION)) {
-                    // This is where we save the absorbtion into a file
-                    save_absorption({ path_buf, strnlen(path_buf, sizeof(path_buf)) }, &x_values, x_unit_str[x_unit], &y_osc_str, &y_cgs_str, 10);
-                }
-            }
-            */
-=======
->>>>>>> a0a3006e
         }
         ImGui::End();
     }
