--- conflicted
+++ resolved
@@ -833,10 +833,7 @@
             double* x_values  = (double*)md_temp_push(sizeof(double) * num_samples);
             double* y_osc_str = (double*)md_temp_push(sizeof(double) * num_samples);
             double* y_cgs_str = (double*)md_temp_push(sizeof(double) * num_samples);
-<<<<<<< HEAD
             double* y_ecd_str   = (double*)md_temp_push(sizeof(double) * num_samples);
-=======
->>>>>>> a8d91e64
 
             ImVec2*   pixel_osc_peaks = (ImVec2*)md_temp_push(sizeof(ImVec2) * num_peaks);
             ImVec2*   pixel_cgs_peaks = (ImVec2*)md_temp_push(sizeof(ImVec2) * num_peaks);
