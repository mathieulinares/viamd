﻿#define IMGUI_DEFINE_MATH_OPERATORS

#include <event.h>
#include <viamd.h>
#include <task_system.h>
#include <color_utils.h>

#include <md_gto.h>
#include <md_vlx.h>
#include <md_util.h>
#include <core/md_vec_math.h>
#include <core/md_log.h>
#include <core/md_arena_allocator.h>

#include <gfx/volumerender_utils.h>
#include <gfx/gl_utils.h>
#include <gfx/immediate_draw_utils.h>

#include <imgui_internal.h>
#include <imgui_widgets.h>
#include <implot_widgets.h>

#include <md_csv.h>
#include <md_xvg.h>

#include <algorithm>

#define BLK_DIM 8
#define ANGSTROM_TO_BOHR 1.8897261246257702
#define BOHR_TO_ANGSTROM 0.529177210903
#define DEFAULT_SAMPLES_PER_ANGSTROM 8
#define MAX_NTO_GROUPS 16
#define MAX_NTO_LAMBDAS 3
#define NTO_LAMBDA_CUTOFF_VALUE 0.1

#define IM_GREEN ImVec4{0, 1, 0, 1}
#define IM_RED ImVec4{1, 0, 0, 1}
#define IM_YELLOW ImVec4{1, 1, 0.5, 0.3}
#define IM_BLUE ImVec4{0.5, 0.5, 1, 0.3}

#define U32_MAGENTA IM_COL32(255, 0, 255, 255)

inline const ImVec4& vec_cast(const vec4_t& v) { return *(const ImVec4*)(&v); }
inline const vec4_t& vec_cast(const ImVec4& v) { return *(const vec4_t*)(&v); }
inline const ImVec2& vec_cast(const vec2_t& v) { return *(const ImVec2*)(&v); }
inline const vec2_t& vec_cast(const ImVec2& v) { return *(const vec2_t*)(&v); }

inline ImVec4& vec_cast(vec4_t& v) { return *(ImVec4*)(&v); }
inline vec4_t& vec_cast(ImVec4& v) { return *(vec4_t*)(&v); }
inline ImVec2& vec_cast(vec2_t& v) { return *(ImVec2*)(&v); }
inline vec2_t& vec_cast(ImVec2& v) { return *(vec2_t*)(&v); }

// This is the internal storage order of volumes and textures related to NTOs
enum NTO {
    NTO_Attachment,
    NTO_Part_0,
    NTO_Part_1,
    NTO_Part_2,
    NTO_Detachment,
    NTO_Hole_0,
    NTO_Hole_1,
    NTO_Hole_2,
};

enum class NtoDensity {
    Attachment,
    Detachment,
};

enum class VolumeRes {
    Low,
    Mid,
    High,
    Count,
};

enum x_unit_t {
    X_UNIT_EV,
    X_UNIT_NM,
    X_UNIT_CM_INVERSE,
    X_UNIT_HARTREE,
};

enum broadening_mode_t {
    BROADENING_GAUSSIAN,
    BROADENING_LORENTZIAN,
};

// Predefined samples per Ångström for corresponding VolumeRes
static const float vol_res_scl[3] = {
    4.0f,
    8.0f,
    16.0f,
};

struct OBB {
    mat3_t basis;
    vec3_t min_ext;
    vec3_t max_ext;
};

// Compute an oriented bounding box (OBB) for the supplied gto
static inline OBB compute_gto_obb(const mat3_t& PCA, const md_gto_t* gto, size_t num_gto) {
    mat4_t Ri  = mat4_from_mat3(PCA);

    // Compute min and maximum extent along the PCA axes
    vec3_t min_ext = vec3_set1( FLT_MAX);
    vec3_t max_ext = vec3_set1(-FLT_MAX);

    // Transform the gto (x,y,z,cutoff) into the PCA frame to find the min and max extend within it
    for (size_t i = 0; i < num_gto; ++i) {
        vec3_t xyz = { gto[i].x, gto[i].y, gto[i].z };

        // The scaling factor here is a bit arbitrary, but the cutoff-radius is computed on a value which is lower than the rendered iso-value
        // So the effective radius is a bit overestimated and thus we scale it back a bit
        float  r = gto[i].cutoff * 0.85f;

        vec3_t p = mat4_mul_vec3(Ri, xyz, 1.0f);
        min_ext = vec3_min(min_ext, vec3_sub_f(p, r));
        max_ext = vec3_max(max_ext, vec3_add_f(p, r));
    }

    OBB obb = {
        .basis = mat3_transpose(PCA),
        .min_ext = min_ext,
        .max_ext = max_ext,
    };

    return obb;
}

static inline mat4_t compute_texture_to_world_mat(const OBB& obb) {
    mat4_t T = mat4_translate_vec3(obb.basis * obb.min_ext * BOHR_TO_ANGSTROM);
    mat4_t R = mat4_from_mat3(obb.basis);
    mat4_t S = mat4_scale_vec3((obb.max_ext - obb.min_ext) * BOHR_TO_ANGSTROM);
    return T * R * S;
}

static inline mat4_t compute_world_to_model_mat(const OBB& obb) {
    vec3_t obb_min = obb.basis * obb.min_ext;
    mat4_t world_to_model = mat4_from_mat3(mat3_transpose(obb.basis)) * mat4_translate_vec3(-obb_min);
    return world_to_model;
}

static inline mat4_t compute_index_to_world_mat(const OBB& obb, vec3_t stepsize) {
    vec3_t step_x = obb.basis.col[0] * stepsize.x;
    vec3_t step_y = obb.basis.col[1] * stepsize.y;
    vec3_t step_z = obb.basis.col[2] * stepsize.z;
    vec3_t origin = obb.basis * (obb.min_ext + stepsize * 0.5f);

    mat4_t index_to_world = {
        step_x.x, step_x.y, step_x.z, 0.0f,
        step_y.x, step_y.y, step_y.z, 0.0f,
        step_z.x, step_z.y, step_z.z, 0.0f,
        origin.x, origin.y, origin.z, 1.0f,
    };

    return index_to_world;
}

// Attempts to compute fitting volume dimensions given an input extent and a suggested number of samples per length unit
static inline void compute_vol_dim(int out_dim[3], const vec3_t& in_ext, float samples_per_unit_length) {
    out_dim[0] = CLAMP(ALIGN_TO((int)(in_ext.x * samples_per_unit_length), 8), 8, 512);
    out_dim[1] = CLAMP(ALIGN_TO((int)(in_ext.y * samples_per_unit_length), 8), 8, 512);
    out_dim[2] = CLAMP(ALIGN_TO((int)(in_ext.z * samples_per_unit_length), 8), 8, 512);
}

// Voronoi segmentation
static void grid_segment_and_attribute(float* out_group_values, size_t group_cap, const uint32_t* point_group_idx, const vec4_t* point_xyzr, size_t num_points, const md_grid_t* grid) {
    for (int iz = 0; iz < grid->dim[2]; ++iz) {
        for (int iy = 0; iy < grid->dim[1]; ++iy) {
            for (int ix = 0; ix < grid->dim[0]; ++ix) {
                int index = ix + iy * grid->dim[0] + iz * grid->dim[0] * grid->dim[1];
                float value = grid->data[index];

				// Skip if its does not contribute
                if (value == 0.0f) continue;

                float x = grid->origin[0] + ix * grid->step_x[0] + iy * grid->step_y[0] + iz * grid->step_z[0];
                float y = grid->origin[1] + ix * grid->step_x[1] + iy * grid->step_y[1] + iz * grid->step_z[1];
                float z = grid->origin[2] + ix * grid->step_x[2] + iy * grid->step_y[2] + iz * grid->step_z[2];

                float  min_dist = FLT_MAX;
                size_t group_idx = 0;

                // find closest point to grid point
                for (size_t i = 0; i < num_points; ++i) {
                    float px = point_xyzr[i].x;
                    float py = point_xyzr[i].y;
                    float pz = point_xyzr[i].z;
                    float pr = point_xyzr[i].w;

                    float dx = px - x;
                    float dy = py - y;
                    float dz = pz - z;

                    float dist = dx*dx + dy*dy + dz*dz - (pr*pr);
                    if (dist < min_dist) {
                        min_dist = dist;
                        group_idx = point_group_idx[i];
                    }
                }

                if (group_idx < group_cap) {
                    out_group_values[group_idx] += value;
                }
            }
        }
    }
}

struct VeloxChem : viamd::EventHandler {
    VeloxChem() { viamd::event_system_register_handler(*this); }

    struct {
        int major = 0;
        int minor = 0;
    } gl_version;

    md_vlx_data_t vlx {};

    // Used for clearing volumes
    uint32_t vol_fbo = 0;

    // GL representations
    //md_gl_mol_t gl_mol = {};
    md_gl_rep_t gl_rep = {};

    int homo_idx = 0;
    int lumo_idx = 0;

    // Principal Component Axes of the geometry
    mat3_t PCA = mat3_ident();
    vec3_t com = {};
    vec3_t min_aabb = {};
    vec3_t max_aabb = {};

    struct Scf {
        bool show_window = false;
    } scf;

    struct Orb {
        bool show_window = false;
        Volume   vol[16] = {};
        int      vol_mo_idx[16] = {-1,-1,-1,-1,-1,-1,-1,-1,-1,-1,-1,-1,-1,-1,-1,-1};
        uint32_t iso_tex[16] = {};
        task_system::ID vol_task[16] = {};
        int num_x  = 3;
        int num_y  = 3;
        int mo_idx = -1;
        int scroll_to_idx = -1;

        IsoDesc iso = {
            .enabled = true,
            .count = 2,
            .values = {0.05f, -0.05},
            .colors = {{215.f/255.f,25.f/255.f,28.f/255.f,0.75f}, {44.f/255.f,123.f/255.f,182.f/255.f,0.75f}},
        };

        GBuffer gbuf = {};
        Camera camera = {};

        struct {
            quat_t ori = {};
            vec3_t pos = {};
            float dist = {};
        } target;

        float distance_scale = 2.0f;

        bool show_coordinate_system_widget = true;
    } orb;

    struct Nto {
        bool show_window = false;
        // We have a maximum of 4 orbital slots for each particle and hole
        // A Maximum of 8 will be used in practice, 2 for attachment / detachment + 3*2 for individual lambdas (particle + hole)
        Volume   vol[8] = {};
        uint32_t iso_tex[8] = {};
        task_system::ID vol_task[8] = {};
        task_system::ID seg_task[2] = {};
        int sel_nto_idx = -1;

        size_t num_atoms = 0;
        // These are in Atomic Units (Bohr)
        vec4_t*   atom_xyzr = nullptr;
        uint32_t* atom_group_idx = nullptr;

        md_gl_rep_t gl_rep = {0};

        // Square transition matrix, should have dim == num_groups
        size_t transition_matrix_dim = 0;
        float* transition_matrix = nullptr;
        float* transition_density_hole = nullptr;
        float* transition_density_part = nullptr;

        struct {
            size_t count = 0;

            char   label[MAX_NTO_GROUPS][64] = {};
            vec4_t color[MAX_NTO_GROUPS] = {};
            int8_t hovered_index = -1;
        } group;

        IsoDesc iso_psi = {
            .enabled = true,
            .count = 2,
            .values = {0.05f, -0.05},
            .colors = {{215.f/255.f,25.f/255.f,28.f/255.f,0.75f}, {44.f/255.f,123.f/255.f,182.f/255.f,0.75f}},
        };

        IsoDesc iso_den = {
            .enabled = true,
            .count = 1,
            .values = {0.0025f},
            .colors = {{0, 0, 0, 0.2f}},
        };

        struct {
            bool enabled = true;
            vec4_t colors[3] = {{0.f / 255.f, 255.f / 255.f, 255.f / 255.f, 1.f},
                {255.f / 255.f, 0.f / 255.f, 255.f / 255.f, 1.f}};
            float vector_scale = 1.0f;
            bool show_angle = false;
        } dipole;

        GBuffer gbuf = {};
        Camera camera = {};
        PickingData picking = {};

        struct {
            quat_t ori = {};
            vec3_t pos = {};
            float dist = {};
        } target;

        float distance_scale = 2.0f;

        bool show_coordinate_system_widget = true;
    } nto;

    struct Rsp {
        bool show_window = false;
        bool show_export_window = false;
        int hovered = -1;
        int selected = -1;
        int focused_plot = -1;

        double* x_ev_samples;
        double* x_unit_samples;
        double* x_unit_peaks;
        //Spectra Y values, calculated from osc
        double* eps;
        //Spectra y values, calculated from rot
        double* ecd;
        double* vib_y;
        double* vib_x;
        double* vib_points;
        double* osc_points;
        double* cgs_points;
        const char* x_unit;

        bool first_plot_rot_ecd = true;
        bool first_plot_vib = true;
    } rsp;

    // Arena for persistent allocations for the veloxchem module (tied to the lifetime of the VLX object)
    md_allocator_i* arena = 0;

    size_t num_orbitals() const {
        return vlx.scf.alpha.orbitals.dim[1];
    }

    size_t num_cgtos() const {
        return vlx.scf.alpha.orbitals.dim[0];
    }

    void process_events(const viamd::Event* events, size_t num_events) final {
        for (size_t event_idx = 0; event_idx < num_events; ++event_idx) {
            const viamd::Event& e = events[event_idx];

            switch (e.type) {
            case viamd::EventType_ViamdInitialize: {
                ASSERT(e.payload_type == viamd::EventPayloadType_ApplicationState);
                ApplicationState& state = *(ApplicationState*)e.payload;
                arena = md_arena_allocator_create(state.allocator.persistent, MEGABYTES(1));
                glGetIntegerv(GL_MAJOR_VERSION, &gl_version.major);
                glGetIntegerv(GL_MINOR_VERSION, &gl_version.minor);
                break;
            }
            case viamd::EventType_ViamdShutdown:
                md_arena_allocator_destroy(arena);
                break;
            case viamd::EventType_ViamdFrameTick: {
                ASSERT(e.payload_type == viamd::EventPayloadType_ApplicationState);
                ApplicationState& state = *(ApplicationState*)e.payload;

                draw_orb_window(state);
                draw_nto_window(state);
                draw_summary_window(state);
                draw_rsp_window(state);
                break;
            }
            case viamd::EventType_ViamdDrawMenu:
                ImGui::Checkbox("VeloxChem Summary", &scf.show_window);
                ImGui::Checkbox("VeloxChem RSP", &rsp.show_window);
                ImGui::Checkbox("VeloxChem ORB", &orb.show_window);
                ImGui::Checkbox("VeloxChem NTO", &nto.show_window);
                break;
            case viamd::EventType_ViamdRenderTransparent: {
                ASSERT(e.payload_type == viamd::EventPayloadType_ApplicationState);
                //ApplicationState& state = *(ApplicationState*)e.payload;
                //draw_orb_volume(state);
                break;
            }
            case HASH_STR_LIT("Secret Sauce"): {
                struct Payload {
                    ApplicationState* state;
                    str_t filename;
                };
                Payload* payload = (Payload*)e.payload;
                init_from_file(payload->filename, *payload->state);
                break;
            }
            case viamd::EventType_ViamdTopologyInit: {
                ASSERT(e.payload_type == viamd::EventPayloadType_ApplicationState);
                ApplicationState& state = *(ApplicationState*)e.payload;
                init_from_file(str_from_cstr(state.files.molecule), state);
                break;
            }
            case viamd::EventType_ViamdTopologyFree:
                reset_data();
                break;

            case viamd::EventType_RepresentationInfoFill: {
                ASSERT(e.payload_type == viamd::EventPayloadType_RepresentationInfo);
                RepresentationInfo& info = *(RepresentationInfo*)e.payload;

                info.mo_homo_idx = homo_idx;
                info.mo_lumo_idx = lumo_idx;

                for (size_t i = 0; i < num_orbitals(); ++i) {
                    MolecularOrbital mo = {
                        .idx = (int)i,
                        .occupation = (float)vlx.scf.alpha.occupations.data[i],
                        .energy = (float)vlx.scf.alpha.energies.data[i],
                    };
                    md_array_push(info.molecular_orbitals, mo, info.alloc);
                }
                
                auto push_dipole = [&info](md_vlx_dipole_moment_t vlx_dp) {
                    DipoleMoment dp = {
                        .label = str_copy(vlx_dp.ident, info.alloc),
                        .vector = vec3_set((float)vlx_dp.x, (float)vlx_dp.y, (float)vlx_dp.z),
                    };
                    md_array_push(info.dipole_moments, dp, info.alloc);
                };

                push_dipole(vlx.scf.ground_state_dipole_moment);
                for (size_t i = 0; i < vlx.rsp.num_excited_states; ++i)
                    push_dipole(vlx.rsp.electronic_transition_length[i]);
                for (size_t i = 0; i < vlx.rsp.num_excited_states; ++i)
                    push_dipole(vlx.rsp.electronic_transition_velocity[i]);
                for (size_t i = 0; i < vlx.rsp.num_excited_states; ++i)
                    push_dipole(vlx.rsp.magnetic_transition[i]);
                break;
            }
            case viamd::EventType_RepresentationComputeOrbital: {
                ASSERT(e.payload_type == viamd::EventPayloadType_ComputeOrbital);
                ComputeOrbital& data = *(ComputeOrbital*)e.payload;

                if (!data.output_written) {
                    md_gto_eval_mode_t mode = MD_GTO_EVAL_MODE_PSI;
                    if (data.type == OrbitalType::PsiSquared) {
                       mode = MD_GTO_EVAL_MODE_PSI_SQUARED;
                    }

                    if (gl_version.major >= 4 && gl_version.minor >= 3) {
                        data.output_written = compute_mo_GPU(data.dst_volume, data.orbital_idx, mode, data.samples_per_angstrom);
                    } else {
                        data.output_written = (compute_mo_async(data.dst_volume, data.orbital_idx, mode, data.samples_per_angstrom) != task_system::INVALID_ID);
                    }
                }

                break;
            }
            default:
                break;
            }
        }
    }

    void reset_data() {
        //md_gl_mol_destroy(gl_mol);
        md_gl_rep_destroy(gl_rep);
        md_arena_allocator_reset(arena);
        vlx = {};
        orb = {};
        nto = {};
        rsp = {};
    }

    void update_nto_group_colors() {
        ScopedTemp temp_reset;
        uint32_t* colors = (uint32_t*)md_temp_push(sizeof(uint32_t) * nto.num_atoms);
        for (size_t i = 0; i < nto.num_atoms; ++i) {
            const size_t group_idx = nto.atom_group_idx[i];
            const uint32_t color = group_idx < nto.group.count ? convert_color(nto.group.color[group_idx]) : U32_MAGENTA;
            colors[i] = color;
        }

        md_gl_rep_set_color(nto.gl_rep, 0, (uint32_t)nto.num_atoms, colors, 0);
    }

    void init_from_file(str_t filename, ApplicationState& state) {
        str_t file_ext;
        if (extract_ext(&file_ext, filename) && str_eq_ignore_case(file_ext, STR_LIT("out"))) {
            MD_LOG_INFO("Attempting to load VeloxChem data from file '" STR_FMT "'", STR_ARG(filename));
            md_vlx_data_free(&vlx);
            if (md_vlx_data_parse_file(&vlx, filename, arena)) {
                MD_LOG_INFO("Successfully loaded VeloxChem data");

                if (!vol_fbo) glGenFramebuffers(1, &vol_fbo);

                // Scf
                scf.show_window = true;

                homo_idx = (int)vlx.scf.homo_idx;
                lumo_idx = (int)vlx.scf.lumo_idx;

                vec4_t min_box = vec4_set1( FLT_MAX);
                vec4_t max_box = vec4_set1(-FLT_MAX);

                nto.atom_xyzr = (vec4_t*)md_arena_allocator_push(arena, sizeof(vec4_t) * vlx.geom.num_atoms);
                nto.num_atoms = vlx.geom.num_atoms;

                // Compute the PCA of the provided geometry
                // This is used in determining a better fitting volume for the orbitals
                vec4_t* xyzw = (vec4_t*)md_vm_arena_push(state.allocator.frame, sizeof(vec4_t) * vlx.geom.num_atoms);
                for (size_t i = 0; i < vlx.geom.num_atoms; ++i) {
                    nto.atom_xyzr[i] = vec4_set((float)vlx.geom.coord_x[i], (float)vlx.geom.coord_y[i], (float)vlx.geom.coord_z[i], md_util_element_vdw_radius(vlx.geom.atomic_number[i])) * ANGSTROM_TO_BOHR;
                    xyzw[i] = {(float)vlx.geom.coord_x[i], (float)vlx.geom.coord_y[i], (float)vlx.geom.coord_z[i], 1.0f};
                    min_box = vec4_min(min_box, xyzw[i]);
                    max_box = vec4_max(max_box, xyzw[i]);
                }
                min_aabb = vec3_from_vec4(min_box);
                max_aabb = vec3_from_vec4(max_box);

                md_molecule_t mol = {0};
                md_vlx_molecule_init(&mol, &vlx, state.allocator.frame);
                md_util_molecule_postprocess(&mol, state.allocator.frame, MD_UTIL_POSTPROCESS_ELEMENT_BIT | MD_UTIL_POSTPROCESS_RADIUS_BIT | MD_UTIL_POSTPROCESS_BOND_BIT);
                //gl_mol = md_gl_mol_create(&mol);

                uint32_t* colors = (uint32_t*)md_vm_arena_push(state.allocator.frame, mol.atom.count * sizeof(uint32_t));
                color_atoms_cpk(colors, mol.atom.count, mol);

                gl_rep = md_gl_rep_create(state.mold.gl_mol);
                md_gl_rep_set_color(gl_rep, 0, (uint32_t)mol.atom.count, colors, 0);

                com =  md_util_com_compute_vec4(xyzw, 0, vlx.geom.num_atoms, 0);
                mat3_t C = mat3_covariance_matrix_vec4(xyzw, 0, vlx.geom.num_atoms, com);
                mat3_eigen_t eigen = mat3_eigen(C);
                PCA = mat3_extract_rotation(eigen.vectors);
                PCA = mat3_orthonormalize(PCA);

                // NTO
                if (vlx.rsp.num_excited_states > 0 && vlx.rsp.nto) {

                    nto.show_window = true;
                    camera_compute_optimal_view(&nto.target.pos, &nto.target.ori, &nto.target.dist, min_aabb, max_aabb, nto.distance_scale);
                    nto.atom_group_idx = (uint32_t*)md_alloc(arena, sizeof(uint32_t) * mol.atom.count);
                    MEMSET(nto.atom_group_idx, 0, sizeof(uint32_t) * mol.atom.count);

                    snprintf(nto.group.label[0], sizeof(nto.group.label[0]), "Unassigned");
                    nto.group.color[0] = vec4_t{ 0, 0, 0, 1 };

                    for (int i = 1; i < (int)ARRAY_SIZE(nto.group.color); ++i) {
                        ImVec4 color = ImPlot::GetColormapColor(i - 1, ImPlotColormap_Deep);
                        nto.group.color[i] = vec_cast(color);
                        snprintf(nto.group.label[i], sizeof(nto.group.label[i]), "Group %i", i);
                    }

                    str_t file = {};
                    extract_file(&file, filename);

                    if (str_eq_cstr(file, "tq.out")) {
                        uint32_t index_from_text[23] = { 1, 1, 1, 1, 1, 1, 1, 1, 2, 2, 2, 2, 2, 2, 2, 2, 2, 2, 2, 2, 2, 2, 2 };
                        //nto.atom_group_idx = index_from_text;
                        nto.group.count = 3;
                        MEMCPY(nto.atom_group_idx, index_from_text, sizeof(index_from_text));
                        snprintf(nto.group.label[1], sizeof(nto.group.label[1]), "Thio");
                        snprintf(nto.group.label[2], sizeof(nto.group.label[2]), "Quin");
                    }
                    else {

                        // @TODO: Remove once proper interface is there
					    nto.group.count = 3;
					    // Assign half of the atoms to group 1
                        for (size_t i = 0; i < mol.atom.count; ++i) {
                            nto.atom_group_idx[i] = i < mol.atom.count / 2 ? 1 : 2;
                        }
                    }
                    nto.gl_rep = md_gl_rep_create(state.mold.gl_mol);
                    update_nto_group_colors();

                    // Callculate ballpark scaling factor for dipole vectors
                    vec3_t ext = max_aabb - min_aabb;
                    float max_ext = MAX(ext.x, MAX(ext.y, ext.z));
                    float max_len = 0;
                    for (int i = 0; i < vlx.rsp.num_excited_states; ++i) {
                        vec3_t magn_vec = { (float)vlx.rsp.magnetic_transition[i].x, (float)vlx.rsp.magnetic_transition[i].y, (float)vlx.rsp.magnetic_transition[i].z };
                        vec3_t elec_vec = { (float)vlx.rsp.electronic_transition_length[0].x, (float)vlx.rsp.electronic_transition_length[i].y, (float)vlx.rsp.electronic_transition_length[i].z };
                        float magn_len = vec3_length(magn_vec);
                        float elec_len = vec3_length(elec_vec);
                        if (magn_len > max_len) {
                            max_len = magn_len;
                        }
                        if (elec_len > max_len) {
                            max_len = elec_len;
                        }
                    }

					nto.dipole.vector_scale = CLAMP((max_ext * 0.75f) / max_len, 0.1f, 10.0f);
                }

                // RSP
                rsp.show_window = true;
                rsp.hovered  = -1;
                rsp.selected = -1;

                // ORB
                orb.show_window = true;
                camera_compute_optimal_view(&orb.target.pos, &orb.target.ori, &orb.target.dist, min_aabb, max_aabb, orb.distance_scale);
                orb.mo_idx = homo_idx;
                orb.scroll_to_idx = homo_idx;

            } else {
                MD_LOG_INFO("Failed to load VeloxChem data");
                reset_data();
            }
        }
    }

    void init_volume_from_OBB(Volume* vol, const OBB& obb, float samples_per_unit_length, GLenum format = GL_R16F) {
        ASSERT(vol);
        vol->extent = obb.max_ext - obb.min_ext;
        compute_vol_dim(vol->dim, vol->extent, samples_per_unit_length);
        vol->step_size        = vec3_div(vol->extent, vec3_set((float)vol->dim[0], (float)vol->dim[1], (float)vol->dim[2]));
        vol->world_to_model   = compute_world_to_model_mat(obb);
        vol->index_to_world   = compute_index_to_world_mat(obb, vol->step_size);
        vol->texture_to_world = compute_texture_to_world_mat(obb);

        gl::init_texture_3D(&vol->tex_id, vol->dim[0], vol->dim[1], vol->dim[2], format);
    }

    void eval_gtos_GPU(uint32_t vol_tex, const OBB& vol_obb, const int vol_dim[3], const md_gto_t* gtos, size_t num_gtos, md_gto_eval_mode_t mode) {
        const vec3_t extent = vol_obb.max_ext - vol_obb.min_ext;
        const vec3_t stepsize = vec3_div(extent, vec3_set((float)vol_dim[0], (float)vol_dim[1], (float)vol_dim[2]));

        mat4_t world_to_model = compute_world_to_model_mat(vol_obb);
        mat4_t index_to_world = compute_index_to_world_mat(vol_obb, stepsize);

        // Dispatch Compute shader evaluation
        md_gto_grid_evaluate_GPU(vol_tex, vol_dim, stepsize.elem, (const float*)world_to_model.elem, (const float*)index_to_world.elem, gtos, num_gtos, mode);
    }

    bool compute_nto_GPU(Volume* vol, size_t nto_idx, size_t lambda_idx, md_vlx_nto_type_t type, md_gto_eval_mode_t mode, float samples_per_angstrom = DEFAULT_SAMPLES_PER_ANGSTROM) {
        ScopedTemp temp_reset;

        size_t num_gtos = md_vlx_nto_gto_count(&vlx);
        md_gto_t* gtos  = (md_gto_t*)md_temp_push(sizeof(md_gto_t) * num_gtos);

        if (!md_vlx_nto_gto_extract(gtos, &vlx, nto_idx, lambda_idx, type)) {
            MD_LOG_ERROR("Failed to extract NTO gto for nto index: %zu and lambda: %zu", nto_idx, lambda_idx);
            return task_system::INVALID_ID;
        }
        md_gto_cutoff_compute(gtos, num_gtos, 1.0e-6);

        const float samples_per_unit_length = (float)(samples_per_angstrom * BOHR_TO_ANGSTROM);

        OBB obb = compute_gto_obb(PCA, gtos, num_gtos);
        init_volume_from_OBB(vol, obb, samples_per_unit_length);

        // Dispatch Compute shader evaluation
        md_gto_grid_evaluate_GPU(vol->tex_id, vol->dim, vol->step_size.elem, (const float*)vol->world_to_model.elem, (const float*)vol->index_to_world.elem, gtos, num_gtos, mode);

        return true;
    }

    size_t extract_attachment_detachment_gtos(md_gto_t* gtos, size_t cap_gtos, NtoDensity type, size_t nto_idx) {
        const size_t num_gtos_per_lambda = md_vlx_nto_gto_count(&vlx);
        const md_vlx_nto_type_t nto_type = (type == NtoDensity::Attachment) ? MD_VLX_NTO_TYPE_PARTICLE : MD_VLX_NTO_TYPE_HOLE;

        size_t num_gtos = 0;

        // Only add GTOs from lambdas that has a contribution more than a certain percentage
        for (size_t lambda_idx = 0; lambda_idx < 4; ++lambda_idx) {
            double lambda = vlx.rsp.nto[nto_idx].occupations.data[lumo_idx + lambda_idx];
            if (lambda < NTO_LAMBDA_CUTOFF_VALUE) {
                break;
            }
            if (!md_vlx_nto_gto_extract(gtos + num_gtos, &vlx, nto_idx, lambda_idx, nto_type)) {
                MD_LOG_ERROR("Failed to extract NTO gto for nto index: %zu and lambda: %zu", nto_idx, lambda_idx);
                return false;
            }
            // Scale the GTOs with the lambda value
            // The sqrt is to ensure that the scaling is linear with the lambda value
            const double scale = sqrt(lambda);
            for (size_t i = num_gtos; i < num_gtos + num_gtos_per_lambda; ++i) {
                gtos[i].coeff = (float)(gtos[i].coeff * scale);
            }
            num_gtos += num_gtos_per_lambda;
        }

        return num_gtos;
    }

    // Compute attachment / detachment density
    bool compute_nto_density_GPU(Volume* vol, size_t nto_idx, NtoDensity type, float samples_per_angstrom = DEFAULT_SAMPLES_PER_ANGSTROM) {
        ScopedTemp temp_reset;

        size_t num_gtos_per_lambda = md_vlx_nto_gto_count(&vlx);
        size_t cap_gtos =  num_gtos_per_lambda * 4;
        md_gto_t* gtos = (md_gto_t*)md_temp_push(sizeof(md_gto_t) * cap_gtos);

        size_t num_gtos = extract_attachment_detachment_gtos(gtos, cap_gtos, type, nto_idx);

        // Compute a cutoff value for the GTOs
        md_gto_cutoff_compute(gtos, num_gtos, 1.0e-6);

        const float samples_per_unit_length = (float)(samples_per_angstrom * BOHR_TO_ANGSTROM);

        OBB obb = compute_gto_obb(PCA, gtos, num_gtos);
        init_volume_from_OBB(vol, obb, samples_per_unit_length, GL_R32F);

        // Dispatch Compute shader evaluation
        md_gto_grid_evaluate_GPU(vol->tex_id, vol->dim, vol->step_size.elem, (const float*)vol->world_to_model.elem, (const float*)vol->index_to_world.elem, gtos, num_gtos, MD_GTO_EVAL_MODE_PSI_SQUARED);

        return true;
    }

    // Compute attachment / detachment density
    task_system::ID compute_nto_density_async(Volume* vol, size_t nto_idx, NtoDensity type, float samples_per_angstrom = DEFAULT_SAMPLES_PER_ANGSTROM) {
        md_allocator_i* alloc = md_get_heap_allocator();

        size_t num_gtos_per_lambda = md_vlx_nto_gto_count(&vlx);
        size_t cap_gtos =  num_gtos_per_lambda * 4;
        md_gto_t* gtos = (md_gto_t*)md_alloc(alloc, sizeof(md_gto_t) * cap_gtos);

        size_t num_gtos = extract_attachment_detachment_gtos(gtos, cap_gtos, type, nto_idx);

        // Compute a cutoff value for the GTOs
        md_gto_cutoff_compute(gtos, num_gtos, 1.0e-6);

        const float samples_per_unit_length = (float)(samples_per_angstrom * BOHR_TO_ANGSTROM);

        OBB obb = compute_gto_obb(PCA, gtos, num_gtos);
        init_volume_from_OBB(vol, obb, samples_per_unit_length);

        vec3_t step_x = obb.basis.col[0] * vol->step_size.x;
        vec3_t step_y = obb.basis.col[1] * vol->step_size.y;
        vec3_t step_z = obb.basis.col[2] * vol->step_size.z;
        vec3_t origin = obb.basis * (obb.min_ext + vol->step_size * 0.5f);

        const float zero[4] = { 0,0,0,0 };
        glBindFramebuffer(GL_DRAW_FRAMEBUFFER, vol_fbo);
        glFramebufferTexture(GL_DRAW_FRAMEBUFFER, GL_COLOR_ATTACHMENT0, vol->tex_id, 0);
        glClearBufferfv(GL_COLOR, 0, zero);
        glBindFramebuffer(GL_DRAW_FRAMEBUFFER, 0);

        struct Payload {
            AsyncGridEvalArgs args;
            md_allocator_i* alloc;
            size_t mem_size;
            void* mem;
            uint32_t tex;
        };

        size_t mem_size = sizeof(Payload) + sizeof(float) * vol->dim[0] * vol->dim[1] * vol->dim[2];
        void* mem = md_alloc(alloc, mem_size);
        Payload* payload = (Payload*)mem;
        *payload = {
            .args = {
                .world_to_model = vol->world_to_model,
                .model_step = vol->step_size,
                .grid = {
                    .data = (float*)((char*)mem + sizeof(Payload)),
                    .dim = {vol->dim[0], vol->dim[1], vol->dim[2]},
                    .origin = {origin.x, origin.y, origin.z},
                    .step_x = {step_x.x, step_x.y, step_x.z},
                    .step_y = {step_y.x, step_y.y, step_y.z},
                    .step_z = {step_z.x, step_z.y, step_z.z},
                },
                .gtos = gtos,
                .num_gtos = num_gtos,
                .mode = MD_GTO_EVAL_MODE_PSI_SQUARED,
            },
            .alloc = alloc,
            .mem_size = mem_size,
            .mem = mem,
            .tex = vol->tex_id,
        };

        task_system::ID async_task = evaluate_gto_on_grid_async(&payload->args);

        // Launch task for main (render) thread to update the volume texture
        task_system::ID main_task = task_system::create_main_task(STR_LIT("##Update Volume"), [](void* user_data) {
            Payload* data = (Payload*)user_data;

            // Ensure that the dimensions of the texture have not changed during evaluation
            int dim[3];
            if (gl::get_texture_dim(dim, data->tex) && MEMCMP(dim, data->args.grid.dim, sizeof(dim)) == 0) {
                gl::set_texture_3D_data(data->tex, data->args.grid.data, GL_R32F);
            }

            md_free(data->alloc, data->args.gtos, data->args.num_gtos * sizeof(md_gto_t));
            md_free(data->alloc, data->mem, data->mem_size);
        }, payload);

        task_system::set_task_dependency(main_task, async_task);
        task_system::enqueue_task(async_task);

        return async_task;
    }

    task_system::ID compute_nto_async(Volume* vol, size_t nto_idx, size_t lambda_idx, md_vlx_nto_type_t type, md_gto_eval_mode_t mode, float samples_per_angstrom = DEFAULT_SAMPLES_PER_ANGSTROM) {
        ASSERT(vol);

		md_allocator_i* alloc = md_get_heap_allocator();
        size_t num_gtos = md_vlx_nto_gto_count(&vlx);
        md_gto_t* gtos  = (md_gto_t*)md_alloc(alloc, sizeof(md_gto_t) * num_gtos);

        if (!md_vlx_nto_gto_extract(gtos, &vlx, nto_idx, lambda_idx, type)) {
            MD_LOG_ERROR("Failed to extract NTO gto for nto index: %zu and lambda: %zu", nto_idx, lambda_idx);
            md_free(alloc, gtos, sizeof(md_gto_t) * num_gtos);
            return task_system::INVALID_ID;
        }
        md_gto_cutoff_compute(gtos, num_gtos, 1.0e-6);

        const float samples_per_unit_length = (float)(samples_per_angstrom * BOHR_TO_ANGSTROM);

        OBB obb = compute_gto_obb(PCA, gtos, num_gtos);
        init_volume_from_OBB(vol, obb, samples_per_unit_length);

        vec3_t step_x = obb.basis.col[0] * vol->step_size;
        vec3_t step_y = obb.basis.col[1] * vol->step_size;
        vec3_t step_z = obb.basis.col[2] * vol->step_size;
        vec3_t origin = obb.basis * (obb.min_ext + vol->step_size * 0.5f);

        const float zero[4] = { 0,0,0,0 };
        glBindFramebuffer(GL_DRAW_FRAMEBUFFER, vol_fbo);
        glFramebufferTexture(GL_DRAW_FRAMEBUFFER, GL_COLOR_ATTACHMENT0, vol->tex_id, 0);
        glClearBufferfv(GL_COLOR, 0, zero);
        glBindFramebuffer(GL_DRAW_FRAMEBUFFER, 0);

        struct Payload {
            AsyncGridEvalArgs args;
            md_allocator_i* alloc;
            size_t mem_size;
            void* mem;
            uint32_t tex;
        };

        size_t mem_size = sizeof(Payload) + sizeof(float) * vol->dim[0] * vol->dim[1] * vol->dim[2];
        void* mem = md_alloc(alloc, mem_size);
        Payload* payload = (Payload*)mem;
        *payload = {
            .args = {
                .world_to_model = vol->world_to_model,
                .model_step = vol->step_size,
                .grid = {
                    .data = (float*)((char*)mem + sizeof(Payload)),
                    .dim = {vol->dim[0], vol->dim[1], vol->dim[2]},
                    .origin = {origin.x, origin.y, origin.z},
                    .step_x = {step_x.x, step_x.y, step_x.z},
                    .step_y = {step_y.x, step_y.y, step_y.z},
                    .step_z = {step_z.x, step_z.y, step_z.z},
                },
                .gtos = gtos,
                .num_gtos = num_gtos,
                .mode = mode,
            },
            .alloc = alloc,
            .mem_size = mem_size,
            .mem = mem,
            .tex = vol->tex_id,
        };

        task_system::ID async_task = evaluate_gto_on_grid_async(&payload->args);

        // Launch task for main (render) thread to update the volume texture
        task_system::ID main_task = task_system::create_main_task(STR_LIT("##Update Volume"), [](void* user_data) {
            Payload* data = (Payload*)user_data;

            // Ensure that the dimensions of the texture have not changed during evaluation
            int dim[3];
            if (gl::get_texture_dim(dim, data->tex) && MEMCMP(dim, data->args.grid.dim, sizeof(dim)) == 0) {
                gl::set_texture_3D_data(data->tex, data->args.grid.data, GL_R32F);
            }

            md_free(data->alloc, data->args.gtos, data->args.num_gtos * sizeof(md_gto_t));
            md_free(data->alloc, data->mem, data->mem_size);
        }, payload);

        task_system::set_task_dependency(main_task, async_task);
        task_system::enqueue_task(async_task);

        return async_task;
    }

	struct AsyncGridEvalArgs {
        mat4_t     world_to_model;
        vec3_t     model_step;
		md_grid_t  grid;
		md_gto_t*  gtos;
		size_t num_gtos;
		md_gto_eval_mode_t mode;
	};

    bool compute_mo_GPU(Volume* vol, size_t mo_idx, md_gto_eval_mode_t mode, float samples_per_angstrom = DEFAULT_SAMPLES_PER_ANGSTROM) {
        ScopedTemp reset_temp;

        size_t num_gtos = md_vlx_mol_gto_count(&vlx);
        md_gto_t* gtos  = (md_gto_t*)md_temp_push(sizeof(md_gto_t) * num_gtos);

        if (!md_vlx_mol_gto_extract(gtos, &vlx, mo_idx)) {
            MD_LOG_ERROR("Failed to extract molecular gto for orbital index: %zu", mo_idx);
            return false;
        }
        md_gto_cutoff_compute(gtos, num_gtos, 1.0e-6);

        const float samples_per_unit_length = (float)(samples_per_angstrom * BOHR_TO_ANGSTROM);

        OBB obb = compute_gto_obb(PCA, gtos, num_gtos);
        init_volume_from_OBB(vol, obb, samples_per_unit_length);

        // Dispatch Compute shader evaluation
        md_gto_grid_evaluate_GPU(vol->tex_id, vol->dim, vol->step_size.elem, (const float*)vol->world_to_model.elem, (const float*)vol->index_to_world.elem, gtos, num_gtos, mode);

        return true;
    }

    task_system::ID compute_mo_async(Volume* vol, size_t mo_idx, md_gto_eval_mode_t mode, float samples_per_angstrom = DEFAULT_SAMPLES_PER_ANGSTROM) {
        ASSERT(vol);

		md_allocator_i* alloc = md_get_heap_allocator();
        size_t num_gtos = md_vlx_mol_gto_count(&vlx);
        md_gto_t* gtos  = (md_gto_t*)md_alloc(alloc, sizeof(md_gto_t)* num_gtos);

        if (!md_vlx_mol_gto_extract(gtos, &vlx, mo_idx)) {
            MD_LOG_ERROR("Failed to extract molecular gto for orbital index: %zu", mo_idx);
            md_free(md_get_heap_allocator(), gtos, sizeof(md_gto_t) * num_gtos);
            return task_system::INVALID_ID;
        }
        md_gto_cutoff_compute(gtos, num_gtos, 1.0e-6);

        const float samples_per_unit_length = (float)(samples_per_angstrom * BOHR_TO_ANGSTROM);

        OBB obb = compute_gto_obb(PCA, gtos, num_gtos);
        init_volume_from_OBB(vol, obb, samples_per_unit_length);

        vec3_t step_x = obb.basis.col[0] * vol->step_size.x;
        vec3_t step_y = obb.basis.col[1] * vol->step_size.y;
        vec3_t step_z = obb.basis.col[2] * vol->step_size.z;
        vec3_t origin = obb.basis * (obb.min_ext + vol->step_size * 0.5f);

        // Clear volume texture
        const float zero[4] = {0,0,0,0};
        glBindFramebuffer(GL_DRAW_FRAMEBUFFER, vol_fbo);
        glFramebufferTexture(GL_DRAW_FRAMEBUFFER, GL_COLOR_ATTACHMENT0, vol->tex_id, 0);
        glClearBufferfv(GL_COLOR, 0, zero);
        glBindFramebuffer(GL_DRAW_FRAMEBUFFER, 0);

        struct Payload {
            AsyncGridEvalArgs args;
            uint32_t tex;
            md_allocator_i* alloc;
            size_t alloc_size;
        };

		size_t mem_size = sizeof(Payload) + sizeof(float) * vol->dim[0] * vol->dim[1] * vol->dim[2];
		void*       mem = md_alloc(alloc, mem_size);
		Payload* payload = (Payload*)mem;
		*payload = {
			.args = {
                .world_to_model = vol->world_to_model,
                .model_step = vol->step_size,
				.grid = {
					.data = (float*)((char*)mem + sizeof(Payload)),
					.dim = {vol->dim[0], vol->dim[1], vol->dim[2]},
					.origin = {origin.x, origin.y, origin.z},
					.step_x = {step_x.x, step_x.y, step_x.z},
                    .step_y = {step_y.x, step_y.y, step_y.z},
                    .step_z = {step_z.x, step_z.y, step_z.z},
				},
				.gtos = gtos,
				.num_gtos = num_gtos,
				.mode = mode,
			},
			.tex = vol->tex_id,
			.alloc = alloc,
			.alloc_size = mem_size,
		};

		task_system::ID async_task = evaluate_gto_on_grid_async(&payload->args);

        // Launch task for main (render) thread to update the volume texture
        task_system::ID main_task = task_system::create_main_task(STR_LIT("##Update Volume"), [](void* user_data) {
            Payload* data = (Payload*)user_data;

            // Ensure that the dimensions of the texture have not changed during evaluation
            int dim[3];
            if (gl::get_texture_dim(dim, data->tex) && MEMCMP(dim, data->args.grid.dim, sizeof(dim)) == 0) {
                gl::set_texture_3D_data(data->tex, data->args.grid.data, GL_R32F);
            }

            md_free(data->alloc, data->args.gtos, data->args.num_gtos * sizeof(md_gto_t));
            md_free(data->alloc, data, data->alloc_size);
            }, payload);

        task_system::set_task_dependency(main_task, async_task);
        task_system::enqueue_task(async_task);

        return async_task;
    }

    static inline ImVec4 make_highlight_color(const ImVec4& color, float factor = 0.2f) {
        // Ensure the factor is not too high, to avoid over-brightening
        factor = CLAMP(factor, 0.0f, 1.0f);

        // Increase the brightness of each component by the factor
        float r = color.x + factor;
        float g = color.y + factor;
        float b = color.z + factor;

        // Clamp the values to the range [0, 1]
        r = ImClamp(r, 0.0f, 1.0f);
        g = ImClamp(g, 0.0f, 1.0f);
        b = ImClamp(b, 0.0f, 1.0f);

        // Return the new highlighted color with the same alpha
        return ImVec4(r, g, b, color.w);
    }

<<<<<<< HEAD
    static inline void sort_indexes(int8_t* indexes, float* values, size_t size) {
        std::sort(indexes[0], indexes[size], [&](int8_t a, int8_t b) {
            return values[a] > values[b];  // Sort in descending order
            });
    }

=======
    // Draws a vertical flow based on cubic bezier and returns the abs delta from the mouse cursor to this line
>>>>>>> 0009586f
    static inline ImVec2 draw_vertical_sankey_flow(ImDrawList* draw_list, ImVec2 source_pos, ImVec2 dest_pos, float thickness, ImU32 flow_color) {
        // Define the control points for the Bezier curve
        ImVec2 p1 = ImVec2(source_pos.x + thickness / 2, source_pos.y);  // Start point (bottom-center of source node)
        ImVec2 p4 = ImVec2(dest_pos.x + thickness / 2, dest_pos.y);  // End point (top-center of destination node)

        float dist = fabsf(p1.y - p4.y);
        float curve_offset = dist / 4;

        ImVec2 p2 = ImVec2(source_pos.x + thickness / 2, source_pos.y - curve_offset);  // Control point 1
        ImVec2 p3 = ImVec2(dest_pos.x + thickness / 2, dest_pos.y + curve_offset);  // Control point 2

        const int num_segments = 50;

        // Define the color and thickness for the flow
        //ImU32 flow_color = IM_COL32(100, 149, 237, 255);  // Cornflower Blue
        // ImBezierCubicCalc Use this for calculating mouse distance to curve
        // Draw the Bezier curve representing the flow
        draw_list->AddBezierCubic(p1, p2, p3, p4, flow_color, thickness, num_segments);

        ImVec2 mouse_pos = ImGui::GetMousePos();
        float clamped_y = ImClamp(mouse_pos.y, ImMin(p1.y, p4.y), ImMax(p1.y, p4.y));

        ImVec2 point_on_bezier = ImBezierCubicClosestPointCasteljau(p1, p2, p3, p4, mouse_pos, 1.0e-3f);
        ImVec2 delta = mouse_pos - point_on_bezier;
        return {ImAbs(delta.x), ImAbs(clamped_y - mouse_pos.y)};
    }

    static inline void draw_aligned_text(ImDrawList* draw_list, const char* text, ImVec2 pos, ImVec2 alignment = { 0,0 }) {
        ImVec2 text_size = ImGui::CalcTextSize(text);
        ImVec2 text_pos = pos - text_size * alignment;
        draw_list->AddText(text_pos, ImGui::ColorConvertFloat4ToU32({ 0,0,0,1 }), text);
    }

    static inline void im_sankey_diagram(ApplicationState* state, ImRect area, Nto* nto) {
        ScopedTemp temp_reset;
        md_allocator_i* temp_alloc = md_get_temp_allocator();
        /*
        * A sankey diagram needs to implement bezier curves, that are connecting two points
        */
        ImDrawList* draw_list = ImGui::GetWindowDrawList();

        //Draw background
        //draw_list->AddRectFilled(area.Min, area.Max, ImGui::ColorConvertFloat4ToU32({ 1,1,1,1 }));
        //draw_list->AddRect(area.Min, area.Max, ImGui::ColorConvertFloat4ToU32({ 0,0,0,1 }));

        ImRect plot_area = area;
        const float plot_percent = 0.8f;
        plot_area.Expand({ area.GetWidth() * -(1 - plot_percent), area.GetHeight() * -(1 - plot_percent) });
        //draw_list->AddRect(plot_area.Min, plot_area.Max, ImGui::ColorConvertFloat4ToU32({ 1,0,0,1 })); //Use this to draw debug of plot area

        ////The given data
        //const char* names[] = { "THIO", "QUIN" };
        //float initial_percentages[2] = { 0.3, 0.7 };
        //float transitions[2][2] = {
        //    /*
        //    *   A B   col -->
        //    * A
        //    * B
        //    * |
        //    * |
        //    * v
        //    * row
        //    */
        //    {0.22, 0.78}, //Read as "Starting from A, 22% of A_Start goes to A_End, and 78% goes to B_End
        //    {0.0, 1.0}
        //};

        //Bar definitions
        const float bar_height = plot_area.GetHeight() * 0.05f;
        int num_bars = 0;
        for (size_t i = 0; i < nto->group.count; i++) {
            if (nto->transition_density_hole[i] != 0.0f) {
                num_bars++;
            }
        }
        int num_gaps = num_bars - 1;
        float gap_size = plot_area.GetWidth() * 0.05f;
        float bars_avail_width = plot_area.GetWidth() - gap_size * num_gaps;

        //Calculate bar percentages
        float hole_sum = 0;
        float part_sum = 0;
        for (size_t i = 0; i < nto->group.count; i++) {
            hole_sum += nto->transition_density_hole[i];
            part_sum += nto->transition_density_part[i];
        }

		// Prevent division by zero
		hole_sum = MAX(hole_sum, 1.0e-6f);
		part_sum = MAX(part_sum, 1.0e-6f);

        md_array(float) hole_percentages = md_array_create(float, nto->group.count, temp_alloc);
        md_array(float) part_percentages = md_array_create(float, nto->group.count, temp_alloc);
        for (size_t i = 0; i < nto->group.count; i++) {
            hole_percentages[i] = nto->transition_density_hole[i] / hole_sum;
            part_percentages[i] = nto->transition_density_part[i] / part_sum;
        }

        //Calculate start positions
        md_array(float) start_positions = md_array_create(float, nto->group.count, temp_alloc);
        float cur_bottom_pos = plot_area.Min.x;
        for (int i = 0; i < nto->group.count; i++) {
            start_positions[i] = cur_bottom_pos;
            cur_bottom_pos += bars_avail_width * hole_percentages[i];
            if (hole_percentages[i] != 0.0) {
                cur_bottom_pos += gap_size;
            }
        }

        //Calculate end positions
        md_array(float) end_positions = md_array_create(float, nto->group.count, temp_alloc);
        md_array(float) sub_end_positions = md_array_create(float, nto->group.count, temp_alloc);
        float cur_pos = plot_area.Min.x;
        for (int end_i = 0; end_i < nto->group.count; end_i++) {
            end_positions[end_i] = cur_pos;
            sub_end_positions[end_i] = cur_pos;
            cur_pos += bars_avail_width * part_percentages[end_i];
            if (hole_percentages[end_i] != 0.0) {
                cur_pos += gap_size;
            }
        }

        float  hovered_flow_width = 0.0f;
        ImVec2 hovered_flow_beg = {};
        ImVec2 hovered_flow_end = {};
        ImVec2 mouse_pos = ImGui::GetMousePos();

        char mouse_label[32] = { 0 };

        const float min_test_width = 1.0f;

        //Draw curves
        md_array(float) curve_widths = md_array_create(float, nto->group.count * nto->group.count, temp_alloc);
        md_array(ImVec2) curve_midpoints = md_array_create(ImVec2, nto->group.count * nto->group.count, temp_alloc);
        md_array(ImVec2) curve_directions = md_array_create(ImVec2, nto->group.count * nto->group.count, temp_alloc);
        md_array(float) curve_percentages = md_array_create(float, nto->group.count * nto->group.count, temp_alloc);
        for (size_t i = 0; i < nto->group.count * nto->group.count; i++) {
            curve_widths[i] = 0;
            curve_midpoints[i] = { 0, 0 };
            curve_directions[i] = { 0, 0 };
            curve_percentages[i] = 0;
        }
        /*for (size_t start_i = 0; start_i < nto->group.count; start_i++) {
            for (size_t end_i = 0; end_i < nto->group.count; end_i++) {
                curve_widths[start_i * nto->group.count + end_i] = 0.0;
                curve_midpoints[start_i * nto->group.count + end_i] = ImVec2{};
                curve_directions[start_i * nto->group.count + end_i] = ImVec2{};
            }
        }*/

        for (int start_i = 0; start_i < nto->group.count; start_i++) {
            if (hole_percentages[start_i] != 0.0) {

                ImVec2 start_pos = { start_positions[start_i], plot_area.Max.y - bar_height + 0.1f * bar_height };
                ImVec4 start_col = vec_cast(nto->group.color[start_i]);

                start_col.w = 0.5;
                for (int end_i = 0; end_i < nto->group.count; end_i++) {
                    float percentage = nto->transition_matrix[end_i * nto->group.count + start_i];
                    ImVec4 end_col = vec_cast(nto->group.color[end_i]);

                    if (percentage != 0) {
                        float width = bars_avail_width * percentage;
                        ImVec2 end_pos = { sub_end_positions[end_i], plot_area.Min.y + bar_height - 0.1f * bar_height };

                        int vert_beg = draw_list->VtxBuffer.Size;
                        ImVec2 mouse_delta = draw_vertical_sankey_flow(draw_list, start_pos, end_pos, width, ImGui::ColorConvertFloat4ToU32(start_col));
                        int vert_end = draw_list->VtxBuffer.Size;

                        // The width test here is clamped to be atleast some pixel in width, otherwise it would be impossible to hit thin flows
                        bool flow_hovered = mouse_delta.x < MAX(width * 0.5f, min_test_width) && mouse_delta.y < 1.0e-4;

                        // Apply a gradient based on y-value from start color to end color if they belong to different groups
                        if (end_i != start_i) {
                            ImVec2 grad_p0 = { start_pos.x, start_pos.y };
                            ImVec2 grad_p1 = { start_pos.x, end_pos.y };
                            ImGui::ShadeVertsLinearColorGradientKeepAlpha(draw_list, vert_beg, vert_end, grad_p0, grad_p1, ImGui::ColorConvertFloat4ToU32(start_col), ImGui::ColorConvertFloat4ToU32(end_col));
                        }

                        char label[32];
                        snprintf(label, sizeof(label), "%3.2f%%", percentage * 100);
                        const ImVec2 label_size = ImGui::CalcTextSize(label);

                        // @NOTE: The comparison for width here is to ensure that the narrowest flow is always the one hovered (when multiple flows are overlapping)
                        if (flow_hovered && (hovered_flow_width == 0.0f || width < hovered_flow_width)) {
                            hovered_flow_width = width;
                            hovered_flow_beg = start_pos;
                            hovered_flow_end = end_pos;
                            MEMCPY(mouse_label, label, sizeof(label));
                        }

                        if (width > label_size.x) {
                            ImVec2 midpoint = (start_pos + end_pos) * 0.5 + ImVec2{ width / 2, 0 };
                            ImVec2 direction = vec_cast(vec2_normalize(vec_cast(start_pos - end_pos)));
                            curve_midpoints[start_i * nto->group.count + end_i] = midpoint;
                            curve_directions[start_i * nto->group.count + end_i] = direction;
                            curve_widths[start_i * nto->group.count + end_i] = width;
                            curve_percentages[start_i * nto->group.count + end_i] = percentage;
                            //draw_aligned_text(draw_list, label, midpoint, { 0.5, 0.5 });
                        }

                        start_pos.x += width;
                        sub_end_positions[end_i] += width;
                    }
                }
            }
        }

        //Draw Curve Text
        //For every midpoint, we check if another midpoint is to close to that midpoint
        bool text_overlap = true;
        ImVec2 text_size = ImGui::CalcTextSize("99.99%");
        float text_spacing = 4;

        while (text_overlap) {
            text_overlap = false;
            for (size_t start_i = 0; start_i < nto->group.count; start_i++) {
                for (size_t end_i = 0; end_i < nto->group.count; end_i++) {
                    size_t index1 = start_i * nto->group.count + end_i;
                    ImVec2 midpoint1 = curve_midpoints[index1];
                    ImVec2 direction1 = curve_directions[index1];
                    ImRect rect1 = { midpoint1 - (text_size / 2), midpoint1 + (text_size / 2) };

                    for (size_t start_j = 0; start_j < nto->group.count; start_j++) {
                        for (size_t end_j = 0; end_j < nto->group.count; end_j++) {
                            size_t index2 = (start_j * nto->group.count + end_j);
                            if (index1 != index2) {
                                ImVec2 midpoint2 = curve_midpoints[index2];
                                ImVec2 direction2 = curve_directions[index2] * -1.0;
                                ImRect rect2 = { midpoint2 - (text_size / 2), midpoint2 + (text_size / 2) };

                    
                                if ((midpoint1.y != 0 && midpoint2.y != 0)) {
                                    while (rect1.Overlaps(rect2)){
                                        text_overlap = true;
                                        curve_midpoints[index1] += direction1 * text_size.y * text_spacing;
                                        curve_midpoints[index2] += direction2 * text_size.y * text_spacing;
                                        rect1 = { curve_midpoints[index1] - (text_size / 2), curve_midpoints[index1] + (text_size / 2) };
                                        rect2 = { curve_midpoints[index2] - (text_size / 2), curve_midpoints[index2] + (text_size / 2) };
                                    }
                                }
                            }
                        }
                    }
                }
            }
        }

        for (size_t start_i = 0; start_i < nto->group.count; start_i++) {
            for (size_t end_i = 0; end_i < nto->group.count; end_i++) {
                int index = start_i * nto->group.count + end_i;
                ImVec2 midpoint = curve_midpoints[index];
                float percentage = curve_percentages[index];
                if (percentage > 0) {
                    char label[16];
                    sprintf(label, "%3.2f%%", curve_percentages[start_i * nto->group.count + end_i] * 100);
                    const ImVec2 label_size = ImGui::CalcTextSize(label);
                    draw_aligned_text(draw_list, label, midpoint, {0.5, 0.5});
                }
            }
        }

<<<<<<< HEAD
        //bool next_start_text_visible = true;
        //bool next_end_text_visible = true;

        //Calculate text visibility
        md_array(bool) show_start_text = md_array_create(bool, nto->group.count, temp_alloc);
        md_array(bool) show_end_text = md_array_create(bool, nto->group.count, temp_alloc);
        md_array(int8_t) size_order = md_array_create(int8_t, nto->group.count, temp_alloc);
        md_array(float) text_sizes = md_array_create(float, nto->group.count, temp_alloc);
        md_array(ImRect) rectangles = md_array_create(ImRect, nto->group.count, temp_alloc);

        


        for (int8_t i = 0; i < nto->group.count; i++) {
            size_order[i] = i;
            text_sizes[i] = MAX(ImGui::CalcTextSize(nto->group.label[i]).x, ImGui::CalcTextSize("99.99%").x);
            rectangles[i] = { start_positions[i], start_positions[i] + text_sizes[i], 0, 1 };
        }
        

        sort_indexes(size_order, text_sizes, nto->group.count);
        for (int8_t i = 1; i < nto->group.count; i++) { //First one is always drawn
            for (int8_t j = i - 1; j >= 0 ; j--) {//The bigger ones
                if (show_start_text[size_order[j]] && rectangles[size_order[i]].Overlaps(rectangles[size_order[j]])) {
                    show_start_text[i] = false;
                    break;
                }
            }
        }

=======
        // Some flow is hovered, So we render a new flow on top of the existing ones to ensure that this is rendered on top
        if (hovered_flow_width > 0.0f) {
            draw_vertical_sankey_flow(draw_list, hovered_flow_beg, hovered_flow_end, hovered_flow_width, ImColor(1.0f, 1.0f, 1.0f, 0.2f));
        }
>>>>>>> 0009586f

        //Draw bars
        for (int i = 0; i < nto->group.count; i++) {
            if (hole_percentages[i] != 0.0) {
                ImVec4 bar_color = vec_cast(nto->group.color[i]);

                char start_label1[16];
                char end_label1[16]; 

                snprintf(start_label1, sizeof(start_label1), "%3.2f%%", hole_percentages[i] * 100);
                snprintf(end_label1, sizeof(end_label1), "%3.2f%%", part_percentages[i] * 100);

                if (i) {

                }
                char start_label2[16];
                char end_label2[16];
                snprintf(start_label2, sizeof(start_label1), "%3.2f%%", hole_percentages[i + 1] * 100);
                snprintf(end_label2, sizeof(end_label1), "%3.2f%%", part_percentages[i + 1] * 100);

                //Calculate start
                ImVec2 start_p0 = { start_positions[i], plot_area.Max.y - bar_height };
                ImVec2 start_p1 = { start_positions[i] + bars_avail_width * hole_percentages[i], plot_area.Max.y };
                ImVec2 start_midpoint = { (start_p0.x + start_p1.x) * 0.5f, start_p1.y };
                ImRect start_bar = ImRect{ start_p0, start_p1 };

                //Calculate end
                ImVec2 end_p0 = { end_positions[i], plot_area.Min.y };
                ImVec2 end_p1 = { end_positions[i] + bars_avail_width * part_percentages[i], plot_area.Min.y + bar_height };
                ImRect end_bar = ImRect{ end_p0, end_p1 };
                ImVec2 end_midpoint = { (end_p0.x + end_p1.x) * 0.5f, end_p0.y };

                bool index_hovered = false;
                if (start_bar.Contains(mouse_pos)) {
                    MEMCPY(mouse_label, start_label1, sizeof(start_label1));
                    index_hovered = true;
                }
                else if (end_bar.Contains(mouse_pos)) {
                    MEMCPY(mouse_label, end_label1, sizeof(end_label1));
                    index_hovered = true;
                }

                if (index_hovered) {
                    nto->group.hovered_index = (int8_t)i;
                    bar_color = make_highlight_color(bar_color);
                    for (size_t atom_i = 0; atom_i < nto->num_atoms; atom_i++) {
                        if (nto->atom_group_idx[atom_i] == (uint32_t)i) {
                            md_bitfield_set_bit(&state->selection.highlight_mask, atom_i);
                        }
                    }
                }

                //Draw start
                draw_list->AddRectFilled(start_p0, start_p1, ImGui::ColorConvertFloat4ToU32(bar_color));
                draw_list->AddRect(start_p0, start_p1, ImGui::ColorConvertFloat4ToU32({ 0,0,0,0.5 }));
                if (show_start_text[i]) {
                    draw_aligned_text(draw_list, nto->group.label[i], start_midpoint, { 0.5, -0.2 });
                    draw_aligned_text(draw_list, start_label1, start_midpoint, { 0.5, -1.2 });
                }

                //Draw end
                draw_list->AddRectFilled(end_p0, end_p1, ImGui::ColorConvertFloat4ToU32(bar_color));
                draw_list->AddRect(end_p0, end_p1, ImGui::ColorConvertFloat4ToU32({ 0,0,0,0.5 }));
                draw_aligned_text(draw_list, nto->group.label[i], end_midpoint, { 0.5, 1.2 });
                draw_aligned_text(draw_list, end_label1, end_midpoint, { 0.5, 2.2 });
            }
        }

        if (mouse_label[0] != '\0') {
            ImVec2 offset = { 15, 15 };
            ImVec2 pos = ImGui::GetMousePos() + offset;
            draw_list->AddText(pos, IM_COL32_BLACK, mouse_label);
        }
    }
    
    bool compute_transition_group_values_async(task_system::ID* out_eval_task, task_system::ID* out_segment_task, float* out_group_values, size_t num_groups, const uint32_t* point_group_idx, const vec4_t* point_xyzr, size_t num_points, size_t nto_idx, md_vlx_nto_type_t type, md_gto_eval_mode_t mode, float samples_per_angstrom = DEFAULT_SAMPLES_PER_ANGSTROM) {       
        md_allocator_i* alloc = md_get_heap_allocator();
        size_t num_gtos_per_lambda = md_vlx_nto_gto_count(&vlx);
        size_t cap_gto =  num_gtos_per_lambda * 4;
        md_gto_t* gtos = (md_gto_t*)md_alloc(alloc, sizeof(md_gto_t) * cap_gto);

        const double lambda_cutoff = 0.10;

        size_t num_gtos = 0;

        // Only add GTOs from lambdas that has a contribution more than a certain percentage
        for (size_t lambda_idx = 0; lambda_idx < 4; ++lambda_idx) {
            double lambda = vlx.rsp.nto[nto_idx].occupations.data[lumo_idx + lambda_idx];
            if (lambda < lambda_cutoff) {
                break;
            }
            if (!md_vlx_nto_gto_extract(gtos + num_gtos, &vlx, nto_idx, lambda_idx, type)) {
                MD_LOG_ERROR("Failed to extract NTO gto for nto index: %zu and lambda: %zu", nto_idx, lambda_idx);
                md_free(alloc, gtos, sizeof(md_gto_t) * cap_gto);
                return false;
            }
            // Scale the added GTOs with the lambda value
			// The sqrt is to ensure that the scaling is linear with the lambda value
			const double scale = sqrt(lambda);
            for (size_t i = num_gtos; i < num_gtos + num_gtos_per_lambda; ++i) {
                gtos[i].coeff = (float)(gtos[i].coeff * scale);
            }
            num_gtos += num_gtos_per_lambda;
        }

        md_gto_cutoff_compute(gtos, num_gtos, 1.0e-7);

        vec3_t min_ext = vec3_set1( FLT_MAX);
        vec3_t max_ext = vec3_set1(-FLT_MAX);

        for (size_t i = 0; i < nto.num_atoms; ++i) {
            vec3_t xyz = vec3_from_vec4(nto.atom_xyzr[i]);
            float    r = nto.atom_xyzr[i].w + 2.0f;
            min_ext = vec3_min(min_ext, xyz - r);
            max_ext = vec3_max(max_ext, xyz + r);
        }

        vec3_t extent = max_ext - min_ext;

        // Target resolution per spatial unit (We want this number of samples per Ångström in each dimension)
        // Round up to some multiple of 8 -> 8x8x8 is the chunksize we process in parallel

        // Compute required volume dimensions
        int dim[3];
        compute_vol_dim(dim, extent * BOHR_TO_ANGSTROM, samples_per_angstrom);

        const vec3_t stepsize = vec3_div(extent, vec3_set((float)dim[0], (float)dim[1], (float)dim[2]));

        vec3_t origin = min_ext + stepsize * 0.5f;
        mat4_t world_to_model = mat4_translate_vec3(-min_ext);

        struct Payload {
            AsyncGridEvalArgs args;

            float* dst_group_values;
			size_t num_groups;

            const uint32_t* point_group_idx;
            const vec4_t* point_xyzr;
            size_t num_points;

            md_allocator_i* alloc;
            size_t alloc_size;
        };

        size_t mem_size = sizeof(Payload) + sizeof(float) * dim[0] * dim[1] * dim[2];
        void* mem = md_alloc(alloc, mem_size);
        Payload* payload = (Payload*)mem;
        *payload = {
            .args = {
                .world_to_model = world_to_model,
                .model_step = stepsize,
                .grid = {
                    .data = (float*)((char*)mem + sizeof(Payload)),
                    .dim = {dim[0], dim[1], dim[2]},
                    .origin = {origin.x, origin.y, origin.z},
                    .step_x = {stepsize.x, 0, 0},
                    .step_y = {0, stepsize.y, 0},
                    .step_z = {0, 0, stepsize.z},
                },
                .gtos = gtos,
                .num_gtos = num_gtos,
                .mode = mode,
            },
			.dst_group_values = out_group_values,
            .num_groups = num_groups,
            
			.point_group_idx = point_group_idx,
			.point_xyzr = point_xyzr,
			.num_points = num_points,
            .alloc = alloc,
            .alloc_size = mem_size,
        };

        task_system::ID eval_task = evaluate_gto_on_grid_async(&payload->args);

        // @TODO: This should be performed as a range task in parallel
        task_system::ID segment_task = task_system::create_pool_task(STR_LIT("##Segment Volume"), [](void* user_data) {
            Payload* data = (Payload*)user_data;

#if DEBUG
            double sum = 0.0;
            size_t len = data->args.grid.dim[0] * data->args.grid.dim[1] * data->args.grid.dim[2];
            for (size_t i = 0; i < len; ++i) {
                sum += data->args.grid.data[i];
            }
            MD_LOG_DEBUG("SUM: %g", sum);
#endif

            MD_LOG_DEBUG("Starting segmentation of volume");
            grid_segment_and_attribute(data->dst_group_values, data->num_groups, data->point_group_idx, data->point_xyzr, data->num_points, &data->args.grid);
            MD_LOG_DEBUG("Finished segmentation of volume");

            md_free(data->alloc, data->args.gtos, data->args.num_gtos * sizeof(md_gto_t));
            md_free(data->alloc, data, data->alloc_size);
        }, payload);

        task_system::set_task_dependency(segment_task, eval_task);

        if (out_eval_task) {
            *out_eval_task = eval_task;
        }
        if (out_segment_task) {
            *out_segment_task = segment_task;
        }

        return true;
    }

	// This sets up and returns a async task which evaluates and orbital data on a grid in parallel
    task_system::ID evaluate_gto_on_grid_async(AsyncGridEvalArgs* args) {
        ASSERT(args);

        // We evaluate the in parallel over smaller NxNxN blocks
        const uint32_t num_blocks = (args->grid.dim[0] / BLK_DIM) * (args->grid.dim[1] / BLK_DIM) * (args->grid.dim[2] / BLK_DIM);
        task_system::ID async_task = task_system::create_pool_task(STR_LIT("Evaluate Orbital"), 0, num_blocks, [](uint32_t range_beg, uint32_t range_end, void* user_data, uint32_t thread_num) {
            (void)thread_num;
            AsyncGridEvalArgs* data = (AsyncGridEvalArgs*)user_data;
            MD_LOG_DEBUG("Starting async eval of orbital grid [%i][%i][%i]", data->grid.dim[0], data->grid.dim[1], data->grid.dim[2]);

            // Number of NxNxN blocks in each dimension
            int num_blk[3] = {
                data->grid.dim[0] / BLK_DIM,
                data->grid.dim[1] / BLK_DIM,
                data->grid.dim[2] / BLK_DIM,
            };

			md_grid_t* grid = &data->grid;

            size_t temp_pos = md_temp_get_pos();
            md_gto_t* sub_gtos = (md_gto_t*)md_temp_push(sizeof(md_gto_t) * data->num_gtos);

            for (int blk_idx = (int)range_beg; blk_idx < (int)range_end; ++blk_idx) {
                // Determine block index from linear input index i
                int blk[3] = {
                    (blk_idx % num_blk[0]),
                    (blk_idx / num_blk[0]) % num_blk[1],
                    (blk_idx / (num_blk[0] * num_blk[1])),
                };

                int off_idx[3] = { blk[0] * BLK_DIM, blk[1] * BLK_DIM, blk[2] * BLK_DIM };
                int len_idx[3] = { BLK_DIM, BLK_DIM, BLK_DIM };

                int beg_idx[3] = {off_idx[0], off_idx[1], off_idx[2]};
                int end_idx[3] = {off_idx[0] + len_idx[0], off_idx[1] + len_idx[1], off_idx[2] + len_idx[2]};

                // The aabb is in model space
                vec4_t aabb_min = {
                    beg_idx[0] * data->model_step.x,
                    beg_idx[1] * data->model_step.y,
                    beg_idx[2] * data->model_step.z,
                    0
                };
                vec4_t aabb_max = {
                    end_idx[0] * data->model_step.x,
                    end_idx[1] * data->model_step.y,
                    end_idx[2] * data->model_step.z,
                    0
                };

                size_t num_sub_gtos = 0;

                // Transform GTO xyz into model space of the volume and perform AABB overlap test
                for (size_t i = 0; i < data->num_gtos; ++i) {
                    float cutoff = data->gtos[i].cutoff;
                    if (cutoff == 0.0f) continue;

                    vec4_t coord = data->world_to_model * vec4_set(data->gtos[i].x, data->gtos[i].y, data->gtos[i].z, 1.0f);
                    coord.w = 0.f;
                    vec4_t clamped = vec4_clamp(coord, aabb_min, aabb_max);
                    float  r2 = vec4_distance_squared(coord, clamped);
                    if (r2 < cutoff * cutoff) {
                        sub_gtos[num_sub_gtos++] = data->gtos[i];
                    }
                }

                md_gto_grid_evaluate_sub(grid, off_idx, len_idx, sub_gtos, num_sub_gtos, data->mode);
            }

            md_temp_set_pos_back(temp_pos);
        }, args);

        return async_task;
    }

    static inline double axis_conversion_multiplier(const double* y1_array, const double* y2_array, size_t y1_array_size, size_t y2_array_size) {
        double y1_max = 0;
        double y2_max = 0;
        for (size_t i = 0; i < y1_array_size; i++) {
            y1_max = MAX(y1_max, fabs(y1_array[i]));
        }
        for (size_t i = 0; i < y2_array_size; i++) {
            y2_max = MAX(y2_max, fabs(y2_array[i]));
        }

        return y2_max / y1_max;
    }

    static inline void convert_values(double* out_values, const double* in_values, size_t num_values, x_unit_t unit) {
        switch (unit) {
        case X_UNIT_EV:
            for (size_t i = 0; i < num_values; ++i) {
                out_values[i] = in_values[i];
            }
            break;
        case X_UNIT_NM:
            for (size_t i = 0; i < num_values; ++i) {
                out_values[i] = 1239.84193 / in_values[i];
            }
            break;
        case X_UNIT_CM_INVERSE:
            for (size_t i = 0; i < num_values; ++i) {
                out_values[i] = in_values[i] * 8065.73;
            }
            break;
        case X_UNIT_HARTREE:
            for (size_t i = 0; i < num_values; ++i) {
                out_values[i] = in_values[i] * 0.0367502;
            }
            break;
        default:
            ASSERT(false); // Should not happen
            break;
        }
    }

    static inline double lorentzian(double x, double x_0, double gamma) {
        double sigma = gamma / 2;
        double res = (1 / PI) * sigma / (pow((x - x_0), 2) + pow(sigma, 2));
        return res;
    }

    static inline double phys_lorentzian(double x, double x_0, double gamma, double intensity) {
        double sigma = gamma / 2;
        double res = intensity * pow(sigma, 2) / (pow((x - x_0), 2) + pow(sigma, 2));
        return res;
    }

    static inline double gaussian(double x, double x_0, double gamma) {
        double sigma = gamma / 2.3548;
        return (1 / (sigma * sqrt(2 * PI))) * exp(-(pow(x - x_0, 2) / (2 * pow(sigma, 2)))); 
    }

    //TODO: Check that phys_gaussian implementation is actually correct
    static inline double phys_gaussian(double p, double p_0, double gamma, double intensity) {
        double sigma = gamma / 2;
        double x = (p - p_0) / sigma;
        return intensity * exp(-log(2) * pow(x,2));
    }

    
    /*
    * We return to this at a later stage
    void save_absorption(str_t filename, md_array(double)* x_values, const char* x_lable, md_array(double)* y_values_osc, md_array(double)* y_values_cgs, int step) {
        md_file_o* file = md_file_open(filename, MD_FILE_WRITE);
        if (!file) {
            MD_LOG_ERROR("Could not open workspace file for writing: '%.*s", (int)filename.len, filename.ptr);
            return;
        }
        defer{ md_file_close(file); };

        // md_array(char*) rows = md_array_create(char*, md_array_size(*x_values), )
        //double* x_values = (double*)md_temp_push(sizeof(double) * num_samples);
        // I want to create an array with the rows to print to the file. What type should this be, and how do I create it?

        
        for (int i = 0; i < md_array_size(*x_values); i += 5) {

        }
    }
    */

    static inline void general_broadening(double* y_out, const double* x, size_t num_samples, const double* y_peaks, const double* x_peaks, size_t num_peaks, double (*distr_func)(double x, double x_0, double gamma, double intensity), double gamma) {
        double integral = 0;
        double dist = x[1] - x[0];
        for (size_t si = 0; si < num_samples; si++) {
            double sum = 0;
            double b = 0;
            for (size_t pi = 0; pi < num_peaks; pi++) {
                b = (*distr_func)(x[si], x_peaks[pi], gamma, y_peaks[pi]);
                sum += b;
            }
            y_out[si] = sum;
            integral += y_out[si] * dist;
        }

        double i_sum = integral;
    }

    static inline void osc_to_eps(double* eps_out, const double* x, size_t num_samples, const double* osc_peaks, const double* x_peaks, size_t num_peaks, double (*distr_func)(double x, double x_0, double gamma), double gamma) {
        double c = 137.035999;
        double a_0 = 5.29177210903e-11;
        double NA = 6.02214076e23;
        double eV2au = 1 / 27.211396;

        for (size_t si = 0; si < num_samples; si++) {
            double sum = 0;
            for (size_t pi = 0; pi < num_peaks; pi++) {
                sum += (*distr_func)(x[si] * eV2au, x_peaks[pi] * eV2au, gamma * eV2au) * (osc_peaks[pi] / (x_peaks[pi] * eV2au));
            }
            double sigma = 2 * pow(PI, 2) * x[si] * eV2au * sum / c;
            double sigma_cm2 = sigma * pow(a_0, 2) * 1e4;
            eps_out[si] = sigma_cm2 * NA / (log(10) * 1e3);
        }
    }

    static inline void rot_to_eps_delta(double* eps_out, const double* x, size_t num_samples, const double* rot_peaks, const double* x_peaks, size_t num_peaks, double (*distr_func)(double x, double x_0, double gamma), double gamma) {
        double inv = 1 / (22.94);
        double eV2au = 1 / 27.211396;

        for (size_t si = 0; si < num_samples; si++) {
            double sum = 0;
            for (size_t pi = 0; pi < num_peaks; pi++) {
                sum += (*distr_func)(x[si], x_peaks[pi], gamma) * rot_peaks[pi] * x_peaks[pi];
            }
            
            eps_out[si] = sum * inv;
        }
    }

    //Constructs plot limits from peaks
    static inline ImPlotRect get_plot_limits(const double* x_samples, const double* y_peaks, size_t num_peaks, size_t num_samples, double ext_fac = 0.1) {
        ImPlotRect lim = { MIN(x_samples[0],x_samples[num_samples - 1]), MAX(x_samples[0],x_samples[num_samples - 1]),0,0};
        for (size_t i = 0; i < num_peaks; i++) {
            //Use Contains to check if values are within the limits, or if they should extend the limits
            if (lim.Y.Max < y_peaks[i]) {
                lim.Y.Max = y_peaks[i];
            }
            else if (lim.Y.Min > y_peaks[i]) {
                lim.Y.Min = y_peaks[i];
            }
        }

        double height = lim.Y.Max - lim.Y.Min;
        double width = lim.X.Max - lim.X.Min;

        lim.Y.Max += height * ext_fac;
        lim.Y.Min -= height * ext_fac;
        lim.X.Max += width * ext_fac;
        lim.X.Min -= width * ext_fac;

        //The y limits needs to be symmetric so that the spectra is not clipped. For example, if the y peak max is a positive value but the y spectra value is negative, we get issues otherwise. This ensures space for all the data.
        //This is needed because Y2 scaling is based on the maximum peak value
        double abs_max_y = MAX(fabs(lim.Y.Min), fabs(lim.Y.Max));
        lim.Y.Min = -abs_max_y;
        lim.Y.Max = abs_max_y;
        return lim;
    }

    //converts x and y peaks into pixel points in context of the current plot. Use between BeginPlot() and EndPlot()
    static inline void peaks_to_pixels(ImVec2* pixel_peaks, const double* x_peaks, const double* y_peaks, size_t num_peaks) {
        for (size_t i = 0; i < num_peaks; i++) {
            pixel_peaks[i] = ImPlot::PlotToPixels(ImPlotPoint{ x_peaks[i], y_peaks[i] });
        }
    }
    // Returns peak index closest to mouse pixel position, assumes that x-values are sorted.
    static inline int get_hovered_peak(const ImVec2 mouse_pos, const ImVec2* pixel_peaks, const ImVec2* pixel_points, size_t num_peaks, bool y_flipped = false, double proxy_distance = 10.0) {
        int closest_idx = 0;
        double x = mouse_pos.x;
        double y = mouse_pos.y;
        double y_max = 0;
        double y_min = 0;
        double distance_x = 0;
        double distance_y = 0;
        double closest_distance = 0;
        double pixel_y0 = ImPlot::PlotToPixels(0, 0).y;

        //Keep in mind that pixel y is 0 at the top, so you flip the comparison compared to plot y. The code below still seems to work as intended though.

        for (int i = 0; i < num_peaks; i++) {
            y_max = MAX(pixel_peaks[i].y, pixel_y0);
            y_min = MIN(pixel_peaks[i].y, pixel_y0);

            //Check if the y location is within the range of y_min,ymax
            if (y > y_max) {
                distance_y = fabs(y - y_max);
                if (y_flipped) {
                    distance_y = fabs(y - pixel_points[i].y) < distance_y ? fabs(y - pixel_points[i].y) : distance_y;
                }
            }
            else if (y < y_min) {
                distance_y = fabs(y - y_min);
                if (!y_flipped) {
                    distance_y = fabs(y - pixel_points[i].y) < distance_y ? fabs(y - pixel_points[i].y) : distance_y;
                }
            }
            else {
                distance_y = 0;
            }

            distance_x = fabs(pixel_peaks[i].x - x);

            // We need a special case for i == 0 to set a reference for comparison, so that closest_distance does not start on 0;
            if (i == 0 && distance_y == 0 ){
                closest_distance = distance_x;
                closest_idx = 0;

            }
            else if (i == 0) {
                closest_distance = sqrt(pow(distance_x, 2) + pow(distance_y, 2)); // Is there a better function for doing this? Is this expensive?
                closest_idx = 0;
            }
            else if (distance_y == 0 && distance_x < closest_distance) {
                closest_distance = fabs(pixel_peaks[i].x - x);
                closest_idx = i;
            }
            else if (sqrt(pow(distance_x, 2) + pow(distance_y, 2)) < closest_distance) {
                closest_distance = sqrt(pow(distance_x, 2) + pow(distance_y, 2));
                closest_idx = i;
                //ImPlot::Annotation()
            }
            else if (distance_x > closest_distance){
                // We are now so far away that a closer bar will not occur, no matter the y value.
                break;
            }
        }
        return closest_distance < proxy_distance ? closest_idx : -1;
    }

    static inline void draw_bar(int id, double x, double y, double width, ImVec4 color) {
        double x1 = x - width / 2;
        double x2 = x + width / 2;
        double y1 = 0;
        ImPlot::DragRect(id, &x1, &y1, &x2, &y, color, ImPlotDragToolFlags_NoInputs);
    }

    //Calculates the maximum point and populates out_point with it
    static inline void max_points(double* out_points, const double* in_peaks, size_t num_peaks, double offset = 0.05) {
        double y_max = in_peaks[0];
        for (size_t i = 0; i < num_peaks; i++) {
            y_max = MAX(y_max, in_peaks[i]);
        }
        for (size_t i = 0; i < num_peaks; i++) {
            out_points[i] = y_max + y_max * offset;
        }
    }

    static inline bool is_all_zero(const double* array, size_t count) {
        for (size_t i = 0; i < count; i++) {
            if (array[i] != 0.0) {
                return false;
            }
        }
        return true;
    }

    /*
    static inline void osc_to_eps(double* eps_out, const double* x_peaks, const double* osc_peaks, size_t num_peaks) {
        double NA = 6.02214076e23;
        double ln10 = 2.30258509299;
        //double eps_0 = 8.854188e-12;
        double c = 137.035999; //in au
        double a_0 = 5.29177210903e-11;
        // me = 1
        double sigma = 0;
        double sigma_cm2 = 0;
        for (size_t i = 0; i < num_peaks; i++) {
            sigma = ((2 * pow(PI, 2) * x_peaks[i]) / c) * osc_peaks[i];
            sigma_cm2 = sigma * pow(a_0, 2) * 1e4;
            eps_out[i] = (sigma_cm2 * NA) / (ln10 * 1000);
        }
        //We do the broadening in the next, external step
    }
    */

    void draw_summary_window(ApplicationState& state) {
        if (!scf.show_window) { return; }
        if (vlx.scf.iter.count == 0) { return; }

        size_t temp_pos = md_temp_get_pos();
        defer {  md_temp_set_pos_back(temp_pos); };

        // We set up iterations as doubles for easier use
        double* iter = (double*)md_temp_push(sizeof(double) * vlx.scf.iter.count);
        for (int i = 0; i < vlx.scf.iter.count; ++i) {
            iter[i] = (double)vlx.scf.iter.iteration[i];
        }
        static ImPlotRect lims{ 0,1,0,1 };
        // The actual plot


        double* energy_offsets = (double*)md_temp_push(sizeof(double) * (int)vlx.scf.iter.count);
        double ref_energy = vlx.scf.iter.energy_total[vlx.scf.iter.count - 1];
        for (size_t i = 0; i < vlx.scf.iter.count; i++) {
            energy_offsets[i] = fabs(vlx.scf.iter.energy_total[i] - ref_energy);
        }
        double y1_to_y2_mult = axis_conversion_multiplier(vlx.scf.iter.gradient_norm, energy_offsets, vlx.scf.iter.count, vlx.scf.iter.count);

        ImGui::SetNextWindowSize({ 300, 350 }, ImGuiCond_FirstUseEver);
        if (ImGui::Begin("Summary", &scf.show_window)) {
            if (ImGui::TreeNode("Level of calculation")) {
                ImGui::Text("Method:");
                ImGui::Text("Basis Set: %s", (const char*)vlx.basis.ident.ptr);
                ImGui::Spacing();
                
                ImGui::TreePop();
            }
            if (ImGui::TreeNode("System Information")) {
                ImGui::Text("Num Atoms:           %6zu", vlx.geom.num_atoms);
                ImGui::Text("Num Alpha Electrons: %6zu", vlx.geom.num_alpha_electrons);
                ImGui::Text("Num Beta Electrons:  %6zu", vlx.geom.num_beta_electrons);
                ImGui::Text("Molecular Charge:    %6i", vlx.geom.molecular_charge);
                ImGui::Text("Spin Multiplicity:   %6i", vlx.geom.spin_multiplicity);
                ImGui::Spacing();
                ImGui::TreePop();
            }
            if (ImGui::TreeNode("SCF")) {
                if (ImPlot::BeginPlot("SCF")) {
                    ImPlot::SetupAxisLimits(ImAxis_X1, 1.0, (int)vlx.scf.iter.count);
                    ImPlot::SetupLegend(ImPlotLocation_East, ImPlotLegendFlags_Outside);
                    ImPlot::SetupAxes("Iteration", "Gradient Norm (au)");
                    // We draw 2 y axis as "Energy total" has values in a different range then the rest of the data
                    ImPlot::SetupAxis(ImAxis_Y2, "Energy (hartree)", ImPlotAxisFlags_AuxDefault);
                    ImPlot::SetupAxisScale(ImAxis_Y1, ImPlotScale_Log10);

                    ImPlot::PlotLine("Gradient", iter, vlx.scf.iter.gradient_norm, (int)vlx.scf.iter.count);
                    ImPlot::SetAxes(ImAxis_X1, ImAxis_Y2);
                    ImPlot::PlotLine("Energy", iter, energy_offsets, (int)vlx.scf.iter.count - 1);
                    lims = ImPlot::GetPlotLimits(ImAxis_X1, ImAxis_Y1);
                    //ImPlot::PlotLine("Density Change", iter, vlx.scf.iter.density_change, (int)vlx.scf.iter.count);
                    //ImPlot::PlotLine("Energy Change", iter, vlx.scf.iter.energy_change, (int)vlx.scf.iter.count);
                    //ImPlot::PlotLine("Max Gradient", iter, vlx.scf.iter.max_gradient, (int)vlx.scf.iter.count);
                    ImPlot::EndPlot();
                }
                ImGui::Spacing();
                ImGui::Text("Total energy:              %16.10f a.u.", vlx.scf.total_energy);
                ImGui::Text("Electronic energy:         %16.10f a.u.", vlx.scf.electronic_energy);
                ImGui::Text("Nuclear repulsion energy:  %16.10f a.u.", vlx.scf.nuclear_repulsion_energy);
                ImGui::Text("Gradient norm:             %16.10f a.u.", vlx.scf.gradient_norm);
                ImGui::Spacing();
                ImGui::TreePop();
            }

            if (ImGui::TreeNode("Geometry")) {
                if (vlx.geom.num_atoms) {
                    static const ImGuiTableFlags flags = ImGuiTableFlags_RowBg | ImGuiTableFlags_Borders | ImGuiTableFlags_ScrollX |
                                                         ImGuiTableFlags_ScrollY | ImGuiTableFlags_SizingFixedFit;

                    static const ImGuiTableColumnFlags columns_base_flags = ImGuiTableColumnFlags_NoSort;

                    if (ImGui::BeginTable("Geometry Table", 5, flags, ImVec2(500, -1), 0)) {
                        ImGui::TableSetupColumn("Atom", columns_base_flags, 0.0f);
                        ImGui::TableSetupColumn("Symbol", columns_base_flags, 0.0f);
                        ImGui::TableSetupColumn("Coord X", columns_base_flags, 0.0f);
                        ImGui::TableSetupColumn("Coord Y", columns_base_flags, 0.0f);
                        ImGui::TableSetupColumn("Coord Z", columns_base_flags | ImGuiTableColumnFlags_WidthFixed, 0.0f);
                        ImGui::TableSetupScrollFreeze(0, 1);
                        ImGui::TableHeadersRow();

                        ImGui::PushStyleColor(ImGuiCol_HeaderHovered, IM_YELLOW);
                        ImGui::PushStyleColor(ImGuiCol_Header, IM_BLUE);
                        bool item_hovered = false;
                        for (int row_n = 0; row_n < vlx.geom.num_atoms; row_n++) {

                            ImGuiSelectableFlags selectable_flags = ImGuiSelectableFlags_SpanAllColumns | ImGuiSelectableFlags_AllowOverlap;
                            bool is_sel = md_bitfield_test_bit(&state.selection.selection_mask, row_n); //If atom is selected, mark it as such
                            bool is_hov = md_bitfield_test_bit(&state.selection.highlight_mask, row_n); //If atom is hovered,  mark it as such
                            bool hov_col = false;
                            ImGui::TableNextRow(ImGuiTableRowFlags_None, 0);
                            ImGui::TableNextColumn();

                            if (is_hov) {
                                ImGui::PushStyleColor(ImGuiCol_Header, IM_YELLOW);
                            }
                            else {
                                ImGui::PushStyleColor(ImGuiCol_Header, IM_BLUE);
                            }

                            char lable[16];
                            sprintf(lable, "%i", row_n + 1);
                            ImGui::Selectable(lable, is_sel || is_hov, selectable_flags);
                            if (ImGui::TableGetHoveredRow() == row_n + 1) {
                                if (state.mold.mol.atom.count > row_n) {
                                    md_bitfield_clear(&state.selection.highlight_mask);
                                    md_bitfield_set_bit(&state.selection.highlight_mask, row_n);
                                    item_hovered = true;

                                    //Selection
                                    if (ImGui::IsKeyDown(ImGuiKey_MouseLeft) && ImGui::IsKeyDown(ImGuiKey_LeftShift)) {
                                        md_bitfield_set_bit(&state.selection.selection_mask, row_n);
                                    }
                                    //Deselect
                                    else if (ImGui::IsKeyDown(ImGuiKey_MouseRight) && ImGui::IsKeyDown(ImGuiKey_LeftShift)) {
                                        md_bitfield_clear_bit(&state.selection.selection_mask, row_n);
                                    }
                                }
                            }

                            ImGui::TableNextColumn();
                            ImGui::Text(vlx.geom.atom_symbol[row_n].buf);
                            ImGui::TableNextColumn();
                            ImGui::Text("%12.6f", vlx.geom.coord_x[row_n]);
                            ImGui::TableNextColumn();
                            ImGui::Text("%12.6f", vlx.geom.coord_y[row_n]);
                            ImGui::TableNextColumn();
                            ImGui::Text("%12.6f", vlx.geom.coord_z[row_n]);

                            ImGui::PopStyleColor(1);
                                
                        }
                        if (!item_hovered && ImGui::IsWindowHovered()) {
                            //Makes sure that we clear the highlight if we are in this window, but don't hover an item
                            md_bitfield_clear(&state.selection.highlight_mask);
                        }

                        ImGui::PopStyleColor(2);
                        ImGui::EndTable();
                    }
                }
                ImGui::TreePop();
            }
        }
        ImGui::End();
    }

    typedef struct {
        double har_freq;
        double redu_mass;
        double force_const;
        double ir_intens;
        double* x;
        double* y;
        double* z;
    } vibration_mode;

    void draw_rsp_spectra_export_window(ApplicationState& state) {
        ASSERT(&state);

        struct ExportFormat {
            str_t lbl;
            str_t ext;
        };

        ExportFormat table_formats[]{
            {STR_LIT("XVG"), STR_LIT("xvg")},
            {STR_LIT("CSV"), STR_LIT("csv")}
        };

        struct ExportProperty {
            double* x = 0;
            double* y = 0;
            str_t lable;
            str_t y_unit;
        };

        ExportProperty properties[]{
            {rsp.x_unit_samples, rsp.eps,   STR_LIT("Absorption"), STR_LIT((const char*)u8"ε (L mol⁻¹ cm⁻¹)")},
            {rsp.x_unit_samples, rsp.ecd,   STR_LIT("ECD"),        STR_LIT((const char*)u8"Δε(ω) (L mol⁻¹ cm⁻¹)")},
            {rsp.vib_x,          rsp.vib_y, STR_LIT("Vibration"),  STR_LIT("IR Intensity (km/mol)")}
        };
        
        if (ImGui::Begin("Spectra Export", &rsp.show_export_window)) {
            static int table_format = 0;
            static int property_idx = 0;
            const char* x_unit = "DEBUG";
            
            //TODO: Add sanity checks
            
            ImGui::PushItemWidth(200);

            str_t file_extension = {};
            if (ImGui::BeginCombo("File Format", table_formats[table_format].lbl.ptr)) {
                for (int i = 0; i < (int)ARRAY_SIZE(table_formats); ++i) {
                    if (ImGui::Selectable(table_formats[i].lbl.ptr, table_format == i)) {
                        table_format = i;
                    }
                }
                ImGui::EndCombo();
            }
            file_extension = table_formats[table_format].ext;

            if (ImGui::BeginCombo("Property", properties[property_idx].lable.ptr)) {
                for (int i = 0; i < ARRAY_SIZE(properties); ++i) {
                    if (ImGui::Selectable(properties[i].lable.ptr, property_idx == i)) {
                        property_idx = i;
                    }
                }
                ImGui::EndCombo();
            }

            if (property_idx == 0 || property_idx == 1) {
                x_unit = rsp.x_unit;
            }
            else if (property_idx == 2) {
                x_unit = (const char*)u8"Harmonic Frequency (cm⁻¹)";
            }

            static bool export_valid = true;
            bool export_clicked = ImGui::Button("Export");
            if (export_clicked) {
                export_valid = rsp.x_unit_samples && rsp.eps && rsp.ecd;

                if (export_valid) {
                    char path_buf[1024];
                    md_array(const float*)  column_data = 0;
                    md_array(str_t)   column_labels = 0;
                    md_array(str_t)         legends = 0;

                    md_array(float) x_values = md_array_create(float, 1024, arena);
                    md_array(float) y_values = md_array_create(float, 1024, arena);

                    for (size_t i = 0; i < 1024; i++) {
                        x_values[i] = (float)properties[property_idx].x[i];
                        y_values[i] = (float)properties[property_idx].y[i];
                    }

                    //str_t x_label = str_from_cstr(x_unit);
                    md_array_push(column_labels, str_from_cstr(x_unit), arena);
                    //str_t y_label = str_from_cstr("Y");
                    md_array_push(column_labels, properties[property_idx].y_unit, arena);



                    md_array_push(column_data, x_values, arena);
                    md_array_push(column_data, y_values, arena);

                    if (application::file_dialog(path_buf, sizeof(path_buf), application::FileDialogFlag_Save, file_extension)) {
                        str_t path = { path_buf, strnlen(path_buf, sizeof(path_buf)) };
                        if (table_format == 0) {
                            //md_xvg_write
                            //TODO: Implement md_xvg_write_to_file
                            str_t header = md_xvg_format_header(properties[property_idx].lable, str_from_cstr(x_unit), properties[property_idx].y_unit, 0, legends, arena);
                            str_t xvg = md_xvg_format(header, 2, 1024, column_data, arena);
                            md_file_o* file = md_file_open(path, MD_FILE_WRITE | MD_FILE_BINARY);
                            if (file) {
                                const size_t written_bytes = md_file_write(file, xvg.ptr, xvg.len);
                                if (written_bytes != xvg.len) {
                                    MD_LOG_ERROR("CSV: Unexpected error, some bytes were not written");
                                }
                            }
                            else {
                                MD_LOG_ERROR("CSV: File could not be opened for writing: '%.*s'", (int)path.len, path.ptr);
                            }

                        }
                        else if (table_format == 1) {
                            //export_csv(column_data, column_labels, 0, 0, path);
                            md_csv_write_to_file(column_data, column_labels, 2, 1024, path);
                        }
                    }
                }
            }
            ImGui::PopItemWidth();
            if (!export_valid) { ImGui::TextWrapped("Values are not valid, make sure that you have opened plot windows once to trigger calculations"); }
        }
        ImGui::End();
    }

    void draw_rsp_window(ApplicationState& state) {
        if (!rsp.show_window) return;
        if (vlx.rsp.num_excited_states == 0) return;
        // Keep track of the temp position so we can reset to it after we are done
        size_t temp_pos = md_temp_get_pos();
        defer { md_temp_set_pos_back(temp_pos); };

        static ImVec2 mouse_pos = { 0,0 };

        const char* broadening_str[] = { "Gaussian","Lorentzian" };

        const int num_samples = 1024;

        ImGui::SetNextWindowSize({ 300, 350 }, ImGuiCond_FirstUseEver);
        if (ImGui::Begin("Spectra", &rsp.show_window, ImGuiWindowFlags_MenuBar)) {
            if (ImGui::BeginMenuBar())
            {
                if (ImGui::BeginMenu("File")) {
                    char path_buf[1024] = "";
                    if (ImGui::MenuItem("Export")) {
                        rsp.show_export_window = true;
                    }
                    ImGui::EndMenu();
                }
                ImGui::EndMenuBar();
            }
            
            if (rsp.first_plot_rot_ecd) { ImGui::SetNextItemOpen(true); }
            if (ImGui::TreeNode("Absorption & ECD")) {
                bool refit1 = false;
                bool recalculate1 = false;

                static float gamma1 = 0.123;
                static x_unit_t x_unit = X_UNIT_EV;
                static broadening_mode_t broadening_mode1 = BROADENING_LORENTZIAN;
                const char* x_unit_str[] = {"Energy (eV)", "Wavelength (nm)", (const char*)u8"Wavenumber (cm⁻¹)", "Energy (hartree)"};

                recalculate1 = ImGui::SliderFloat((const char*)u8"Broadening γ HWHM (eV)", &gamma1, 0.01f, 1.0f);
                refit1 |= ImGui::Combo("Broadening mode", (int*)(&broadening_mode1), broadening_str, IM_ARRAYSIZE(broadening_str));
                refit1 |= ImGui::Combo("X unit", (int*)(&x_unit), x_unit_str, IM_ARRAYSIZE(x_unit_str));
                rsp.x_unit = x_unit_str[x_unit];

                const int num_peaks = (int)vlx.rsp.num_excited_states;
                const double* y_osc_peaks = vlx.rsp.absorption_osc_str;
                const double* y_cgs_peaks = vlx.rsp.electronic_circular_dichroism_cgs;

                if (rsp.first_plot_rot_ecd) {
                    rsp.x_ev_samples = md_array_create(double, num_samples, arena);
                    rsp.x_unit_samples = md_array_create(double, num_samples, arena);
                    rsp.x_unit_peaks = md_array_create(double, num_peaks, arena);
                    rsp.eps = md_array_create(double, num_samples, arena);
                    rsp.ecd = md_array_create(double, num_samples, arena);

                    // Populate x_values
                    const double x_min = vlx.rsp.absorption_ev[0] - 1.0;
                    const double x_max = vlx.rsp.absorption_ev[num_peaks - 1] + 1.0;
                    for (int i = 0; i < num_samples; ++i) {
                        double t = (double)i / (double)(num_samples - 1);
                        double value = lerp(x_min, x_max, t);
                        rsp.x_ev_samples[i] = value;
                    }
                }

                // double* temp_x_values  = (double*)md_temp_push(sizeof(double) * num_samples);
                // double* y_ecd_str = (double*)md_temp_push(sizeof(double) * num_samples);
                // double* y_eps_str   = (double*)md_temp_push(sizeof(double) * num_samples);

                ImVec2* pixel_osc_peaks = (ImVec2*)md_temp_push(sizeof(ImVec2) * num_peaks);
                ImVec2* pixel_cgs_peaks = (ImVec2*)md_temp_push(sizeof(ImVec2) * num_peaks); 
                ImVec2* pixel_osc_points = (ImVec2*)md_temp_push(sizeof(ImVec2) * num_peaks);
                ImVec2* pixel_cgs_points = (ImVec2*)md_temp_push(sizeof(ImVec2) * num_peaks);

                double (*distr_func)(double x, double x_o, double gamma) = 0;
                // @NOTE: Do broadening in eV
                switch (broadening_mode1) {
                    case BROADENING_GAUSSIAN:
                        distr_func = &gaussian;
                        break;
                    case BROADENING_LORENTZIAN:
                        distr_func = &lorentzian;
                        break;
                    default:
                        ASSERT(false);  // Should not happen
                        break;
                }

                if (recalculate1 || rsp.first_plot_rot_ecd) {
                    osc_to_eps(rsp.eps, rsp.x_ev_samples, num_samples, y_osc_peaks, vlx.rsp.absorption_ev, num_peaks, distr_func, gamma1 * 2);
                    rot_to_eps_delta(rsp.ecd, rsp.x_ev_samples, num_samples, y_cgs_peaks, vlx.rsp.absorption_ev, num_peaks, distr_func, gamma1 * 2);
                }

                static ImPlotRect osc_lim_constraint = {0, 0, 0, 0};
                static ImPlotRect cgs_lim_constraint = {0, 0, 0, 0};
                if (refit1 || rsp.first_plot_rot_ecd) {
                    // Do conversions
                    convert_values(rsp.x_unit_peaks, vlx.rsp.absorption_ev, num_peaks, x_unit);
                    convert_values(rsp.x_unit_samples, rsp.x_ev_samples, num_samples, x_unit);

                    osc_lim_constraint = get_plot_limits(rsp.x_unit_samples, y_osc_peaks, num_peaks, num_samples);
                    cgs_lim_constraint = get_plot_limits(rsp.x_unit_samples, y_cgs_peaks, num_peaks, num_samples);
                    if (is_all_zero(y_osc_peaks, num_peaks)) {
                        osc_lim_constraint.Y.Min = -1;
                        osc_lim_constraint.Y.Max = 1;
                    }
                    if (is_all_zero(y_cgs_peaks, num_peaks)) {
                        cgs_lim_constraint.Y.Min = -1;
                        cgs_lim_constraint.Y.Max = 1;
                    }
                }

                if (rsp.first_plot_rot_ecd) {
                    rsp.osc_points = md_array_create(double, num_peaks, arena);
                    rsp.cgs_points = md_array_create(double, num_peaks, arena);
                    max_points(rsp.osc_points, y_osc_peaks, num_peaks);
                    max_points(rsp.cgs_points, y_cgs_peaks, num_peaks);
                }

#if 1
                // Hovered display text
                /*if (rsp.hovered != -1 && rsp.focused_plot == 0) {
                    ImGui::BulletText("Hovered: %s = %f, Y = %f", x_unit_str[x_unit], (float)x_peaks[rsp.hovered], (float)y_osc_peaks[rsp.hovered]);

                }
                else if (rsp.hovered != -1 && rsp.focused_plot == 1){
                    ImGui::BulletText("Hovered: %s = %f, Y = %f", x_unit_str[x_unit], (float)x_peaks[rsp.hovered], (float)y_cgs_peaks[rsp.hovered]);
                }
                else {
                    ImGui::BulletText("Hovered:");
                }*/

                // Selected display text
                if (rsp.selected != -1) {
                    ImGui::Text((const char*)u8"Selected: State %i: Energy = %.2f eV, Wavelength = %.0f nm, f = %.3f, R = %.3f 10⁻⁴⁰ cgs",
                                rsp.selected + 1, (float)rsp.x_unit_peaks[rsp.selected], 1239.84193 / (float)rsp.x_unit_peaks[rsp.selected],
                                (float)y_osc_peaks[rsp.selected], (float)y_cgs_peaks[rsp.selected]);
                } else {
                    ImGui::Text("Selected:");
                }
#endif
                rsp.focused_plot = -1;
                if (ImPlot::BeginSubplots("##AxisLinking", 2, 1, ImVec2(-1, -1), ImPlotSubplotFlags_LinkCols)) {
                    // Absorption
                    static double osc_to_eps_mult = 1;
                    if (recalculate1 || rsp.first_plot_rot_ecd) {
                        osc_to_eps_mult = is_all_zero(y_osc_peaks, num_peaks) ? 1 : axis_conversion_multiplier(y_osc_peaks, rsp.eps, num_peaks, num_samples);
                    }

                    static ImPlotRect cur_osc_lims = {0, 1, 0, 1};
                    if (refit1 || rsp.first_plot_rot_ecd) {
                        ImPlot::SetNextAxisToFit(ImAxis_X1);
                    }
                    if (ImPlot::BeginPlot("Absorption")) {
                        ImPlot::SetupLegend(ImPlotLocation_NorthEast, ImPlotLegendFlags_None);
                        ImPlot::SetupAxis(ImAxis_X1, x_unit_str[x_unit]);
                        ImPlot::SetupAxis(ImAxis_Y1, "f", ImPlotAxisFlags_AuxDefault);
                        ImPlot::SetupAxis(ImAxis_Y2, (const char*)u8"ε (L mol⁻¹ cm⁻¹)");
                        if (refit1 || rsp.first_plot_rot_ecd) {
                            ImPlot::SetupAxisLimits(ImAxis_X1, osc_lim_constraint.X.Min, osc_lim_constraint.X.Max);
                            ImPlot::SetupAxisLimits(ImAxis_Y1, osc_lim_constraint.Y.Min, osc_lim_constraint.Y.Max);
                            cur_osc_lims = osc_lim_constraint;
                        }
                        ImPlot::SetupAxisLimitsConstraints(ImAxis_X1, osc_lim_constraint.X.Min, osc_lim_constraint.X.Max);
                        ImPlot::SetupAxisLimitsConstraints(ImAxis_Y1, osc_lim_constraint.Y.Min, osc_lim_constraint.Y.Max);
                        ImPlot::SetupAxisLimits(ImAxis_Y2, cur_osc_lims.Y.Min * osc_to_eps_mult, cur_osc_lims.Y.Max * osc_to_eps_mult,
                                                ImPlotCond_Always);
                        ImPlot::SetupFinish();

                        peaks_to_pixels(pixel_osc_peaks, rsp.x_unit_peaks, y_osc_peaks, num_peaks);
                        peaks_to_pixels(pixel_osc_points, rsp.x_unit_peaks, rsp.osc_points, num_peaks);
                        mouse_pos = ImPlot::PlotToPixels(ImPlot::GetPlotMousePos(IMPLOT_AUTO));
                        if (ImPlot::IsPlotHovered()) {
                            rsp.hovered = get_hovered_peak(mouse_pos, pixel_osc_peaks, pixel_osc_points, num_peaks);
                            rsp.focused_plot = 0;
                        }

                        // @HACK: Compute pixel width of 2 'plot' units
                        const double bar_width = ImPlot::PixelsToPlot(ImVec2(2, 0)).x - ImPlot::PixelsToPlot(ImVec2(0, 0)).x;

                        ImPlot::SetAxis(ImAxis_Y2);
                        ImPlot::PlotLine("Spectrum", rsp.x_unit_samples, rsp.eps, num_samples);
                        ImPlot::SetAxis(ImAxis_Y1);
                        ImPlot::PlotBars("Oscillator Strength", rsp.x_unit_peaks, y_osc_peaks, num_peaks, bar_width);
                        ImPlot::SetNextMarkerStyle(ImPlotMarker_Circle, 3);
                        ImPlot::PlotScatter("##Peak marker", rsp.x_unit_peaks, rsp.osc_points, num_peaks);

                        // Check hovered state
                        if (rsp.hovered != -1) {
                            draw_bar(0, rsp.x_unit_peaks[rsp.hovered], y_osc_peaks[rsp.hovered], bar_width, IM_GREEN);
                            ImPlot::DragPoint(0, &rsp.x_unit_peaks[rsp.hovered], &rsp.osc_points[rsp.hovered], IM_GREEN, 4, ImPlotDragToolFlags_NoInputs);
                        }

                        // Update selected peak on click
                        if (ImGui::IsMouseReleased(ImGuiMouseButton_Left) && !ImGui::IsMouseDragPastThreshold(ImGuiMouseButton_Left) &&
                            ImPlot::IsPlotHovered()) {
                            rsp.selected = rsp.hovered == rsp.selected ? -1 : rsp.hovered;
                        }
                        // Check selected state
                        if (rsp.selected != -1) {
                            draw_bar(1, rsp.x_unit_peaks[rsp.selected], y_osc_peaks[rsp.selected], bar_width, IM_RED);
                            ImPlot::DragPoint(0, &rsp.x_unit_peaks[rsp.selected], &rsp.osc_points[rsp.selected], IM_RED, 4, ImPlotDragToolFlags_NoInputs);
                        }

                        cur_osc_lims = ImPlot::GetPlotLimits(ImAxis_X1, ImAxis_Y1);
                        ImPlot::EndPlot();
                    }

                    // Rotatory ECD
                    static double cgs_to_ecd_mult = 1;
                    if (recalculate1 || rsp.first_plot_rot_ecd) {
                        cgs_to_ecd_mult = is_all_zero(y_cgs_peaks, num_peaks) ? 1 : axis_conversion_multiplier(y_cgs_peaks, rsp.ecd, num_peaks, num_samples);
                    }
                    static ImPlotRect cur_cgs_lims = {0, 1, 0, 1};
                    if (refit1 || rsp.first_plot_rot_ecd) {
                        ImPlot::SetNextAxisToFit(ImAxis_X1);
                    }

                    if (ImPlot::BeginPlot("ECD")) {
                        ImPlot::SetupLegend(ImPlotLocation_NorthEast, ImPlotLegendFlags_None);
                        ImPlot::SetupAxis(ImAxis_X1, x_unit_str[x_unit]);
                        ImPlot::SetupAxis(ImAxis_Y1, (const char*)u8"R (10⁻⁴⁰ cgs)", ImPlotAxisFlags_AuxDefault);
                        ImPlot::SetupAxis(ImAxis_Y2, (const char*)u8"Δε(ω) (L mol⁻¹ cm⁻¹)");
                        if (refit1 || rsp.first_plot_rot_ecd) {
                            ImPlot::SetupAxisLimits(ImAxis_X1, cgs_lim_constraint.X.Min, cgs_lim_constraint.X.Max);
                            ImPlot::SetupAxisLimits(ImAxis_Y1, cgs_lim_constraint.Y.Min, cgs_lim_constraint.Y.Max);
                            cur_cgs_lims = cgs_lim_constraint;
                        }
                        ImPlot::SetupAxisLimitsConstraints(ImAxis_X1, cgs_lim_constraint.X.Min, cgs_lim_constraint.X.Max);
                        ImPlot::SetupAxisLimitsConstraints(ImAxis_Y1, cgs_lim_constraint.Y.Min, cgs_lim_constraint.Y.Max);
                        ImPlot::SetupAxisLimits(ImAxis_Y2, cur_cgs_lims.Y.Min * cgs_to_ecd_mult, cur_cgs_lims.Y.Max * cgs_to_ecd_mult,
                                                ImPlotCond_Always);
                        ImPlot::SetupFinish();

                        peaks_to_pixels(pixel_cgs_peaks, rsp.x_unit_peaks, y_cgs_peaks, num_peaks);
                        peaks_to_pixels(pixel_cgs_points, rsp.x_unit_peaks, rsp.cgs_points, num_peaks);
                        mouse_pos = ImPlot::PlotToPixels(ImPlot::GetPlotMousePos(IMPLOT_AUTO));

                        if (ImPlot::IsPlotHovered()) {
                            rsp.hovered = get_hovered_peak(mouse_pos, pixel_cgs_peaks, pixel_cgs_points, num_peaks);
                            rsp.focused_plot = 1;
                        }
                        // @HACK: Compute pixel width of 2 'plot' units

                        const double bar_width = ImPlot::PixelsToPlot(ImVec2(2, 0)).x - ImPlot::PixelsToPlot(ImVec2(0, 0)).x;

                        ImPlot::SetAxis(ImAxis_Y2);
                        ImPlot::PlotLine("Spectrum", rsp.x_unit_samples, rsp.ecd, num_samples);
                        ImPlot::SetAxis(ImAxis_Y1);
                        ImPlot::PlotBars("Rotatory Strength", rsp.x_unit_peaks, y_cgs_peaks, num_peaks, bar_width);
                        ImPlot::SetNextMarkerStyle(ImPlotMarker_Circle, 3);
                        ImPlot::PlotScatter("##Peak marker", rsp.x_unit_peaks, rsp.cgs_points, num_peaks);

                        if (rsp.hovered != -1) {
                            draw_bar(2, rsp.x_unit_peaks[rsp.hovered], y_cgs_peaks[rsp.hovered], bar_width, IM_GREEN);
                            ImPlot::DragPoint(0, &rsp.x_unit_peaks[rsp.hovered], &rsp.cgs_points[rsp.hovered], IM_GREEN, 4, ImPlotDragToolFlags_NoInputs);

                        }

                        // Update selected peak on click
                        if (ImGui::IsMouseReleased(ImGuiMouseButton_Left) && !ImGui::IsMouseDragPastThreshold(ImGuiMouseButton_Left) &&
                            ImPlot::IsPlotHovered()) {
                            rsp.selected = rsp.hovered == rsp.selected ? -1 : rsp.hovered;
                        }
                        if (rsp.selected != -1) {
                            draw_bar(3, rsp.x_unit_peaks[rsp.selected], y_cgs_peaks[rsp.selected], bar_width, IM_RED);
                            ImPlot::DragPoint(0, &rsp.x_unit_peaks[rsp.selected], &rsp.cgs_points[rsp.selected], IM_RED, 4, ImPlotDragToolFlags_NoInputs);

                        }
                        cur_cgs_lims = ImPlot::GetPlotLimits(ImAxis_X1, ImAxis_Y1);
                        ImPlot::EndPlot();
                    }
                    ImPlot::EndSubplots();
                }
                rsp.first_plot_rot_ecd = false;
                ImGui::TreePop();
            }
#if 0
            if (rsp.first_plot_vib) { ImGui::SetNextItemOpen(true); }
            if (ImGui::TreeNode("Vibrational Analysis")) {
                // draw the vibrational analysis
                double har_freqs[3] = {1562.20, 3663.36, 3677.39};
                double irs[3] = {132.6605, 14.2605, 5.8974};

                double x0[3] = {0, 0, 0};
                double y0[3] = {0, 0.4272, -0.4272};
                double z0[3] = {-0.0707, 0.5612, 0.5612};

                double x1[3] = {0, 0, 0};
                double y1[3] = {0.0701, -0.5563, -0.5563};
                double z1[3] = {0, 0.4337, -0.4337};

                double x2[3] = {0, 0, 0};
                double y2[3] = {0, -0.5851, 0.5851};
                double z2[3] = {-0.0498, 0.3955, 0.3955};

                vibration_mode vib_modes[3] = {
                    {1562.20, 0, 0, 132.6605, x0, y0, z0},
                    {3663.36, 0, 0, 14.2605, x1, y1, z1},
                    {3677.39, 0, 0, 5.8974, x2, y2, z2},
                };

                // ASSERT(ARRAY_SIZE(har_freqs) == ARRAY_SIZE(irs));
                size_t num_vibs = ARRAY_SIZE(vib_modes);
                size_t num_atoms = 3;
                static int hov_vib = -1;
                static int sel_vib = -1;

                bool refit2 = false;
                bool recalculate2 = false;
                static float gamma2 = 5.0f;
                static broadening_mode_t broadening_mode2 = BROADENING_LORENTZIAN;
                recalculate2 = ImGui::SliderFloat((const char*)u8"Broadening γ HWHM (cm⁻¹)", &gamma2, 1.0f, 10.0f);
                refit2 |= ImGui::Combo("Broadening mode", (int*)(&broadening_mode2), broadening_str, IM_ARRAYSIZE(broadening_str));



                ImVec2* pixel_peaks = (ImVec2*)md_temp_push(sizeof(ImVec2) * num_vibs);
                ImVec2* pixel_points = (ImVec2*)md_temp_push(sizeof(ImVec2) * num_vibs);

                static bool coord_modified = false;
                static float amp_mult = 1;
                static float speed_mult = 1;
                static float time = 0;

                double (*distr_func)(double x, double x_o, double gamma, double intensity) = 0;
                switch (broadening_mode2) {
                    case BROADENING_GAUSSIAN:
                        distr_func = &phys_gaussian;
                        break;
                    case BROADENING_LORENTZIAN:
                        distr_func = &phys_lorentzian;
                        break;
                    default:
                        ASSERT(false);  // Should not happen
                        break;
                }

                if (rsp.first_plot_vib) {
                    rsp.vib_x = md_array_create(double, num_samples, arena);
                    rsp.vib_y = md_array_create(double, num_samples, arena);


                    // Populate x_values
                    const double x_min = har_freqs[0] - 100.0;
                    const double x_max = har_freqs[num_vibs - 1] + 100.0;
                    for (int i = 0; i < num_samples; ++i) {
                        double t = (double)i / (double)(num_samples - 1);
                        double value = lerp(x_min, x_max, t);
                        rsp.vib_x[i] = value;
                    }
                }

                if (rsp.first_plot_vib || recalculate2 || refit2) {
                    general_broadening(rsp.vib_y, rsp.vib_x, num_samples, irs, har_freqs, num_vibs, distr_func, gamma2 * 2);
                }

                if (rsp.first_plot_vib) {
                    rsp.vib_points = md_array_create(double, num_vibs, arena);
                    max_points(rsp.vib_points, irs, num_vibs);
                }
                static bool invert_x = false;
                static bool invert_y = false;
                ImGui::Checkbox("Invert X", &invert_x); ImGui::SameLine();
                ImGui::Checkbox("Invert Y", &invert_y);

                ImPlotAxisFlags x_flag = invert_x ? ImPlotAxisFlags_Invert : 0;
                ImPlotAxisFlags y_flag = invert_y ? ImPlotAxisFlags_Invert : 0;

                static ImPlotRect lim_constraint = { 0, 0, 0, 0 };
                if (refit2 || rsp.first_plot_vib) {
                    lim_constraint = get_plot_limits(rsp.vib_x, irs, num_vibs, num_samples);
                }

                if (ImPlot::BeginPlot("Vibrational analysis")) {
                    // @HACK: Compute pixel width of 2 'plot' units
                    ImPlot::SetupLegend(ImPlotLocation_NorthEast, ImPlotLegendFlags_None);
                    ImPlot::SetupAxis(ImAxis_X1, (const char*)u8"Harmonic Frequency (cm⁻¹)", x_flag);
                    ImPlot::SetupAxis(ImAxis_Y1, "IR Intensity (km/mol)", y_flag);
                    if (refit2 || rsp.first_plot_vib) {
                        ImPlot::SetupAxisLimits(ImAxis_X1, lim_constraint.X.Min, lim_constraint.X.Max);
                        ImPlot::SetupAxisLimits(ImAxis_Y1, lim_constraint.Y.Min, lim_constraint.Y.Max);
                    }
                    ImPlot::SetupAxisLimitsConstraints(ImAxis_X1, lim_constraint.X.Min, lim_constraint.X.Max);
                    ImPlot::SetupAxisLimitsConstraints(ImAxis_Y1, lim_constraint.Y.Min, lim_constraint.Y.Max);
                    ImPlot::SetupFinish();

                    ImPlot::PlotLine("Spectrum", rsp.vib_x, rsp.vib_y, num_samples);

                    const double bar_width = ImPlot::PixelsToPlot(ImVec2(2, 0)).x - ImPlot::PixelsToPlot(ImVec2(0, 0)).x;
                    ImPlot::PlotBars("IR Intensity", har_freqs, irs, (int)num_vibs, bar_width);

                    ImPlot::SetNextMarkerStyle(ImPlotMarker_Circle, 3);
                    ImPlot::PlotScatter("##Peak markers", har_freqs, rsp.vib_points, (int)num_vibs);

                    peaks_to_pixels(pixel_peaks, har_freqs, irs, num_vibs);
                    peaks_to_pixels(pixel_points, har_freqs, rsp.vib_points, num_vibs);
                    mouse_pos = ImPlot::PlotToPixels(ImPlot::GetPlotMousePos(IMPLOT_AUTO));
                    if (ImPlot::IsPlotHovered()) {
                        hov_vib = get_hovered_peak(mouse_pos, pixel_peaks, pixel_points, num_vibs, invert_y);
                    }

                    // Check hovered state
                    if (hov_vib != -1) {
                        draw_bar(0, har_freqs[hov_vib], irs[hov_vib], bar_width, IM_GREEN);
                        ImPlot::DragPoint(0, &har_freqs[hov_vib], &rsp.vib_points[hov_vib], IM_GREEN, 4, ImPlotDragToolFlags_NoInputs);
                    }

                    // Update selected peak on click
                    if (ImGui::IsMouseReleased(ImGuiMouseButton_Left) && !ImGui::IsMouseDragPastThreshold(ImGuiMouseButton_Left) &&
                        ImPlot::IsPlotHovered()) {
                        sel_vib = hov_vib == sel_vib ? -1 : hov_vib;
                    }
                    // Check selected state
                    if (sel_vib != -1) {
                        draw_bar(1, har_freqs[sel_vib], irs[sel_vib], bar_width, IM_RED);
                        ImPlot::DragPoint(1, &har_freqs[sel_vib], &rsp.vib_points[sel_vib], IM_RED, 4, ImPlotDragToolFlags_NoInputs);

                        //Animation
                        time += state.app.timing.delta_s * speed_mult * 7;
                        for (size_t id = 0; id < num_atoms; id++) {
                            state.mold.mol.atom.x[id] = vlx.geom.coord_x[id] + amp_mult * 0.5 * vib_modes[sel_vib].x[id] * sin(time);
                            state.mold.mol.atom.y[id] = vlx.geom.coord_y[id] + amp_mult * 0.5 * vib_modes[sel_vib].y[id] * sin(time);
                            state.mold.mol.atom.z[id] = vlx.geom.coord_z[id] + amp_mult * 0.5 * vib_modes[sel_vib].z[id] * sin(time);
                        }
                        state.mold.dirty_buffers |= MolBit_DirtyPosition;
                        coord_modified = true;
                    }
                    // If all is deselected, reset coords once
                    else if (coord_modified) {
                        for (size_t id = 0; id < num_atoms; id++) {
                            state.mold.mol.atom.x[id] = (float)vlx.geom.coord_x[id];
                            state.mold.mol.atom.y[id] = (float)vlx.geom.coord_y[id];
                            state.mold.mol.atom.z[id] = (float)vlx.geom.coord_z[id];
                        }
                        state.mold.dirty_buffers |= MolBit_DirtyPosition | MolBit_ClearVelocity;
                        coord_modified = false;
                    }
                    rsp.first_plot_vib = false;
                    ImPlot::EndPlot();
                }

                // ImGui::Text("%i is hovered", hov_vib);
                // ImGui::Text("%f is z coord", (float)state.mold.mol.atom.z[2]);

                ImGui::SliderFloat((const char*)"Amplitude", &amp_mult, 0.2f, 2.0f);
                ImGui::SliderFloat((const char*)"Speed", &speed_mult, 0.5f, 2.0f);

                //Table
                static ImGuiTableFlags flags = ImGuiTableFlags_RowBg | ImGuiTableFlags_Borders |
                    ImGuiTableFlags_ScrollY | ImGuiTableFlags_SizingFixedFit | ImGuiTableFlags_Sortable;

                static ImGuiTableColumnFlags columns_base_flags = ImGuiTableColumnFlags_DefaultSort;

                double height = ImGui::GetTextLineHeightWithSpacing();

                if (ImGui::BeginTable("table_advanced", 3, flags, ImVec2(460, height * (num_vibs + 1)), 0)) {
                    ImGui::TableSetupColumn("Vibration mode", columns_base_flags, 0.0f);
                    ImGui::TableSetupColumn("Harmonic Frequency", columns_base_flags, 0.0f);
                    ImGui::TableSetupColumn("IR Intensity", columns_base_flags, 0.0f);
                    ImGui::TableSetupScrollFreeze(0, 1);
                    ImGui::TableHeadersRow();

                    //TODO: Add sorting to the table once the vibs data structure is properly defined

                    ImGui::PushStyleColor(ImGuiCol_HeaderHovered, IM_YELLOW);
                    ImGui::PushStyleColor(ImGuiCol_Header, IM_BLUE);
                    bool item_hovered = false;
                    for (int row_n = 0; row_n < num_vibs; row_n++) {

                        ImGuiSelectableFlags selectable_flags = ImGuiSelectableFlags_SpanAllColumns | ImGuiSelectableFlags_AllowOverlap;
                        bool is_sel = row_n == sel_vib; //If atom is selected, mark it as such
                        bool is_hov = row_n == hov_vib; //If atom is hovered, mark it as such
                        bool hov_col = false;
                        ImGui::TableNextRow(ImGuiTableRowFlags_None, 0);
                        ImGui::TableNextColumn();

                        if (is_sel) {
                            ImGui::PushStyleColor(ImGuiCol_HeaderHovered, IM_BLUE);
                        }
                        else {
                            ImGui::PushStyleColor(ImGuiCol_HeaderHovered, IM_YELLOW);
                        }

                        char lable[16];
                        sprintf(lable, "%i", row_n + 1);
                        if (ImGui::Selectable(lable, is_sel || is_hov, selectable_flags)) {
                            sel_vib = sel_vib == row_n ? -1 : row_n;
                        }
                        ImGui::TableNextColumn();
                        ImGui::Text("%12.6f", har_freqs[row_n]);
                        ImGui::TableNextColumn();
                        ImGui::Text("%12.6f", irs[row_n]);

                        ImGui::PopStyleColor(1);

                    }
                    if (ImGui::IsWindowHovered() && ImGui::TableGetHoveredRow() > 0) {
                        hov_vib = ImGui::TableGetHoveredRow() - 1;
                    }
                    else {
                        hov_vib = -1;
                    }

                    ImGui::PopStyleColor(2);
                    ImGui::EndTable();
                }

                ImGui::TreePop();
            }
#endif
        }
        ImGui::End();

        if (rsp.show_export_window) { draw_rsp_spectra_export_window(state); }
    }

    void draw_orb_window(const ApplicationState& state) {
        if (!orb.show_window) return;
        if (num_orbitals() == 0) return;
        ImGui::SetNextWindowSize({600,300}, ImGuiCond_FirstUseEver);
        if (ImGui::Begin("VeloxChem Orbital Grid", &orb.show_window)) {
#if 0
            if (vlx.geom.num_atoms) {
                if (ImGui::TreeNode("Geometry")) {
                    ImGui::Text("Num Atoms:           %6zu", vlx.geom.num_atoms);
                    ImGui::Text("Num Alpha Electrons: %6zu", vlx.geom.num_alpha_electrons);
                    ImGui::Text("Num Beta Electrons:  %6zu", vlx.geom.num_beta_electrons);
                    ImGui::Text("Molecular Charge:    %6i",  vlx.geom.molecular_charge);
                    ImGui::Text("Spin Multiplicity:   %6i",  vlx.geom.spin_multiplicity);
                    ImGui::Spacing();
                    ImGui::Text("Atom      Coord X      Coord Y      Coord Z");
                    for (size_t i = 0; i < vlx.geom.num_atoms; ++i) {
                        ImGui::Text("%4s %12.6f %12.6f %12.6f", vlx.geom.atom_symbol[i].buf, vlx.geom.coord_x[i], vlx.geom.coord_y[i], vlx.geom.coord_z[i]);
                    }
                    ImGui::TreePop();
                }
            }
#endif
            const ImVec2 outer_size = {300.f, 0.f};
            ImGui::PushItemWidth(outer_size.x);
            ImGui::BeginGroup();

            ImGui::SliderInt("##Rows", &orb.num_y, 1, 4);
            ImGui::SliderInt("##Cols", &orb.num_x, 1, 4);

            const int num_mos = orb.num_x * orb.num_y;
            const int beg_mo_idx = orb.mo_idx - num_mos / 2 + (num_mos % 2 == 0 ? 1 : 0);

            const double iso_min = 1.0e-4;
            const double iso_max = 5.0;
            double iso_val = orb.iso.values[0];
            ImGui::SliderScalar("##Iso Value", ImGuiDataType_Double, &iso_val, &iso_min, &iso_max, "%.6f", ImGuiSliderFlags_Logarithmic);
            ImGui::SetItemTooltip("Iso Value");

            orb.iso.values[0] =  (float)iso_val;
            orb.iso.values[1] = -(float)iso_val;
            orb.iso.count = 2;
            orb.iso.enabled = true;



            ImGui::ColorEdit4("##Color Positive", orb.iso.colors[0].elem);
            ImGui::SetItemTooltip("Color Positive");
            ImGui::ColorEdit4("##Color Negative", orb.iso.colors[1].elem);
            ImGui::SetItemTooltip("Color Negative");

            const float TEXT_BASE_HEIGHT = ImGui::GetTextLineHeightWithSpacing();
            enum {
                Col_Idx,
                Col_Occ,
                Col_Ene,
            };

            if (ImGui::IsWindowAppearing()) {
                orb.scroll_to_idx = orb.mo_idx;
            }
            if (ImGui::Button("Goto HOMO", ImVec2(outer_size.x,0))) {
                orb.scroll_to_idx = homo_idx;
            }

            const ImGuiTableFlags flags =
                ImGuiTableFlags_Resizable | ImGuiTableFlags_Reorderable | ImGuiTableFlags_Hideable | ImGuiTableFlags_RowBg |
                ImGuiTableFlags_BordersOuter | ImGuiTableFlags_BordersV | ImGuiTableFlags_NoBordersInBody | ImGuiTableFlags_ScrollY;
            if (ImGui::BeginTable("Molecular Orbitals", 3, flags, outer_size))//, ImVec2(0.0f, TEXT_BASE_HEIGHT * 15), 0.0f))
            {
                // Declare columns
                // We use the "user_id" parameter of TableSetupColumn() to specify a user id that will be stored in the sort specifications.
                // This is so our sort function can identify a column given our own identifier. We could also identify them based on their index!
                // Demonstrate using a mixture of flags among available sort-related flags:
                // - ImGuiTableColumnFlags_DefaultSort
                // - ImGuiTableColumnFlags_NoSort / ImGuiTableColumnFlags_NoSortAscending / ImGuiTableColumnFlags_NoSortDescending
                // - ImGuiTableColumnFlags_PreferSortAscending / ImGuiTableColumnFlags_PreferSortDescending
                ImGui::TableSetupColumn("Index",        ImGuiTableColumnFlags_DefaultSort          | ImGuiTableColumnFlags_WidthFixed,   0.0f, Col_Idx);
                ImGui::TableSetupColumn("Occupation",   ImGuiTableColumnFlags_PreferSortDescending | ImGuiTableColumnFlags_WidthFixed,   0.0f, Col_Occ);
                ImGui::TableSetupColumn("Energy",       ImGuiTableColumnFlags_PreferSortDescending | ImGuiTableColumnFlags_WidthFixed,   0.0f, Col_Ene);
                ImGui::TableSetupScrollFreeze(0, 1); // Make row always visible
                ImGui::TableHeadersRow();

                for (int n = (int)num_orbitals() - 1; n >= 0; n--) {
                    ImGui::PushID(n + 1);
                    ImGui::TableNextRow();
                    bool is_selected = (beg_mo_idx <= n && n < beg_mo_idx + num_mos);
                    ImGui::TableNextColumn();
                    if (orb.scroll_to_idx != -1 && n == orb.scroll_to_idx) {
                        orb.scroll_to_idx = -1;
                        ImGui::SetScrollHereY();
                    }
                    char buf[32];
                    const char* lbl = (n == homo_idx) ? " (HOMO)" : (n == lumo_idx) ? " (LUMO)" : "";
                    snprintf(buf, sizeof(buf), "%i%s", n + 1, lbl);
                    ImGuiSelectableFlags selectable_flags = ImGuiSelectableFlags_SpanAllColumns | ImGuiSelectableFlags_AllowOverlap;
                    if (ImGui::Selectable(buf, is_selected, selectable_flags)) {
                        if (orb.mo_idx != n) {
                            orb.mo_idx = n;
                        }
                    }
                    ImGui::TableNextColumn();
                    ImGui::Text("%.1f", vlx.scf.alpha.occupations.data[n]);
                    ImGui::TableNextColumn();
                    ImGui::Text("%.4f", vlx.scf.alpha.energies.data[n]);
                    ImGui::PopID();
                }

                ImGui::EndTable();
            }

            ImGui::EndGroup();
            ImGui::PopItemWidth();

            ImGui::SameLine();

            // These represent the new mo_idx we want to have in each slot
            int vol_mo_idx[16] = {-1,-1,-1,-1,-1,-1,-1,-1,-1,-1,-1,-1,-1,-1,-1,-1};
            for (int i = 0; i < num_mos; ++i) {
                int mo_idx = beg_mo_idx + i;
                if (-1 < mo_idx && mo_idx < num_orbitals()) {
                    vol_mo_idx[i] = mo_idx;
                }
            }

            int job_queue[16];
            int num_jobs = 0;
            // Find and reuse volume data from existing slots (if applicable)
            // If there is no existing volume, we queue up a new job
            for (int i = 0; i < num_mos; ++i) {
                // Check if we already have that entry in the correct slot
                if (orb.vol_mo_idx[i] == vol_mo_idx[i]) continue;

                // Try to find the entry in the existing list
                bool found = false;
                for (int j = 0; j < num_mos; ++j) {
                    if (i == j) continue;
                    if (vol_mo_idx[i] == orb.vol_mo_idx[j]) {
                        // Swap to correct location
                        ImSwap(orb.vol[i], orb.vol[j]);
                        ImSwap(orb.vol_mo_idx[i], orb.vol_mo_idx[j]);
                        found = true;
                        break;
                    }
                }

                // If not found, put in job queue to compute the volume
                if (!found) {
                    job_queue[num_jobs++] = i;
                }
            }

            if (num_jobs > 0) {
                const float samples_per_angstrom = 6.0f;
                for (int i = 0; i < num_jobs; ++i) {
                    int slot_idx = job_queue[i];
                    int mo_idx = vol_mo_idx[slot_idx];
                    orb.vol_mo_idx[slot_idx] = mo_idx;

                    if (-1 < mo_idx && mo_idx < num_orbitals()) {
                        if (task_system::task_is_running(orb.vol_task[slot_idx])) {
                            task_system::task_interrupt(orb.vol_task[slot_idx]);
                        }
                        if (gl_version.major >= 4 && gl_version.minor >= 3) {
                            compute_mo_GPU(&orb.vol[slot_idx], mo_idx, MD_GTO_EVAL_MODE_PSI, samples_per_angstrom);
                        } else {
                            orb.vol_task[slot_idx] = compute_mo_async(&orb.vol[slot_idx], mo_idx, MD_GTO_EVAL_MODE_PSI, samples_per_angstrom);
                        }
                    }
                }
            }

            // Animate camera towards targets
            const double dt = state.app.timing.delta_s;
            camera_animate(&orb.camera, orb.target.ori, orb.target.pos, orb.target.dist, dt);

            ImVec2 canvas_sz = ImGui::GetContentRegionAvail();   // Resize canvas to what's available
            canvas_sz.x = MAX(canvas_sz.x, 50.0f);
            canvas_sz.y = MAX(canvas_sz.y, 50.0f);

            // This will catch our interactions
            ImGui::InvisibleButton("canvas", canvas_sz, ImGuiButtonFlags_MouseButtonLeft | ImGuiButtonFlags_MouseButtonRight | ImGuiButtonFlags_AllowOverlap);

            // Draw border and background color
            ImGuiIO& io = ImGui::GetIO();

            ImVec2 canvas_p0 = ImGui::GetItemRectMin();
            ImVec2 canvas_p1 = ImGui::GetItemRectMax();

            ImVec2 orb_win_sz = (canvas_p1 - canvas_p0) / ImVec2((float)orb.num_x, (float)orb.num_y);
            orb_win_sz.x = floorf(orb_win_sz.x);
            orb_win_sz.y = floorf(orb_win_sz.y);
            canvas_p1.x = canvas_p0.x + orb.num_x * orb_win_sz.x;
            canvas_p1.y = canvas_p0.y + orb.num_y * orb_win_sz.y;

            ImDrawList* draw_list = ImGui::GetWindowDrawList();
            draw_list->AddRectFilled(canvas_p0, canvas_p1, IM_COL32(255, 255, 255, 255));
            for (int i = 0; i < num_mos; ++i) {
                int mo_idx = beg_mo_idx + i;
                int x = orb.num_x - i % orb.num_x - 1;
                int y = orb.num_y - i / orb.num_x - 1;
                ImVec2 p0 = canvas_p0 + orb_win_sz * ImVec2((float)(x+0), (float)(y+0));
                ImVec2 p1 = canvas_p0 + orb_win_sz * ImVec2((float)(x+1), (float)(y+1));
                if (-1 < mo_idx && mo_idx < num_orbitals()) {
                    ImVec2 text_pos = ImVec2(p0.x + TEXT_BASE_HEIGHT * 0.5f, p1.y - TEXT_BASE_HEIGHT);
                    char buf[32];
                    const char* lbl = (mo_idx == homo_idx) ? " (HOMO)" : (mo_idx == lumo_idx) ? " (LUMO)" : "";
                    snprintf(buf, sizeof(buf), "%i%s", mo_idx + 1, lbl);
                    draw_list->AddImage((ImTextureID)(intptr_t)orb.gbuf.tex.transparency, p0, p1, { 0,1 }, { 1,0 });
                    draw_list->AddImage((ImTextureID)(intptr_t)orb.iso_tex[i], p0, p1, { 0,1 }, { 1,0 });
                    draw_list->AddText(text_pos, ImColor(0,0,0), buf);
                }
            }
            for (int x = 1; x < orb.num_x; ++x) {
                ImVec2 p0 = {canvas_p0.x + orb_win_sz.x * x, canvas_p0.y};
                ImVec2 p1 = {canvas_p0.x + orb_win_sz.x * x, canvas_p1.y};
                draw_list->AddLine(p0, p1, IM_COL32(0, 0, 0, 255));
            }
            for (int y = 1; y < orb.num_y; ++y) {
                ImVec2 p0 = {canvas_p0.x, canvas_p0.y + orb_win_sz.y * y};
                ImVec2 p1 = {canvas_p1.x, canvas_p0.y + orb_win_sz.y * y};
                draw_list->AddLine(p0, p1, IM_COL32(0, 0, 0, 255));
            }

            const bool is_hovered = ImGui::IsItemHovered();
            const bool is_active = ImGui::IsItemActive();
            const ImVec2 origin(canvas_p0.x, canvas_p0.y);  // Lock scrolled origin
            const ImVec2 mouse_pos_in_canvas(io.MousePos.x - origin.x, io.MousePos.y - origin.y);

            int width  = MAX(1, (int)orb_win_sz.x);
            int height = MAX(1, (int)orb_win_sz.y);

            auto& gbuf = orb.gbuf;
            if ((int)gbuf.width != width || (int)gbuf.height != height) {
                init_gbuffer(&gbuf, width, height);
                for (int i = 0; i < num_mos; ++i) {
                    gl::init_texture_2D(orb.iso_tex + i, width, height, GL_RGBA8);
                }
            }

            bool reset_hard = false;
            bool reset_view = false;
            if (is_hovered) {
                if (ImGui::IsMouseDoubleClicked(ImGuiMouseButton_Left)) {
                    reset_view = true;
                }
            }

            if (reset_view) {
                camera_compute_optimal_view(&orb.target.pos, &orb.target.ori, &orb.target.dist, min_aabb, max_aabb, orb.distance_scale);

                if (reset_hard) {
                    orb.camera.position         = orb.target.pos;
                    orb.camera.orientation      = orb.target.ori;
                    orb.camera.focus_distance   = orb.target.dist;
                }
            }

            if (is_active || is_hovered) {
                const vec2_t delta = { io.MouseDelta.x, io.MouseDelta.y };
                const vec2_t curr = {mouse_pos_in_canvas.x, mouse_pos_in_canvas.y};
                const vec2_t prev = curr - delta;

                TrackballControllerInput input = {
                    .rotate_button = is_active && ImGui::IsMouseDown(ImGuiMouseButton_Left),
                    .pan_button    = is_active && ImGui::IsMouseDown(ImGuiMouseButton_Right),
                    .dolly_button  = is_active && ImGui::IsMouseDown(ImGuiMouseButton_Middle),
                    .dolly_delta   = is_hovered ? io.MouseWheel : 0.0f,
                    .mouse_coord_prev = prev,
                    .mouse_coord_curr = curr,
                    .screen_size = {canvas_sz.x, canvas_sz.y},
                    .fov_y = orb.camera.fov_y,
                };
                camera_controller_trackball(&orb.target.pos, &orb.target.ori, &orb.target.dist, input);
            }

            if (orb.show_coordinate_system_widget) {
                float  ext = MIN(orb_win_sz.x, orb_win_sz.y) * 0.4f;
                float  pad = 20.0f;

                ImVec2 min = ImGui::GetItemRectMin() - ImGui::GetWindowPos();
                ImVec2 max = ImGui::GetItemRectMax() - ImGui::GetWindowPos();

                CoordSystemWidgetParam param = {
                    .pos = ImVec2(min.x + pad, max.y - ext - pad),
                    .size = {ext, ext},
                    .view_matrix = camera_world_to_view_matrix(orb.camera),
                    .camera_ori  = orb.target.ori,
                    .camera_pos  = orb.target.pos,
                    .camera_dist = orb.target.dist,
                };

                ImGui::DrawCoordinateSystemWidget(param);
            }

            if (gl_rep.id) {
                const float aspect_ratio = orb_win_sz.x / orb_win_sz.y;
                mat4_t view_mat = camera_world_to_view_matrix(orb.camera);
                mat4_t proj_mat = camera_perspective_projection_matrix(orb.camera, aspect_ratio);
                mat4_t inv_proj_mat = camera_inverse_perspective_projection_matrix(orb.camera, aspect_ratio);

                clear_gbuffer(&gbuf);

                const GLenum draw_buffers[] = { GL_COLOR_ATTACHMENT_COLOR, GL_COLOR_ATTACHMENT_NORMAL, GL_COLOR_ATTACHMENT_VELOCITY,
                    GL_COLOR_ATTACHMENT_PICKING, GL_COLOR_ATTACHMENT_TRANSPARENCY };

                glEnable(GL_CULL_FACE);
                glCullFace(GL_BACK);

                glEnable(GL_DEPTH_TEST);
                glDepthFunc(GL_LESS);
                glDepthMask(GL_TRUE);
                glEnable(GL_SCISSOR_TEST);

                glBindFramebuffer(GL_DRAW_FRAMEBUFFER, gbuf.fbo);
                glDrawBuffers((int)ARRAY_SIZE(draw_buffers), draw_buffers);
                glViewport(0, 0, gbuf.width, gbuf.height);
                glScissor(0, 0, gbuf.width, gbuf.height);

                md_gl_draw_op_t draw_op = {};
                draw_op.type = MD_GL_REP_BALL_AND_STICK;
                draw_op.args.ball_and_stick.ball_scale   = 1.0f;
                draw_op.args.ball_and_stick.stick_radius = 1.0f;
                draw_op.rep = gl_rep;

                md_gl_draw_args_t draw_args = {
                    .shaders = state.mold.gl_shaders,
                    .draw_operations = {
                        .count = 1,
                        .ops = &draw_op
                    },
                    .view_transform = {
                        .view_matrix = (const float*)view_mat.elem,
                        .proj_matrix = (const float*)proj_mat.elem,
                    },
                };

                md_gl_draw(&draw_args);

                glDrawBuffer(GL_COLOR_ATTACHMENT_TRANSPARENCY);
                glClearColor(1, 1, 1, 0);
                glClear(GL_COLOR_BUFFER_BIT);

                PUSH_GPU_SECTION("Postprocessing")
                postprocessing::Descriptor postprocess_desc = {
                    .background = {
                        .color = {24.f, 24.f, 24.f},
                    },
                    .tonemapping = {
                        .enabled    = state.visuals.tonemapping.enabled,
                        .mode       = state.visuals.tonemapping.tonemapper,
                        .exposure   = state.visuals.tonemapping.exposure,
                        .gamma      = state.visuals.tonemapping.gamma,
                    },
                    .ambient_occlusion = {
                        .enabled = false
                    },
                    .depth_of_field = {
                        .enabled = false,
                    },
                    .fxaa = {
                        .enabled = true,
                    },
                    .temporal_aa = {
                        .enabled = false,
                    },
                    .sharpen = {
                        .enabled = false,
                    },
                    .input_textures = {
                        .depth          = orb.gbuf.tex.depth,
                        .color          = orb.gbuf.tex.color,
                        .normal         = orb.gbuf.tex.normal,
                        .velocity       = orb.gbuf.tex.velocity,
                    }
                };

                ViewParam view_param = {
                    .matrix = {
                        .curr = {
                        .view = view_mat,
                        .proj = proj_mat,
                        .norm = view_mat,
                    },
                    .inv = {
                        .proj = inv_proj_mat,
                    }
                    },
                    .clip_planes = {
                        .near = orb.camera.near_plane,
                        .far  = orb.camera.far_plane,
                    },
                    .resolution = {orb_win_sz.x, orb_win_sz.y},
                    .fov_y = orb.camera.fov_y,
                };

                postprocessing::shade_and_postprocess(postprocess_desc, view_param);
                POP_GPU_SECTION()

                glBindFramebuffer(GL_DRAW_FRAMEBUFFER, 0);
                glDrawBuffer(GL_BACK);
                glDisable(GL_SCISSOR_TEST);

                if (orb.iso.enabled) {
                    PUSH_GPU_SECTION("ORB GRID RAYCAST")
                        for (int i = 0; i < num_mos; ++i) {
                            volume::RenderDesc vol_desc = {
                                .render_target = {
                                    .depth  = orb.gbuf.tex.depth,
                                    .color  = orb.iso_tex[i],
                                    .width  = orb.gbuf.width,
                                    .height = orb.gbuf.height,
                                    .clear_color = true,
                                },
                                .texture = {
                                    .volume = orb.vol[i].tex_id,
                                },
                                .matrix = {
                                    .model = orb.vol[i].texture_to_world,
                                    .view  = view_mat,
                                    .proj  = proj_mat,
                                    .inv_proj = inv_proj_mat,
                                },
                                .iso = {
                                    .enabled = true,
                                    .count  = (size_t)orb.iso.count,
                                    .values = orb.iso.values,
                                    .colors = orb.iso.colors,
                                },
                                .shading = {
                                    .env_radiance = state.visuals.background.color * state.visuals.background.intensity * 0.25f,
                                    .roughness = 0.3f,
                                    .dir_radiance = {10,10,10},
                                    .ior = 1.5f,
                                },
                                .voxel_spacing = orb.vol[i].step_size,
                            };
                            volume::render_volume(vol_desc);
                        }
                    POP_GPU_SECTION();
                }
            }
        }
        ImGui::End();
    }

    //Calculates the transition matrix heuristic
    static inline void compute_transition_matrix(float* out_matrix, const size_t num_groups, const float* hole_charges, const float* part_charges) {
        ScopedTemp temp_reset;

        int* donors         = (int*)   md_temp_push_zero(sizeof(int)    * num_groups);
        int* acceptors      = (int*)   md_temp_push_zero(sizeof(int)    * num_groups);
        double* charge_diff = (double*)md_temp_push_zero(sizeof(double) * num_groups);

        int num_donors = 0;
        int num_acceptors = 0;

        double hole_sum = 0;
        double part_sum = 0;

        for (size_t i = 0; i < num_groups; i++) {
            hole_sum += hole_charges[i];
            part_sum += part_charges[i];
        }

        for (size_t i = 0; i < num_groups; i++) {
            // percentages
            double gsCharge = hole_charges[i] / hole_sum;
            double esCharge = part_charges[i] / part_sum;

            if (gsCharge > esCharge) {
                donors[num_donors++] = (int)i;
            } else {
                acceptors[num_acceptors++] = (int)i;
            }

            out_matrix[i * num_groups + i] = MIN(gsCharge, esCharge);
            charge_diff[i] = esCharge - gsCharge;
        }

        double total_acceptor_charge = 0;
        for (int i = 0; i < num_acceptors; i++) {
            total_acceptor_charge += charge_diff[acceptors[i]];
        }

        for (int i = 0; i < num_donors; i++) {
            int donor = donors[i];
            double charge_deficit = -charge_diff[donor];
            for (int j = 0; j < num_acceptors; j++) {
                int acceptor = acceptors[j];
                double contrib = charge_deficit * charge_diff[acceptor] / total_acceptor_charge;
                out_matrix[acceptor * num_groups + donor] = (float)contrib;
            }
        }
    }

    struct InteractionCanvasState {
        md_bitfield_t* highlight_mask;
        md_bitfield_t* selection_mask;

        bool out_canvas_pressed;
        bool out_open_context_menu;
    };

    struct SelectionState {
        int hovered_atom_idx;
        int hovered_bond_idx;
        md_bitfield_t* highlight_mask;
        md_bitfield_t* selection_mask;
        SingleSelectionSequence* single_selection_sequence;
        SelectionGranularity granularity;
    };

    struct ViewState {
        const Camera& camera;
        const mat4_t& MVP;
        const TrackballControllerParam& trackball_param;
        const vec3_t& picking_world_coord;
        float picking_depth;
        quat_t* target_ori;
        vec3_t* target_pos;
        float*  target_dist;
    };

    static void interaction_canvas(ImVec2 size, SelectionState& select, ViewState& view, const md_molecule_t& mol) {
        enum class RegionMode { Append, Remove };

        bool is_selecting = false;

        ScopedTemp temp_reset;
        md_allocator_i* temp_alloc = md_get_temp_allocator();

        bool open_context_menu = false;

        ImGuiWindow* window = ImGui::GetCurrentWindow();
        if (window) {
            bool pressed = ImGui::InvisibleButton("canvas", size, ImGuiButtonFlags_MouseButtonLeft | ImGuiButtonFlags_MouseButtonRight | ImGuiButtonFlags_AllowOverlap);
            bool hovered = ImGui::IsItemHovered();
            bool focused = ImGui::IsItemFocused();

            ImVec2 coord = ImGui::GetMousePos() - ImGui::GetWindowPos();

            ImVec2 canvas_min = ImGui::GetItemRectMin();
            ImVec2 canvas_max = ImGui::GetItemRectMax();
            ImVec2 canvas_size = ImGui::GetItemRectSize();

            ImDrawList* dl = window->DrawList;
            ASSERT(dl);

            ImVec2 win_pos = ImGui::GetWindowPos();

            if (pressed || ImGui::IsItemActive() || ImGui::IsItemDeactivated()) {
                if (ImGui::IsKeyPressed(ImGuiMod_Shift, false)) {
                    ImGui::ResetMouseDragDelta();
                }

                if (ImGui::IsKeyDown(ImGuiMod_Shift)) {
                    RegionMode mode = RegionMode::Append;
                    if (ImGui::IsMouseDown(ImGuiMouseButton_Left) || ImGui::IsMouseReleased(ImGuiMouseButton_Left)) {
                        mode = RegionMode::Append;
                    }
                    else if (ImGui::IsMouseDown(ImGuiMouseButton_Right) || ImGui::IsMouseReleased(ImGuiMouseButton_Right)) {
                        mode = RegionMode::Remove;
                    }

                    const ImVec2 ext = ImGui::GetMouseDragDelta(mode == RegionMode::Append ? ImGuiMouseButton_Left : ImGuiMouseButton_Right);
                    const ImVec2 pos = ImGui::GetMousePos() - ext;
                    const ImU32 fill_col = 0x22222222;
                    const ImU32 line_col = 0x88888888;

                    // This is relative to the window, clip selection region to canvas
                    ImVec2 sel_min = ImClamp(ImMin(pos, pos + ext), canvas_min, canvas_max);
                    ImVec2 sel_max = ImClamp(ImMax(pos, pos + ext), canvas_min, canvas_max);

                    dl->AddRectFilled(sel_min, sel_max, fill_col);
                    dl->AddRect      (sel_min, sel_max, line_col);

                    // Make it relative to the Canvas
                    sel_min = sel_min - canvas_min;
                    sel_max = sel_max - canvas_min;

                    md_bitfield_t mask = md_bitfield_create(temp_alloc);

                    if (sel_min != sel_max) {
                        md_bitfield_clear(select.highlight_mask);
                        is_selecting = true;

                        // We probably will not use a visibility mask here to filter out only visible atoms
                        // But in the case that we will transition back to that, this code snipped is left here
                        
                        //md_bitfield_iter_t it = md_bitfield_iter_create(&state.representation.visibility_mask);
                        //while (md_bitfield_iter_next(&it)) {
                        //    const uint64_t i = md_bitfield_iter_idx(&it);

                        for (size_t i = 0; i < mol.atom.count; ++i) {
                            const vec4_t p = mat4_mul_vec4(view.MVP, vec4_set(mol.atom.x[i], mol.atom.y[i], mol.atom.z[i], 1.0f));
                            const vec2_t c = {
                                ( p.x / p.w * 0.5f + 0.5f) * canvas_size.x,
                                (-p.y / p.w * 0.5f + 0.5f) * canvas_size.y,
                            };

                            // Test projected point if within selection region
                            if (sel_min.x <= c.x && c.x <= sel_max.x && sel_min.y <= c.y && c.y <= sel_max.y) {
                                md_bitfield_set_bit(&mask, i);
                            }
                        }
                        grow_mask_by_selection_granularity(&mask, select.granularity, mol);

                        if (mode == RegionMode::Append) {
                            md_bitfield_or(select.highlight_mask, select.selection_mask, &mask);
                        }
                        else if (mode == RegionMode::Remove) {
                            md_bitfield_andnot(select.highlight_mask, select.selection_mask, &mask);
                        }
                        if (pressed || ImGui::IsMouseReleased(0)) {
                            md_bitfield_copy(select.selection_mask, select.highlight_mask);
                        }
                    }
                    else if (pressed) {
                        if (select.hovered_atom_idx != -1 || select.hovered_bond_idx != -1) {
                            if (0 <= select.hovered_atom_idx && select.hovered_atom_idx < (int)mol.atom.count) {
                                if (mode == RegionMode::Append) {
                                    single_selection_sequence_push_idx(select.single_selection_sequence, select.hovered_atom_idx);
                                } else {
                                    single_selection_sequence_pop_idx (select.single_selection_sequence, select.hovered_atom_idx);
                                }
                                md_bitfield_set_bit(&mask, select.hovered_atom_idx);
                            } else if (mol.bond.pairs && 0 <= select.hovered_bond_idx && select.hovered_bond_idx < (int)mol.bond.count) {
                                md_bond_pair_t pair = mol.bond.pairs[select.hovered_bond_idx];
                                md_bitfield_set_bit(&mask, pair.idx[0]);
                                md_bitfield_set_bit(&mask, pair.idx[1]);
                            }
                            grow_mask_by_selection_granularity(&mask, select.granularity, mol);
                            if (mode == RegionMode::Append) {
                                md_bitfield_or_inplace(select.selection_mask, &mask);
                            } else {
                                md_bitfield_andnot_inplace(select.selection_mask, &mask);
                            }
                        }
                        else {
                            single_selection_sequence_clear(select.single_selection_sequence);
                            md_bitfield_clear(select.selection_mask);
                            md_bitfield_clear(select.highlight_mask);
                        }
                    }
                }
            }
            else if (ImGui::IsItemHovered() && !ImGui::IsAnyItemActive()) {
                md_bitfield_clear(select.highlight_mask);
                if (select.hovered_atom_idx != -1 || select.hovered_bond_idx != -1) {
                    if (0 <= select.hovered_atom_idx && select.hovered_atom_idx < (int)mol.atom.count) {
                        md_bitfield_set_bit(select.highlight_mask, select.hovered_atom_idx);
                    } else if (mol.bond.pairs && 0 <= select.hovered_bond_idx && select.hovered_bond_idx < (int)mol.bond.count) {
                        md_bond_pair_t pair = mol.bond.pairs[select.hovered_bond_idx];
                        md_bitfield_set_bit(select.highlight_mask, pair.idx[0]);
                        md_bitfield_set_bit(select.highlight_mask, pair.idx[1]);
                    }
                    grow_mask_by_selection_granularity(select.highlight_mask, select.granularity, mol);
                    //draw_info_window(state, select.hovered_atom_idx);
                }
            }

            if (ImGui::IsItemActive() || ImGui::IsItemHovered()) {
                if (!ImGui::IsKeyDown(ImGuiMod_Shift) && !is_selecting) {
                    const ImVec2 delta = ImGui::GetIO().MouseDelta;
                    const ImVec2 coord = ImGui::GetMousePos() - canvas_min;
                    const vec2_t mouse_delta = {delta.x, delta.y};
                    const vec2_t mouse_coord = {coord.x, coord.y};
                    const float  scroll_delta = ImGui::GetIO().MouseWheel;

                    TrackballControllerInput input;
                    input.rotate_button = ImGui::IsMouseDown(ImGuiMouseButton_Left);
                    input.pan_button    = ImGui::IsMouseDown(ImGuiMouseButton_Right);
                    input.dolly_button  = ImGui::IsMouseDown(ImGuiMouseButton_Middle);
                    input.mouse_coord_curr = mouse_coord;
                    input.mouse_coord_prev = mouse_coord - mouse_delta;
                    input.screen_size = {canvas_size.x, canvas_size.y};
                    input.dolly_delta = scroll_delta;
                    input.fov_y = view.camera.fov_y;

                    TrackballFlags flags = TrackballFlags_AnyInteractionReturnsTrue;
                    if (ImGui::IsItemActive()) {
                        flags |= TrackballFlags_EnableAllInteractions;
                    } else {
                        flags |= TrackballFlags_DollyEnabled;
                    }

                    camera_controller_trackball(view.target_pos, view.target_ori, view.target_dist, input, view.trackball_param, flags);
                }
            }
        }
    }

    static void update_picking_data(PickingData& picking, const vec2_t& coord, GBuffer& gbuffer, mat4_t inv_MVP) {
        picking = {};

#if MD_PLATFORM_OSX
        coord = coord * vec_cast(ImGui::GetIO().DisplayFramebufferScale);
#endif
        if (0.f < coord.x && coord.x < (float)gbuffer.width && 0.f < coord.y && coord.y < (float)gbuffer.height) {
            extract_picking_data(&picking.idx, &picking.depth, &gbuffer, (int)coord.x, (int)coord.y);
            const vec4_t viewport = {0, 0, (float)gbuffer.width, (float)gbuffer.height};
            picking.world_coord = mat4_unproject({coord.x, coord.y, picking.depth}, inv_MVP, viewport);
            picking.screen_coord = {coord.x, coord.y};
        }
    }

    void draw_nto_window(ApplicationState& state) {
        if (!nto.show_window) return;
        if (vlx.rsp.num_excited_states == 0) return;
        if (vlx.rsp.nto == NULL) return;

        bool open_context_menu = false;

        ImGui::SetNextWindowSize(ImVec2(500, 300), ImGuiCond_FirstUseEver);
        if (ImGui::Begin("NTO viewer", &nto.show_window, ImGuiWindowFlags_MenuBar)) {
            nto.group.hovered_index = -1;
            bool viewport_hovered = false;

            if (ImGui::BeginMenuBar()) {
                if (ImGui::BeginMenu("Settings")) {
                    ImGui::Text("Iso Colors");
                    ImGui::ColorEdit4("##Color Density", nto.iso_den.colors[0].elem);
                    ImGui::SetItemTooltip("Color Density");
                    ImGui::ColorEdit4("##Color Positive", nto.iso_psi.colors[0].elem);
                    ImGui::SetItemTooltip("Color Positive");
                    ImGui::ColorEdit4("##Color Negative", nto.iso_psi.colors[1].elem);
                    ImGui::SetItemTooltip("Color Negative");

                    ImGui::Text("Transition Dipole Moments");
                    ImGui::Checkbox("Enabled", &nto.dipole.enabled);
                    ImGui::SliderFloat("Scale", &nto.dipole.vector_scale, 1.0f, 10.0f);
                    ImGui::Checkbox("Show Angle", &nto.dipole.show_angle);
                    ImGui::ColorEdit4("Color Electric", nto.dipole.colors[0].elem);
                    ImGui::SetItemTooltip("Color Electric");
                    ImGui::ColorEdit4("Color Magnetic", nto.dipole.colors[1].elem);
                    ImGui::SetItemTooltip("Color Magnetic");
                    ImGui::EndMenu();
                }
                ImGui::EndMenuBar();
            }

            const ImVec2 outer_size = {300.f, 0.f};
            ImGui::PushItemWidth(outer_size.x);
            ImGui::BeginGroup();

            ImGui::Text("Transition State Index");
            ImGui::Spacing();
            if (ImGui::BeginListBox("##NTO Index", outer_size)) {
                if (ImGui::IsWindowHovered()) {
                    rsp.hovered = -1;
                }
                for (int i = 0; i < (int)vlx.rsp.num_excited_states; ++i) {
                    bool is_selected = rsp.selected == i;
                    bool is_hovered  = rsp.hovered  == i;
                    char buf[32];
                    snprintf(buf, sizeof(buf), "%i", i + 1);
                    if (is_hovered) {
                        ImGui::PushStyleColor(ImGuiCol_Header, ImGui::GetColorU32(ImGuiCol_HeaderHovered));
                    }
                    if (ImGui::Selectable(buf, is_selected || is_hovered)) {
                        rsp.selected = i;
                    }
                    if (is_hovered) {
                        ImGui::PopStyleColor();
                    }
                    if (ImGui::IsItemHovered()) {
                        rsp.hovered = i;
                    }
                }
                ImGui::EndListBox();
            }
            ImGui::Spacing();
            const double iso_min = 1.0e-8;
            const double iso_max = 5.0;
            double iso_val = nto.iso_psi.values[0];
            ImGui::Spacing();
            ImGui::Text("Iso Value (Ψ²)"); 
            ImGui::SliderScalar("##Iso Value", ImGuiDataType_Double, &iso_val, &iso_min, &iso_max, "%.6f", ImGuiSliderFlags_Logarithmic);
            ImGui::SetItemTooltip("Iso Value");

            nto.iso_psi.values[0] =  (float)iso_val;
            nto.iso_psi.values[1] = -(float)iso_val;
            nto.iso_psi.count = 2;
            nto.iso_psi.enabled = true;

            nto.iso_den.values[0] = (float)(iso_val * iso_val);

            ImGui::Spacing();

            static const ImGuiTableFlags flags = ImGuiTableFlags_RowBg | ImGuiTableFlags_BordersH | ImGuiTableFlags_SizingFixedFit;
            static const ImGuiTableColumnFlags columns_base_flags = ImGuiTableColumnFlags_NoSort;

            static bool edit_mode = false;

            ImGui::Checkbox("Edit mode", &edit_mode);

            int group_counts[MAX_NTO_GROUPS] = {0};
            for (size_t i = 0; i < nto.num_atoms; ++i) {
                int group_idx = nto.atom_group_idx[i] < nto.group.count ? nto.atom_group_idx[i] : 0;
                group_counts[group_idx] += 1;
            }

            if (ImGui::BeginTable("Group Table", 3 + edit_mode, flags, outer_size, 0)) {
                ImGui::TableSetupColumn("Group", columns_base_flags, 150.f);
                ImGui::TableSetupColumn("Count", columns_base_flags, 0.0f);
                ImGui::TableSetupColumn("Color", columns_base_flags, 0.0f);
                if (edit_mode) {
                    ImGui::TableSetupColumn("##Delete", columns_base_flags, 100.0f);
                }

                //ImGui::TableSetupColumn("Coord Y", columns_base_flags, 0.0f);
                //ImGui::TableSetupColumn("Coord Z", columns_base_flags | ImGuiTableColumnFlags_WidthFixed, 0.0f);
                ImGui::TableSetupScrollFreeze(0, 1);
                ImGui::TableHeadersRow();

                ImGui::PushStyleColor(ImGuiCol_HeaderHovered, IM_YELLOW);
                ImGui::PushStyleColor(ImGuiCol_Header, IM_BLUE);
                bool item_hovered = false;
                bool show_unassigned = group_counts[0] > 0;
                int row_n = show_unassigned ? 0 : 1;
                for (; row_n < nto.group.count; row_n++) {
                    ImGui::PushID(row_n);
                    ImGuiSelectableFlags selectable_flags = ImGuiSelectableFlags_SpanAllColumns | ImGuiSelectableFlags_AllowOverlap;
                    ImGui::TableNextRow(ImGuiTableRowFlags_None, 0);

                    ImGui::TableNextColumn();
                    ImGui::AlignTextToFramePadding();
                    if (edit_mode) {
                        ImGui::PushItemWidth(150.f);
                        if (row_n > 0) {
                            ImGui::InputText("##label", nto.group.label[row_n], sizeof(nto.group.label[row_n]));
                        } else {
                            ImGui::Text(nto.group.label[0]);
                        }
                        ImGui::PopItemWidth();
                    }
                    else {
                        ImGui::Selectable(nto.group.label[row_n], false, selectable_flags);
                        if (ImGui::TableGetHoveredRow() == row_n + show_unassigned) {
                            nto.group.hovered_index = (int8_t)row_n;
                            md_bitfield_clear(&state.selection.highlight_mask);
                            for (size_t j = 0; j < nto.num_atoms; j++) {
                                if (nto.atom_group_idx[j] == (uint32_t)row_n) {
                                    //Add j to highlight mask
                                    md_bitfield_set_bit(&state.selection.highlight_mask, j); //TODO: Hover only works if you hold leftMouseBtn
                                }
                            }

                            //Selection
                            if (ImGui::IsKeyDown(ImGuiKey_MouseLeft) && ImGui::IsKeyDown(ImGuiKey_LeftShift)) {
                                md_bitfield_or_inplace(&state.selection.selection_mask, &state.selection.highlight_mask);
                            }
                            //Deselect
                            else if (ImGui::IsKeyDown(ImGuiKey_MouseRight) && ImGui::IsKeyDown(ImGuiKey_LeftShift)) {
                                md_bitfield_andnot_inplace(&state.selection.selection_mask, &state.selection.highlight_mask);
                            }
                        }
                    }


                    ImGui::TableNextColumn();
                    ImGui::Text("%i", group_counts[row_n]);

                    ImGui::TableNextColumn();

                    //Center the color picker
                    ImVec2 cell_size = ImGui::GetContentRegionAvail();
                    float color_size = ImGui::GetFrameHeight();
                    ImVec2 padding((cell_size.x - color_size) * 0.5, 0.0);
                    ImGui::SetCursorPos(ImGui::GetCursorPos() + padding);

                    if (edit_mode && row_n > 0) { //You cannot edit the Unassigned color
                        ImGui::ColorEdit4Minimal("##color", nto.group.color[row_n].elem);
                    } else {
                        ImGui::ColorButton("##color", vec_cast(nto.group.color[row_n]));
                    }

                    if (edit_mode) {
                        ImGui::TableNextColumn();
                        if (row_n > 0) {
                            ImVec2 button_size(ImGui::GetFontSize() + ImGui::GetStyle().FramePadding.x, 0.f);
                            ImGui::SetCursorPosX(ImGui::GetCursorPosX() + ImGui::GetContentRegionAvail().x - button_size.x);
                            if (ImGui::DeleteButton("\xef\x80\x8d", button_size)) {
                                vec4_t deleted_color = nto.group.color[row_n];
                                for (size_t i = 0; i < nto.num_atoms; i++) {
                                    if (nto.atom_group_idx[i] == (uint32_t)row_n) {
                                        nto.atom_group_idx[i] = 0;
                                    } else if (nto.atom_group_idx[i] > (uint32_t)row_n) {
                                        nto.atom_group_idx[i] -= 1;
                                    }
                                }
                                for (int i = row_n; i < (int)nto.group.count - 1; ++i) {
                                    nto.group.color[i] = nto.group.color[i+1];
                                    MEMCPY(nto.group.label[i], nto.group.label[i+1], sizeof(nto.group.label[i]));
                                }
                                nto.group.count--;
                                sprintf(nto.group.label[nto.group.count], "Group %i", (int)nto.group.count);
                                nto.group.color[nto.group.count] = deleted_color;
                            }
                        }
                    }
                    ImGui::PopID();
                }

                ImGui::PopStyleColor(2);
                ImGui::EndTable();
            }

            if (ImGui::Button("Add new group")) {
                nto.group.count++;
            }

            ImGui::EndGroup();
            ImGui::PopItemWidth();

            ImGui::SameLine();

            // Animate camera towards targets
            const double dt = state.app.timing.delta_s;
            camera_animate(&nto.camera, nto.target.ori, nto.target.pos, nto.target.dist, dt);

            ImVec2 canvas_sz = ImGui::GetContentRegionAvail();   // Resize canvas to what's available
            canvas_sz.x = MAX(canvas_sz.x, 50.0f);
            canvas_sz.y = MAX(canvas_sz.y, 50.0f);

            ImGui::Dummy(canvas_sz);

            ImVec2 cursor = ImGui::GetCursorPos();

            // Draw border and background color
            ImGuiIO& io = ImGui::GetIO();

            ImVec2 canvas_p0 = ImGui::GetItemRectMin();
            ImVec2 canvas_p1 = ImGui::GetItemRectMax();

            double nto_lambda[4] = {};
            int num_lambdas = 1;
            bool reset_view = false;

            if (rsp.selected != -1) {
                // This represents the cutoff for contributing orbitals to be part of the orbital 'grid'
                // If the occupation parameter is less than this it will not be displayed
                for (size_t i = 0; i < MIN(ARRAY_SIZE(nto_lambda), vlx.rsp.nto[rsp.selected].occupations.count); ++i) {
                    nto_lambda[i] = vlx.rsp.nto[rsp.selected].occupations.data[lumo_idx + i];
                    if (nto_lambda[i] < NTO_LAMBDA_CUTOFF_VALUE) {
                        num_lambdas = (int)i;
                        break;
                    }
                }
                
                num_lambdas = MIN(num_lambdas, MAX_NTO_LAMBDAS);

                if (nto.sel_nto_idx != rsp.selected) {
                    nto.sel_nto_idx = rsp.selected;
                    const float samples_per_angstrom = 6.0f;
                    size_t nto_idx = (size_t)rsp.selected;

                    if (gl_version.major >= 4 && gl_version.minor >= 3) {
                        compute_nto_density_GPU(&nto.vol[NTO_Attachment], nto_idx, NtoDensity::Attachment, samples_per_angstrom);
                        compute_nto_density_GPU(&nto.vol[NTO_Detachment], nto_idx, NtoDensity::Detachment, samples_per_angstrom);
                    } else {
                        nto.vol_task[NTO_Attachment] = compute_nto_density_async(&nto.vol[NTO_Attachment], nto_idx, NtoDensity::Attachment, samples_per_angstrom);
                        nto.vol_task[NTO_Detachment] = compute_nto_density_async(&nto.vol[NTO_Detachment], nto_idx, NtoDensity::Detachment, samples_per_angstrom);
                    }

                    for (int i = 0; i < num_lambdas; ++i) {
                        int pi = NTO_Part_0 + i;
                        int hi = NTO_Hole_0 + i;
                        size_t lambda_idx = (size_t)i;

                        if (task_system::task_is_running(nto.vol_task[pi])) {
                            task_system::task_interrupt (nto.vol_task[pi]);
                        }
                        if (task_system::task_is_running(nto.vol_task[hi])) {
                            task_system::task_interrupt (nto.vol_task[hi]);
                        }

                        if (gl_version.major >= 4 && gl_version.minor >= 3) {
                            compute_nto_GPU(&nto.vol[pi], nto_idx, lambda_idx, MD_VLX_NTO_TYPE_PARTICLE, MD_GTO_EVAL_MODE_PSI, samples_per_angstrom);
                            compute_nto_GPU(&nto.vol[hi], nto_idx, lambda_idx, MD_VLX_NTO_TYPE_HOLE,     MD_GTO_EVAL_MODE_PSI, samples_per_angstrom);
                        } else {
                            nto.vol_task[pi] = compute_nto_async(&nto.vol[pi], nto_idx, lambda_idx, MD_VLX_NTO_TYPE_PARTICLE, MD_GTO_EVAL_MODE_PSI, samples_per_angstrom);
                            nto.vol_task[hi] = compute_nto_async(&nto.vol[hi], nto_idx, lambda_idx, MD_VLX_NTO_TYPE_HOLE,     MD_GTO_EVAL_MODE_PSI, samples_per_angstrom);
                        }

                    }
                    if (task_system::task_is_running(nto.seg_task[0])) {
                        task_system::task_interrupt(nto.seg_task[0]);
                    }
                    if (task_system::task_is_running(nto.seg_task[1])) {
                        task_system::task_interrupt(nto.seg_task[1]);
                    }
                }
            }

            const float TEXT_BASE_HEIGHT = ImGui::GetTextLineHeightWithSpacing();

            ImVec2 grid_p0 = canvas_p0;
            ImVec2 grid_p1 = canvas_p0 + canvas_sz * ImVec2(0.5f, 1.0f);
            ImVec2 win_sz = (grid_p1 - grid_p0) / ImVec2(1.0f, 2.0f);
            win_sz.x = floorf(win_sz.x);
            win_sz.y = floorf(win_sz.y);

            ImDrawList* draw_list = ImGui::GetWindowDrawList();
            draw_list->ChannelsSplit(2);
            draw_list->ChannelsSetCurrent(0);
            draw_list->AddRectFilled(canvas_p0, canvas_p1, IM_COL32(255, 255, 255, 255));

            const float aspect_ratio = win_sz.x / win_sz.y;

            mat4_t view_mat     = camera_world_to_view_matrix(nto.camera);
            mat4_t proj_mat     = camera_perspective_projection_matrix(nto.camera, aspect_ratio);
            mat4_t inv_view_mat = camera_view_to_world_matrix(nto.camera);
            mat4_t inv_proj_mat = camera_inverse_perspective_projection_matrix(nto.camera, aspect_ratio);

            mat4_t MVP      = proj_mat * view_mat;
            mat4_t inv_MVP  = inv_view_mat * inv_proj_mat;

            if (rsp.selected != -1) {
                SelectionState selection = {
                    .hovered_atom_idx = state.selection.atom_idx.hovered,
                    .hovered_bond_idx = state.selection.bond_idx.hovered,
                    .highlight_mask = &state.selection.highlight_mask,
                    .selection_mask = &state.selection.selection_mask,
                    .single_selection_sequence = &state.selection.single_selection_sequence,
                    .granularity = state.selection.granularity,
                };

                ViewState view = {
                    .camera = nto.camera,
                    .MVP = MVP,
                    .trackball_param = state.view.trackball_param,
                    .picking_world_coord = nto.picking.world_coord,
                    .picking_depth = nto.picking.depth,
                    .target_ori = &nto.target.ori,
                    .target_pos = &nto.target.pos,
                    .target_dist = &nto.target.dist,
                };

                ImRect hovered_canvas_rect = {};

                int nto_target_idx[2] = {
                    NTO_Attachment,
                    NTO_Detachment,
                };

                // Draw Attachment / Detachment
                for (int i = 0; i < 2; ++i) {
                    int idx = nto_target_idx[i];

                    ImVec2 p0 = grid_p0 + win_sz * ImVec2(0.0f, (float)(i+0));
                    ImVec2 p1 = grid_p0 + win_sz * ImVec2(1.0f, (float)(i+1));
                    ImRect rect = {p0, p1};
                    ImGui::SetCursorScreenPos(p0);

                    draw_list->PushClipRect(p0, p1);
                    defer{ draw_list->PopClipRect(); };

                    draw_list->ChannelsSetCurrent(1);
                    ImGui::PushID(i);
                    interaction_canvas(p1-p0, selection, view, state.mold.mol);

                    if (ImGui::IsItemHovered()) {
                        viewport_hovered = true;
                        if (ImGui::GetIO().MouseDoubleClicked[0]) {
                            if (view.picking_depth < 1.0f) {
                                const vec3_t forward = view.camera.orientation * vec3_t{0, 0, 1};
                                nto.target.pos = view.picking_world_coord + forward * *view.target_dist;
                            } else {
                                reset_view = true;
                            }
                        }

                        if (!ImGui::IsKeyDown(ImGuiMod_Shift) && ImGui::IsMouseReleased(ImGuiMouseButton_Right) && ImGui::GetMouseDragDelta(ImGuiMouseButton_Right) == ImVec2(0,0)) {
                            open_context_menu = true;
                        }
                        hovered_canvas_rect = rect;
                    }

                    ImGui::PopID();

                    draw_list->ChannelsSetCurrent(0);

                    ImVec2 text_pos_bl = ImVec2(p0.x + TEXT_BASE_HEIGHT * 0.5f, p1.y - TEXT_BASE_HEIGHT);
                    ImVec2 text_pos_tl = ImVec2(p0.x + TEXT_BASE_HEIGHT * 0.5f, p0.y + TEXT_BASE_HEIGHT * 0.5f);
                    const char* lbl = ((i & 1) == 0) ? "Attachment" : "Detachment";

#if DEBUG
                    char lbls[64];
                    snprintf(lbls, sizeof(lbls), "hovered_atom_idx: %i, hovered_bond_idx: %i", state.selection.atom_idx.hovered, state.selection.bond_idx.hovered);
#endif

                    //char buf[32];
                    //snprintf(buf, sizeof(buf), (const char*)u8"λ: %.3f", nto_lambda[i / 2]);
                    draw_list->AddImage((ImTextureID)(intptr_t)nto.gbuf.tex.transparency, p0, p1, { 0,1 }, { 1,0 });
                    draw_list->AddImage((ImTextureID)(intptr_t)nto.iso_tex[idx], p0, p1, { 0,1 }, { 1,0 });
                    //draw_list->AddText(text_pos_bl, ImColor(0,0,0), buf);
                    draw_list->AddText(text_pos_tl, ImColor(0,0,0), lbl);

                    if (nto.dipole.enabled) {
                        const vec3_t mid = vec3_lerp(min_aabb, max_aabb, 0.5f);
                        const vec3_t ext = max_aabb - min_aabb;

                        vec3_t magn_vec = {(float)vlx.rsp.magnetic_transition[rsp.selected].x, (float)vlx.rsp.magnetic_transition[rsp.selected].y, (float)vlx.rsp.magnetic_transition[rsp.selected].z};
                        vec3_t elec_vec = {(float)vlx.rsp.electronic_transition_length[rsp.selected].x, (float)vlx.rsp.electronic_transition_length[rsp.selected].y, (float)vlx.rsp.electronic_transition_length[rsp.selected].z};

						magn_vec *= (float)(nto.dipole.vector_scale * BOHR_TO_ANGSTROM);
						elec_vec *= (float)(nto.dipole.vector_scale * BOHR_TO_ANGSTROM);

                        auto proj_point = [MVP, win_sz, p0](vec3_t point) -> ImVec2 {
                            const vec4_t p = mat4_mul_vec4(MVP, vec4_from_vec3(point, 1.0));
                            const ImVec2 c = {
                                p0.x + ( p.x / p.w * 0.5f + 0.5f) * win_sz.x,
                                p0.y + (-p.y / p.w * 0.5f + 0.5f) * win_sz.y,
                            };
                            return c;
                        };

                        auto draw_arrow = [draw_list](ImVec2 beg, ImVec2 end, ImU32 color, float thickness) {
                            float len2 = ImLengthSqr(end-beg);
                            if (len2 > 1.0e-3f) {
                                float len = sqrtf(len2);
                                ImVec2 d = (end - beg) / len;
                                ImVec2 o = {-d.y, d.x};
                                float d_scl = ImMin(thickness * 3, len);
                                float o_scl = 0.57735026918962576451 * d_scl;
                                draw_list->AddLine(beg, end - d * thickness, color, thickness);
                                draw_list->AddTriangleFilled(end, end - d * d_scl + o * o_scl, end - d * d_scl - o * o_scl, color);
                            }
                        };

                        const ImU32 elec_color = convert_color(nto.dipole.colors[0]);
                        const ImU32 magn_color = convert_color(nto.dipole.colors[1]);
                        const ImU32 text_color = IM_COL32_BLACK;
                        const float arrow_thickness = 3.0f;

                        ImVec2 c      = proj_point(mid);
                        ImVec2 c_elec = proj_point(mid + elec_vec);
                        ImVec2 c_magn = proj_point(mid + magn_vec);

                        draw_arrow(c, c_elec, elec_color, arrow_thickness);
                        draw_list->AddText(c_elec, text_color, (const char*)u8"μe");

                        draw_arrow(c, c_magn, magn_color, arrow_thickness);
                        draw_list->AddText(c_magn, text_color, (const char*)u8"μm");

                        if (nto.dipole.show_angle) {
							const vec3_t magn_dir = vec3_normalize(magn_vec);
							const vec3_t elec_dir = vec3_normalize(elec_vec);
                            const float angle = acosf(vec3_dot(magn_dir, elec_dir));
                            const ImU32 angle_color = IM_COL32(0, 0, 0, 128);
                            const float angle_thickness = 1.0f;
                            const float angle_vec_scale = 0.1f;

                            const size_t num_seg = 20;
							const vec3_t axis = vec3_normalize(vec3_cross(elec_dir, magn_dir));

                            for (size_t seg = 0; seg <= num_seg; ++seg) {
								float  t = (float)(seg) / (float)num_seg;
                                vec3_t v = quat_mul_vec3(quat_axis_angle(axis, angle * t), elec_dir);
								ImVec2 p = proj_point(mid + v * angle_vec_scale);
                                draw_list->PathLineTo(p);
                            }
                            draw_list->PathStroke(angle_color, 0, angle_thickness);

                            char buf[32];
                            snprintf(buf, sizeof(buf), (const char*)u8"%.2f°", RAD_TO_DEG(angle));
                            draw_list->AddText(c, text_color, buf);
                        }
                    }
                }
                // Draw Sankey Diagram of Transition Matrix
                {
                    //compute_transition_matrix(nto.transition_matrix, nto.group.count, nto.transition_density_hole, nto.transition_density_part);
                    ImVec2 p0 = canvas_p0 + canvas_sz * ImVec2(0.5f, 0.0f);
                    ImVec2 p1 = canvas_p1;
                    im_sankey_diagram(&state, {p0.x, p0.y, p1.x, p1.y}, &nto);
                    ImVec2 text_pos_bl = ImVec2(p0.x + TEXT_BASE_HEIGHT * 0.5f, p1.y - TEXT_BASE_HEIGHT);
                    draw_list->AddText(text_pos_bl, ImColor(0, 0, 0, 255), "Transition Diagram");
                }
                // Draw grid
                {
                    ImVec2 p0 = {floorf(canvas_p0.x + canvas_sz.x * 0.5f), canvas_p0.y};
                    ImVec2 p1 = {floorf(canvas_p0.x + canvas_sz.x * 0.5f), canvas_p1.y};
                    draw_list->AddLine(p0, p1, IM_COL32(0, 0, 0, 255));
                }

                int num_subwindows = 2;
                for (int i = 1; i < num_subwindows; ++i) {
                    float y = floorf(canvas_p0.y + canvas_sz.y / ((float)num_subwindows) * i);
                    float x0 = canvas_p0.x;
                    float x1 = floorf(canvas_p0.x + canvas_sz.x * (i & 1 ? 0.5f : 1.0f));
                    draw_list->AddLine({x0, y}, {x1, y}, IM_COL32(0, 0, 0, 255));
                }

                // Draw stuff

                const bool is_hovered = ImGui::IsItemHovered();
                const bool is_active  = ImGui::IsItemActive();
                const ImVec2 origin(canvas_p0.x, canvas_p0.y);  // Lock scrolled origin
                const ImVec2 mouse_pos_in_canvas(io.MousePos.x - origin.x, io.MousePos.y - origin.y);

                int width  = MAX(1, (int)win_sz.x);
                int height = MAX(1, (int)win_sz.y);

                const int num_win = 2;

                auto& gbuf = nto.gbuf;
                if ((int)gbuf.width != width || (int)gbuf.height != height) {
                    init_gbuffer(&gbuf, width, height);
                    for (int i : nto_target_idx) {
                        gl::init_texture_2D(nto.iso_tex + i, width, height, GL_RGBA8);
                    }
                }

                if (is_hovered) {
                    if (ImGui::IsMouseDoubleClicked(ImGuiMouseButton_Left)) {
                        reset_view = true;
                    }
                }

                if (reset_view) {
                    camera_compute_optimal_view(&nto.target.pos, &nto.target.ori, &nto.target.dist, min_aabb, max_aabb, nto.distance_scale);
                }

                if (nto.show_coordinate_system_widget) {
                    float  ext = MIN(win_sz.x, win_sz.y) * 0.4f;
                    float  pad = 20.0f;

                    ImVec2 min = ImGui::GetItemRectMin() - ImGui::GetWindowPos();
                    ImVec2 max = ImGui::GetItemRectMax() - ImGui::GetWindowPos();

                    CoordSystemWidgetParam param = {
                        .pos = ImVec2(min.x + pad, max.y - ext - pad),
                        .size = {ext, ext},
                        .view_matrix = camera_world_to_view_matrix(nto.camera),
                        .camera_ori  = nto.target.ori,
                        .camera_pos  = nto.target.pos,
                        .camera_dist = nto.target.dist,
                    };

                    ImGui::DrawCoordinateSystemWidget(param);
                }

                clear_gbuffer(&gbuf);

                const GLenum draw_buffers[] = { GL_COLOR_ATTACHMENT_COLOR, GL_COLOR_ATTACHMENT_NORMAL, GL_COLOR_ATTACHMENT_VELOCITY,
                    GL_COLOR_ATTACHMENT_PICKING, GL_COLOR_ATTACHMENT_TRANSPARENCY };

                glEnable(GL_CULL_FACE);
                glCullFace(GL_BACK);

                glEnable(GL_DEPTH_TEST);
                glDepthFunc(GL_LESS);
                glDepthMask(GL_TRUE);
                glEnable(GL_SCISSOR_TEST);

                glBindFramebuffer(GL_DRAW_FRAMEBUFFER, gbuf.fbo);
                glDrawBuffers((int)ARRAY_SIZE(draw_buffers), draw_buffers);
                glViewport(0, 0, gbuf.width, gbuf.height);
                glScissor(0, 0, gbuf.width, gbuf.height);

                auto draw_rep = [](md_gl_rep_t& rep, md_gl_shaders_t& shaders, mat4_t& view_mat, mat4_t& proj_mat, uint32_t atom_mask = 0) {
                    md_gl_draw_op_t draw_op = {};
                    draw_op.type = MD_GL_REP_BALL_AND_STICK;
                    draw_op.args.ball_and_stick.ball_scale   = 1.0f;
                    draw_op.args.ball_and_stick.stick_radius = 1.0f;
                    draw_op.rep = rep;

                    md_gl_draw_args_t draw_args = {
                        .shaders = shaders,
                        .draw_operations = {
                            .count = 1,
                            .ops = &draw_op
                    },
                        .view_transform = {
                            .view_matrix = (const float*)view_mat.elem,
                            .proj_matrix = (const float*)proj_mat.elem,
                    },
                    .atom_mask = atom_mask,
                    };

                    md_gl_draw(&draw_args);
                    };

                draw_rep(nto.gl_rep, state.mold.gl_shaders, view_mat, proj_mat);

                glDrawBuffer(GL_COLOR_ATTACHMENT_TRANSPARENCY);
                glClearColor(1, 1, 1, 0);
                glClear(GL_COLOR_BUFFER_BIT);

                if (true) {
                    PUSH_GPU_SECTION("Selection")
                        const bool atom_selection_empty = md_bitfield_popcount(&state.selection.selection_mask) == 0;
                    const bool atom_highlight_empty = md_bitfield_popcount(&state.selection.highlight_mask) == 0;

                    glDepthMask(0);

                    // @NOTE(Robin): This is a b*tch to get right, What we want is to separate in a single pass, the visible selected from the
                    // non visible selected. In order to achieve this, we start with a cleared stencil of value 1 then either set it to zero selected and not visible
                    // and to two if it is selected and visible. But the visible atoms should always be able to write over a non visible 0, but not the other way around.
                    // Hence the GL_GREATER stencil test against the reference value of 2.

                    if (!atom_selection_empty) {
                        glColorMask(0, 0, 0, 0);

                        glEnable(GL_DEPTH_TEST);
                        glDepthFunc(GL_EQUAL);

                        glEnable(GL_STENCIL_TEST);
                        glStencilMask(0xFF);

                        glClearStencil(1);
                        glClear(GL_STENCIL_BUFFER_BIT);

                        glStencilFunc(GL_GREATER, 0x02, 0xFF);
                        glStencilOp(GL_KEEP, GL_ZERO, GL_REPLACE);
                        draw_rep(nto.gl_rep, state.mold.gl_shaders_lean_and_mean, view_mat, proj_mat, AtomBit_Selected);

                        glDisable(GL_DEPTH_TEST);

                        glStencilMask(0x0);
                        glStencilOp(GL_KEEP, GL_KEEP, GL_KEEP);
                        glColorMask(1, 1, 1, 1);

                        glStencilFunc(GL_EQUAL, 2, 0xFF);
                        postprocessing::blit_color(state.selection.color.selection.visible);

                        glStencilFunc(GL_EQUAL, 0, 0xFF);
                        postprocessing::blit_color(state.selection.color.selection.hidden);
                    }

                    if (!atom_highlight_empty) {
                        glColorMask(0, 0, 0, 0);

                        glEnable(GL_DEPTH_TEST);
                        glDepthFunc(GL_EQUAL);

                        glEnable(GL_STENCIL_TEST);
                        glStencilMask(0xFF);

                        glClearStencil(1);
                        glClear(GL_STENCIL_BUFFER_BIT);

                        glStencilFunc(GL_GREATER, 0x02, 0xFF);
                        glStencilOp(GL_KEEP, GL_ZERO, GL_REPLACE);
                        draw_rep(nto.gl_rep, state.mold.gl_shaders_lean_and_mean, view_mat, proj_mat, AtomBit_Highlighted);

                        glDisable(GL_DEPTH_TEST);

                        glStencilMask(0x0);
                        glStencilOp(GL_KEEP, GL_KEEP, GL_KEEP);
                        glColorMask(1, 1, 1, 1);

                        glStencilFunc(GL_EQUAL, 2, 0xFF);
                        postprocessing::blit_color(state.selection.color.highlight.visible);

                        glStencilFunc(GL_EQUAL, 0, 0xFF);
                        postprocessing::blit_color(state.selection.color.highlight.hidden);
                    }

                    glDisable(GL_STENCIL_TEST);

                    /*
                    if (!atom_selection_empty) {
                    PUSH_GPU_SECTION("Desaturate") {
                    glColorMask(1, 1, 1, 1);
                    glDrawBuffer(GL_COLOR_ATTACHMENT_COLOR);
                    postprocessing::scale_hsv(nto.gbuf.tex.color, vec3_t{1, state.selection.color.saturation, 1});
                    } POP_GPU_SECTION()
                    }
                    */

                    glDepthFunc(GL_LESS);
                    glDepthMask(0);
                    glColorMask(1,1,1,1);
                    POP_GPU_SECTION()
                }

                PUSH_GPU_SECTION("Postprocessing")
                postprocessing::Descriptor postprocess_desc = {
                    .background = {
                        .color = {24.f, 24.f, 24.f},
                    },
                    .tonemapping = {
                        .enabled    = state.visuals.tonemapping.enabled,
                        .mode       = state.visuals.tonemapping.tonemapper,
                        .exposure   = state.visuals.tonemapping.exposure,
                        .gamma      = state.visuals.tonemapping.gamma,
                    },
                    .ambient_occlusion = {
                        .enabled = false
                    },
                    .depth_of_field = {
                        .enabled = false,
                    },
                    .fxaa = {
                        .enabled = true,
                    },
                    .temporal_aa = {
                        .enabled = false,
                    },
                    .sharpen = {
                        .enabled = false,
                    },
                    .input_textures = {
                        .depth          = nto.gbuf.tex.depth,
                        .color          = nto.gbuf.tex.color,
                        .normal         = nto.gbuf.tex.normal,
                        .velocity       = nto.gbuf.tex.velocity,
                        .transparency   = nto.gbuf.tex.transparency,
                    }
                };

                ViewParam view_param = {
                    .matrix = {
                        .curr = {
                        .view = view_mat,
                        .proj = proj_mat,
                        .norm = view_mat,
                    },
                    .inv = {
                        .proj = inv_proj_mat,
                    }
                    },
                    .clip_planes = {
                        .near = nto.camera.near_plane,
                        .far  = nto.camera.far_plane,
                    },
                    .resolution = {win_sz.x, win_sz.y},
                    .fov_y = nto.camera.fov_y,
                };

                postprocessing::shade_and_postprocess(postprocess_desc, view_param);
                POP_GPU_SECTION()

                PUSH_GPU_SECTION("NTO RAYCAST")
                for (int i : nto_target_idx) {
                    const IsoDesc& iso = (i == NTO_Attachment || i == NTO_Detachment) ? nto.iso_den : nto.iso_psi;

                    if (iso.enabled) {
                        volume::RenderDesc vol_desc = {
                            .render_target = {
                                .depth  = nto.gbuf.tex.depth,
                                .color  = nto.iso_tex[i],
                                .width  = nto.gbuf.width,
                                .height = nto.gbuf.height,
                                .clear_color = true,
                            },
                            .texture = {
                                .volume = nto.vol[i].tex_id,
                            },
                            .matrix = {
                                .model = nto.vol[i].texture_to_world,
                                .view  = view_mat,
                                .proj  = proj_mat,
                                .inv_proj = inv_proj_mat,
                            },
                            .iso = {
                                .enabled = iso.enabled,
                                .count   = iso.count,
                                .values  = iso.values,
                                .colors  = iso.colors,
                            },
                            .shading = {
                                .env_radiance = state.visuals.background.color * state.visuals.background.intensity * 0.25f,
                                .roughness = 0.3f,
                                .dir_radiance = {10,10,10},
                                .ior = 1.5f,
                            },
                            .voxel_spacing = nto.vol[i].step_size,
                        };
                        volume::render_volume(vol_desc);
                    }
                }
                POP_GPU_SECTION();

                // Reset state
                glBindFramebuffer(GL_DRAW_FRAMEBUFFER, 0);
                glDrawBuffer(GL_BACK);
                glDisable(GL_SCISSOR_TEST);

                if (hovered_canvas_rect.GetArea() > 0) {
                    ImVec2 coord = ImGui::GetMousePos() - hovered_canvas_rect.Min;
                    coord.y = hovered_canvas_rect.GetSize().y - coord.y;
                    update_picking_data(nto.picking, {coord.x, coord.y}, nto.gbuf, inv_MVP);

                    state.selection.atom_idx.hovered = INVALID_PICKING_IDX;
                    state.selection.bond_idx.hovered = INVALID_PICKING_IDX;

                    if (nto.picking.idx != INVALID_PICKING_IDX) {
                        // The index space is segmented into two parts, the first half is for atoms and the second half is for bonds
                        if (nto.picking.idx < 0x80000000) {
                            state.selection.atom_idx.hovered = nto.picking.idx;
                        } else {
                            state.selection.bond_idx.hovered = nto.picking.idx & 0x7FFFFFFF;
                        }
                    }
                }
            }
            if (ImGui::IsWindowHovered() && nto.group.hovered_index == -1 && !viewport_hovered) {
                md_bitfield_clear(&state.selection.highlight_mask);
            }
        }
        ImGui::End();

        if (open_context_menu) {
            ImGui::OpenPopup("Context Menu");
        }

        if (ImGui::BeginPopup("Context Menu")) {
            if (ImGui::BeginMenu("Add to group")) {
                for (size_t i = 0; i < nto.group.count; i++) {
                    if (ImGui::MenuItem(nto.group.label[i])) {
                        for (size_t j = 0; j < nto.num_atoms; j++) {
                            //Is the atom selected?
                            if (md_bitfield_test_bit(&state.selection.selection_mask, j)) {
                                //If so, set its group to the selected group index
                                nto.atom_group_idx[j] = (uint32_t)i;
                            }
                        }
                    }
                }
                ImGui::EndMenu();
            }
            if (nto.group.count < MAX_NTO_GROUPS) {
                if (ImGui::MenuItem("Add to new group")) {
                    //Create a new group and add an item to it
                    uint32_t group_idx = (uint32_t)(nto.group.count++);
                    for (size_t i = 0; i < nto.num_atoms; i++) {
                        if (md_bitfield_test_bit(&state.selection.selection_mask, i)) {
                            //If so, set its group to the selected group index
                            nto.atom_group_idx[i] = group_idx;
                        }
                    }
                }
            }
            ImGui::EndPopup();
        }

        // Create hash to check for changes to trigger update of colors in gl representation
        uint64_t atom_idx_hash = md_hash64(nto.atom_group_idx, sizeof(uint32_t) * nto.num_atoms, 0);
        uint64_t color_hash    = md_hash64(nto.group.color, sizeof(nto.group.color), atom_idx_hash);

        static uint64_t cur_color_hash = 0;
        if (color_hash != cur_color_hash) {
            cur_color_hash = color_hash;
            update_nto_group_colors();
        }

        // Create hash to check for changes to trigger recomputation of transition matrix
        uint64_t matrix_hash = atom_idx_hash ^ nto.sel_nto_idx ^ nto.group.count;
        static uint64_t cur_matrix_hash = 0;

        if (matrix_hash != cur_matrix_hash) {
            cur_matrix_hash = matrix_hash;

            // Resize transition matrix to the correct size
            if (nto.transition_matrix_dim != nto.group.count) {
                if (nto.transition_matrix) {
                    // The allocated size contains matrix N*N + 2*N for hole/part arrays
                    const size_t cur_mem = sizeof(float) * nto.transition_matrix_dim * (nto.transition_matrix_dim + 2);
                    md_free(arena, nto.transition_matrix, cur_mem);
                }

                nto.transition_matrix_dim = nto.group.count;
                const size_t new_mem = sizeof(float) * nto.transition_matrix_dim * (nto.transition_matrix_dim + 2);
                nto.transition_matrix = (float*)md_alloc(arena, new_mem);
                nto.transition_density_hole = nto.transition_matrix + (nto.transition_matrix_dim * nto.transition_matrix_dim);
                nto.transition_density_part = nto.transition_density_hole + nto.transition_matrix_dim;
            }

			// Clear all of the values to zero (matrix, group values)
            MEMSET(nto.transition_matrix, 0, sizeof(float) * nto.transition_matrix_dim * (nto.transition_matrix_dim + 2));

            if (nto.sel_nto_idx != -1) {
                const float samples_per_angstrom = 6.0f;
                const size_t nto_idx = (size_t)nto.sel_nto_idx;

                if (gl_version.major >= 4 && gl_version.minor >= 3) {
                    md_gto_segment_and_attribute_to_groups_GPU(nto.transition_density_part, nto.group.count, nto.vol[NTO_Attachment].tex_id, nto.vol[NTO_Attachment].dim, nto.vol[NTO_Attachment].step_size.elem, (const float*)nto.vol[NTO_Attachment].world_to_model.elem, (const float*)nto.vol[NTO_Attachment].index_to_world.elem, (const float*)nto.atom_xyzr, nto.atom_group_idx, nto.num_atoms);
                    md_gto_segment_and_attribute_to_groups_GPU(nto.transition_density_hole, nto.group.count, nto.vol[NTO_Detachment].tex_id, nto.vol[NTO_Detachment].dim, nto.vol[NTO_Detachment].step_size.elem, (const float*)nto.vol[NTO_Detachment].world_to_model.elem, (const float*)nto.vol[NTO_Detachment].index_to_world.elem, (const float*)nto.atom_xyzr, nto.atom_group_idx, nto.num_atoms);
                    compute_transition_matrix(nto.transition_matrix, nto.group.count, nto.transition_density_hole, nto.transition_density_part);
                } else {
                    task_system::ID eval_attach = 0;
                    task_system::ID seg_attach  = 0;
                    task_system::ID eval_detach = 0;
                    task_system::ID seg_detach  = 0;

                    if (compute_transition_group_values_async(&eval_attach, &seg_attach, nto.transition_density_part, nto.group.count, nto.atom_group_idx, nto.atom_xyzr, nto.num_atoms, nto_idx, MD_VLX_NTO_TYPE_PARTICLE, MD_GTO_EVAL_MODE_PSI_SQUARED, samples_per_angstrom) &&
                        compute_transition_group_values_async(&eval_detach, &seg_detach, nto.transition_density_hole, nto.group.count, nto.atom_group_idx, nto.atom_xyzr, nto.num_atoms, nto_idx, MD_VLX_NTO_TYPE_HOLE,     MD_GTO_EVAL_MODE_PSI_SQUARED, samples_per_angstrom))
                    {
                        task_system::ID compute_matrix_task = task_system::create_main_task(STR_LIT("##Compute Transition Matrix"), [](void* user_data) {
                            VeloxChem::Nto* nto = (VeloxChem::Nto*)user_data;
                            compute_transition_matrix(nto->transition_matrix, nto->group.count, nto->transition_density_hole, nto->transition_density_part);
                            }, &nto);

                        task_system::set_task_dependency(compute_matrix_task, seg_attach);
                        task_system::set_task_dependency(compute_matrix_task, seg_detach);

                        task_system::enqueue_task(eval_attach);
                        task_system::enqueue_task(eval_detach);

                        nto.seg_task[0] = seg_attach;
                        nto.seg_task[1] = seg_detach;
                    } else {
                        MD_LOG_DEBUG("An error occured when computing nto group values");
                    }
                }
            }
        }
    }
};
static VeloxChem instance = {};<|MERGE_RESOLUTION|>--- conflicted
+++ resolved
@@ -1042,16 +1042,13 @@
         return ImVec4(r, g, b, color.w);
     }
 
-<<<<<<< HEAD
     static inline void sort_indexes(int8_t* indexes, float* values, size_t size) {
         std::sort(indexes[0], indexes[size], [&](int8_t a, int8_t b) {
             return values[a] > values[b];  // Sort in descending order
             });
     }
 
-=======
     // Draws a vertical flow based on cubic bezier and returns the abs delta from the mouse cursor to this line
->>>>>>> 0009586f
     static inline ImVec2 draw_vertical_sankey_flow(ImDrawList* draw_list, ImVec2 source_pos, ImVec2 dest_pos, float thickness, ImU32 flow_color) {
         // Define the control points for the Bezier curve
         ImVec2 p1 = ImVec2(source_pos.x + thickness / 2, source_pos.y);  // Start point (bottom-center of source node)
@@ -1314,7 +1311,10 @@
             }
         }
 
-<<<<<<< HEAD
+        // Some flow is hovered, So we render a new flow on top of the existing ones to ensure that this is rendered on top
+        if (hovered_flow_width > 0.0f) {
+            draw_vertical_sankey_flow(draw_list, hovered_flow_beg, hovered_flow_end, hovered_flow_width, ImColor(1.0f, 1.0f, 1.0f, 0.2f));
+        }
         //bool next_start_text_visible = true;
         //bool next_end_text_visible = true;
 
@@ -1345,12 +1345,6 @@
             }
         }
 
-=======
-        // Some flow is hovered, So we render a new flow on top of the existing ones to ensure that this is rendered on top
-        if (hovered_flow_width > 0.0f) {
-            draw_vertical_sankey_flow(draw_list, hovered_flow_beg, hovered_flow_end, hovered_flow_width, ImColor(1.0f, 1.0f, 1.0f, 0.2f));
-        }
->>>>>>> 0009586f
 
         //Draw bars
         for (int i = 0; i < nto->group.count; i++) {
