--- conflicted
+++ resolved
@@ -283,15 +283,7 @@
 }
 
 struct VeloxChem : viamd::EventHandler {
-<<<<<<< HEAD
     VeloxChem() { viamd::event_system_register_handler(*this); }
-=======
-    VeloxChem() {
-        viamd::event_system_register_handler(*this);
-
-    }
-
->>>>>>> 91d47a4b
     md_vlx_t* vlx = nullptr;
 
     bool use_gpu_path = false;
@@ -513,24 +505,12 @@
             case viamd::EventType_ViamdInitialize: {
                 ASSERT(e.payload_type == viamd::EventPayloadType_ApplicationState);
                 ApplicationState& state = *(ApplicationState*)e.payload;
-<<<<<<< HEAD
-                arena = md_arena_allocator_create(state.allocator.persistent, MEGABYTES(1));
+
+                arena = md_arena_allocator_create(state.allocator.persistent, MEGABYTES(4));
                 int gl_major, gl_minor;
                 glGetIntegerv(GL_MAJOR_VERSION, &gl_major);
                 glGetIntegerv(GL_MINOR_VERSION, &gl_minor);
-                if (gl_major >= 4 && gl_minor >= 3) {
-                    use_gpu_path = true;
-                } else {
-                    use_gpu_path = false;
-=======
-                arena = md_arena_allocator_create(state.allocator.persistent, MEGABYTES(4));
-                {
-                    int gl_major, gl_minor;
-                    glGetIntegerv(GL_MAJOR_VERSION, &gl_major);
-                    glGetIntegerv(GL_MINOR_VERSION, &gl_minor);
-                    use_gpu_path = (!FORCE_CPU_PATH && gl_major >= 4 && gl_minor >= 3);
->>>>>>> 91d47a4b
-                }
+                use_gpu_path = (!FORCE_CPU_PATH && gl_major >= 4 && gl_minor >= 3);
                 break;
             }
             case viamd::EventType_ViamdShutdown:
@@ -1258,11 +1238,7 @@
         md_gto_t* gtos  = (md_gto_t*)md_temp_push(sizeof(md_gto_t) * num_gtos);
 
         num_gtos = md_vlx_mo_gto_extract(gtos, vlx, mo_idx, mo_type, cutoff_value);
-<<<<<<< HEAD
         if (num_gtos == 0) {
-=======
-        if (!num_gtos) {
->>>>>>> 91d47a4b
             MD_LOG_ERROR("Failed to extract molecular gto for orbital index: %zu", mo_idx);
             return false;
         }
@@ -1348,11 +1324,7 @@
         md_gto_t* gtos  = (md_gto_t*)md_vm_arena_push(alloc, sizeof(md_gto_t)* num_gtos);
 
         num_gtos = md_vlx_mo_gto_extract(gtos, vlx, mo_idx, mo_type, cutoff_value);
-<<<<<<< HEAD
         if (num_gtos == 0) {
-=======
-        if (!num_gtos) {
->>>>>>> 91d47a4b
             MD_LOG_ERROR("Failed to extract molecular gto for orbital index: %zu", mo_idx);
             md_vm_arena_destroy(alloc);
             return task_system::INVALID_ID;
@@ -5350,12 +5322,7 @@
                 const float samples_per_unit_length = DEFAULT_SAMPLES_PER_ANGSTROM * BOHR_TO_ANGSTROM;
                 const size_t nto_idx = (size_t)nto.sel_nto_idx;
 
-<<<<<<< HEAD
                 if (use_gpu_path) {
-=======
-                // @TODO(Robin): Remove once proper fix is in place
-                if (false && use_gpu_path) {
->>>>>>> 91d47a4b
                     md_gto_segment_and_attribute_to_groups_GPU(nto.transition_density_part, nto.group.count, nto.vol[NTO_Attachment].tex_id, &nto.grid, (const float*)nto.atom_xyzr, nto.atom_group_idx, nto.num_atoms);
                     md_gto_segment_and_attribute_to_groups_GPU(nto.transition_density_hole, nto.group.count, nto.vol[NTO_Detachment].tex_id, &nto.grid, (const float*)nto.atom_xyzr, nto.atom_group_idx, nto.num_atoms);
                     compute_transition_matrix(nto.transition_matrix, nto.group.count, nto.transition_density_hole, nto.transition_density_part);
