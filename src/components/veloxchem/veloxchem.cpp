﻿#define IMGUI_DEFINE_MATH_OPERATORS

#include <event.h>
#include <viamd.h>
#include <task_system.h>
#include <color_utils.h>

#include <md_gto.h>
#include <md_vlx.h>
#include <md_util.h>
#include <core/md_vec_math.h>
#include <core/md_log.h>
#include <core/md_arena_allocator.h>

#include <gfx/volumerender_utils.h>
#include <gfx/gl_utils.h>
#include <gfx/immediate_draw_utils.h>

#include <imgui_internal.h>
#include <imgui_widgets.h>
#include <implot_widgets.h>

#include <md_csv.h>
#include <md_xvg.h>

#define BLK_DIM 8
#define ANGSTROM_TO_BOHR 1.8897261246257702
#define BOHR_TO_ANGSTROM 0.529177210903
#define DEFAULT_SAMPLES_PER_ANGSTROM 6
#define MAX_GROUPS 16

#define IM_GREEN ImVec4{0, 1, 0, 1}
#define IM_RED ImVec4{1, 0, 0, 1}
#define IM_YELLOW ImVec4{1, 1, 0.5, 0.3}
#define IM_BLUE ImVec4{0.5, 0.5, 1, 0.3}

#define U32_MAGENTA IM_COL32(255, 0, 255, 255)

inline const ImVec4& vec_cast(const vec4_t& v) { return *(const ImVec4*)(&v); }
inline const vec4_t& vec_cast(const ImVec4& v) { return *(const vec4_t*)(&v); }
inline const ImVec2& vec_cast(const vec2_t& v) { return *(const ImVec2*)(&v); }
inline const vec2_t& vec_cast(const ImVec2& v) { return *(const vec2_t*)(&v); }

inline ImVec4& vec_cast(vec4_t& v) { return *(ImVec4*)(&v); }
inline vec4_t& vec_cast(ImVec4& v) { return *(vec4_t*)(&v); }
inline ImVec2& vec_cast(vec2_t& v) { return *(ImVec2*)(&v); }
inline vec2_t& vec_cast(ImVec2& v) { return *(vec2_t*)(&v); }

enum class VolumeRes {
    Low,
    Mid,
    High,
    Count,
};

static const float vol_res_scl[3] = {
    4.0f,
    8.0f,
    16.0f,
};

struct OBB {
    mat3_t basis;
    vec3_t min_ext;
    vec3_t max_ext;
};

// Compute an oriented bounding box (OBB) for the supplied PGTOS
OBB compute_pgto_obb(const mat3_t& PCA, const md_gto_t* pgtos, size_t num_pgtos) {
    mat4_t Ri  = mat4_from_mat3(PCA);

    // Compute min and maximum extent along the PCA axes
    vec3_t min_ext = { FLT_MAX, FLT_MAX, FLT_MAX};
    vec3_t max_ext = {-FLT_MAX,-FLT_MAX,-FLT_MAX};        

    // Transform the pgtos (x,y,z,cutoff) into the PCA frame to find the min and max extend within it
    for (size_t i = 0; i < num_pgtos; ++i) {
        vec3_t xyz = { pgtos[i].x, pgtos[i].y, pgtos[i].z };

        // The 0.9 scaling factor here is a bit arbitrary, but the cutoff-radius is computed on a value which is lower than the rendered iso-value
        // So the effective radius is a bit overestimated and thus we scale it back a bit
        float  r = pgtos[i].cutoff * 0.9f;

        vec3_t p = mat4_mul_vec3(Ri, xyz, 1.0f);
        min_ext = vec3_min(min_ext, vec3_sub_f(p, r));
        max_ext = vec3_max(max_ext, vec3_add_f(p, r));
    }

    OBB obb = {
        .basis = mat3_transpose(PCA),
        .min_ext = min_ext,
        .max_ext = max_ext,
    };

    return obb;
}

mat4_t compute_vol_mat(const OBB& obb) {
    mat4_t T = mat4_translate_vec3(obb.basis * obb.min_ext * BOHR_TO_ANGSTROM);
    mat4_t R = mat4_from_mat3(obb.basis);
    mat4_t S = mat4_scale_vec3((obb.max_ext - obb.min_ext) * BOHR_TO_ANGSTROM);
    return T * R * S;
}

// Voronoi segmentation
void grid_segment_and_attribute(float* out_group_values, const uint8_t* point_group_idx, const vec3_t* point_xyz, const float* point_r, size_t num_points, const md_grid_t* grid) {
    for (int iz = 0; iz < grid->dim[2]; ++iz) {
        float z = grid->origin[2] + iz * (grid->step_x[2] + grid->step_y[2] + grid->step_z[2]);
        for (int iy = 0; iy < grid->dim[1]; ++iy) {
            float y = grid->origin[1] + iy * (grid->step_x[1] + grid->step_y[1] + grid->step_z[1]);
            for (int ix = 0; ix < grid->dim[0]; ++ix) {
                int index = ix + iy * grid->dim[0] + iz * grid->dim[0] * grid->dim[1];
                float value = grid->data[index];

				// Skip if its does not contribute
                if (value == 0.0f) continue;

                float x = grid->origin[0] + ix * (grid->step_x[0] + grid->step_y[0] + grid->step_z[0]);

                float min_dist = FLT_MAX;
                int   group_idx = -1;

                // find closest point to grid point
                for (size_t i = 0; i < num_points; ++i) {
                    float px = point_xyz[i].x;
                    float py = point_xyz[i].y;
                    float pz = point_xyz[i].z;
                    float pr = point_r[i];

                    float dx = px - x;
                    float dy = py - y;
                    float dz = pz - z;

                    float dist = dx*dx + dy*dy + dz*dz - (pr*pr);
                    if (dist < min_dist) {
                        min_dist = dist;
                        group_idx = point_group_idx[i];
                    }
                }

                out_group_values[group_idx] += value;
            }
        }
    }
}

struct VeloxChem : viamd::EventHandler {
    VeloxChem() { viamd::event_system_register_handler(*this); }

    md_vlx_data_t vlx {};

    // Used for clearing volumes
    uint32_t vol_fbo = 0;

    // GL representations
    //md_gl_mol_t gl_mol = {};
    md_gl_rep_t gl_rep = {};

    int homo_idx = 0;
    int lumo_idx = 0;

    // Principal Component Axes of the geometry
    mat3_t PCA = mat3_ident();
    vec3_t com = {};
    vec3_t min_aabb = {};
    vec3_t max_aabb = {};

    struct Volume {
        mat4_t tex_to_world = {};
        int dim[3] = {128, 128, 128};
        vec3_t step_size = {};
        vec3_t extent = {};
        uint32_t tex_id = 0;
    };

    struct Scf {
        bool show_window = false;
    } scf;

    struct Orb {
        bool show_window = false;
        Volume   vol[16] = {};
        int      vol_mo_idx[16] = {-1,-1,-1,-1,-1,-1,-1,-1,-1,-1,-1,-1,-1,-1,-1,-1};
        uint32_t iso_tex[16] = {};
        task_system::ID vol_task[16] = {};
        int num_x  = 3;
        int num_y  = 3;
        int mo_idx = -1;
        int scroll_to_idx = -1;

        struct {
            bool enabled = true;
            size_t count = 2;
            float  values[2] = {0.05f, -0.05};
            vec4_t colors[2] = {{215.f/255.f,25.f/255.f,28.f/255.f,0.75f}, {44.f/255.f,123.f/255.f,182.f/255.f,0.75f}};

        } iso;

        GBuffer gbuf = {};
        Camera camera = {};

        struct {
            quat_t ori = {};
            vec3_t pos = {};
            float dist = {};
        } target;

        float distance_scale = 2.0f;

        bool show_coordinate_system_widget = true;
    } orb;

    struct Nto {
        bool show_window = false;
        // We have a maximum of 4 orbital slots for each particle and hole
        // In practice I don't think more than 2, maybe 3 will be used in practice
        Volume   vol[8] = {};
        uint32_t iso_tex[8] = {};
        task_system::ID vol_task[8] = {};
        task_system::ID seg_task[2] = {};
        int vol_nto_idx = -1;

        size_t num_atoms = 0;
        vec3_t* atom_xyz = nullptr;
        float*  atom_r   = nullptr;
        uint8_t* atom_group_idx = nullptr;

        md_gl_rep_t gl_rep = {0};

        // Square transition matrix, should have dim == num_groups
        size_t transition_matrix_dim = 0;
        float* transition_matrix = nullptr;
        float* transition_density_hole = nullptr;
        float* transition_density_part = nullptr;

        struct {
            size_t count = 0;
            char   label[MAX_GROUPS][64] = {};
            vec4_t color[MAX_GROUPS] = {};
        } group;

        struct {
            bool enabled = true;
            size_t count = 2;
            float  values[2] = {0.05f, -0.05};
            vec4_t colors[2] = {{215.f/255.f,25.f/255.f,28.f/255.f,0.75f}, {44.f/255.f,123.f/255.f,182.f/255.f,0.75f}};
            vec4_t vectorColors[3] = {{0.f / 255.f, 255.f / 255.f, 255.f / 255.f, 1.f},
                                              {255.f / 255.f, 0.f / 255.f, 255.f / 255.f, 1.f},
                                              {255.f / 255.f, 255.f / 255.f, 0.f / 255.f, 1.f}};
            double vector_length = 1.0f;
            bool display_vectors = false;
            bool display_angle = false;
        } iso;

        GBuffer gbuf = {};
        Camera camera = {};
        PickingData picking = {};

        struct {
            quat_t ori = {};
            vec3_t pos = {};
            float dist = {};
        } target;

        float distance_scale = 2.0f;

        bool show_coordinate_system_widget = true;
    } nto;

    struct Rsp {
        bool show_window = false;
        bool show_export_window = false;
        int hovered = -1;
        int selected = -1;
        int focused_plot = -1;

        double* x_ev_samples;
        double* x_unit_samples;
        double* x_unit_peaks;
        //Spectra Y values, calculated from osc
        double* eps;
        //Spectra y values, calculated from rot
        double* ecd;
        double* vib_y;
        double* vib_x;
        double* vib_points;
        double* osc_points;
        double* cgs_points;
        const char* x_unit;

        bool first_plot_rot_ecd = true;
        bool first_plot_vib = true;
    } rsp;

    // Arena for persistent allocations for the veloxchem module (tied to the lifetime of the VLX object)
    md_allocator_i* arena = 0;

    size_t num_orbitals() const {
        return vlx.scf.alpha.orbitals.dim[1];
    }

    size_t num_cgtos() const {
        return vlx.scf.alpha.orbitals.dim[0];
    }

    void process_events(const viamd::Event* events, size_t num_events) final {
        for (size_t event_idx = 0; event_idx < num_events; ++event_idx) {
            const viamd::Event& e = events[event_idx];

            switch (e.type) {
            case viamd::EventType_ViamdInitialize: {
                ASSERT(e.payload_type == viamd::EventPayloadType_ApplicationState);
                ApplicationState& state = *(ApplicationState*)e.payload;
                arena = md_arena_allocator_create(state.allocator.persistent, MEGABYTES(1));
                break;
            }
            case viamd::EventType_ViamdShutdown:
                md_arena_allocator_destroy(arena);
                break;
            case viamd::EventType_ViamdFrameTick: {
                ASSERT(e.payload_type == viamd::EventPayloadType_ApplicationState);
                ApplicationState& state = *(ApplicationState*)e.payload;

                draw_orb_window(state);
                draw_nto_window(state);
                draw_summary_window(state);
                draw_rsp_window(state);
                break;
            }
            case viamd::EventType_ViamdDrawMenu:
                ImGui::Checkbox("VeloxChem Summary", &scf.show_window);
                ImGui::Checkbox("VeloxChem RSP", &rsp.show_window);
                ImGui::Checkbox("VeloxChem ORB", &orb.show_window);
                ImGui::Checkbox("VeloxChem NTO", &nto.show_window);
                break;
            case viamd::EventType_ViamdRenderTransparent: {
                ASSERT(e.payload_type == viamd::EventPayloadType_ApplicationState);
                //ApplicationState& state = *(ApplicationState*)e.payload;
                //draw_orb_volume(state);
                break;
            }
            case HASH_STR_LIT("Secret Sauce"): {
                struct Payload {
                    ApplicationState* state;
                    str_t filename;
                };
                Payload* payload = (Payload*)e.payload;
                init_from_file(payload->filename, *payload->state);
                break;
            }
            case viamd::EventType_ViamdTopologyInit: {
                ASSERT(e.payload_type == viamd::EventPayloadType_ApplicationState);
                ApplicationState& state = *(ApplicationState*)e.payload;
                init_from_file(str_from_cstr(state.files.molecule), state);
                break;
            }
            case viamd::EventType_ViamdTopologyFree:
                reset_data();
                break;

            case viamd::EventType_RepresentationInfoFill: {
                ASSERT(e.payload_type == viamd::EventPayloadType_RepresentationInfo);
                RepresentationInfo& info = *(RepresentationInfo*)e.payload;

                info.mo_homo_idx = homo_idx;
                info.mo_lumo_idx = lumo_idx;

                for (size_t i = 0; i < num_orbitals(); ++i) {
                    MolecularOrbital mo = {
                        .idx = (int)i,
                        .occupation = (float)vlx.scf.alpha.energies.data[i],
                        .energy = (float)vlx.scf.alpha.energies.data[i],
                    };
                    md_array_push(info.molecular_orbitals, mo, info.alloc);
                }
                
                auto push_dipole = [&info](md_vlx_dipole_moment_t vlx_dp) {
                    DipoleMoment dp = {
                        .label = str_copy(vlx_dp.ident, info.alloc),
                        .vector = vec3_set((float)vlx_dp.x, (float)vlx_dp.y, (float)vlx_dp.z),
                    };
                    md_array_push(info.dipole_moments, dp, info.alloc);
                };

                push_dipole(vlx.scf.ground_state_dipole_moment);
                for (size_t i = 0; i < vlx.rsp.num_excited_states; ++i)
                    push_dipole(vlx.rsp.electronic_transition_length[i]);
                for (size_t i = 0; i < vlx.rsp.num_excited_states; ++i)
                    push_dipole(vlx.rsp.electronic_transition_velocity[i]);
                for (size_t i = 0; i < vlx.rsp.num_excited_states; ++i)
                    push_dipole(vlx.rsp.magnetic_transition[i]);
                break;
            }
            case viamd::EventType_RepresentationComputeOrbital: {
                ASSERT(e.payload_type == viamd::EventPayloadType_ComputeOrbital);
                ComputeOrbital& data = *(ComputeOrbital*)e.payload;

                if (!data.output_written) {
                    md_gto_eval_mode_t mode = MD_GTO_EVAL_MODE_PSI;
                    if (data.type == OrbitalType::PsiSquared) {
                       mode = MD_GTO_EVAL_MODE_PSI_SQUARED;
                    }
                    task_system::ID id = compute_mo_async(&data.tex_mat, &data.voxel_spacing, data.dst_texture, data.orbital_idx, mode, data.samples_per_angstrom);
                    data.output_written = (id != task_system::INVALID_ID);
                }

                break;
            }
            default:
                break;
            }
        }
    }

    void reset_data() {
        //md_gl_mol_destroy(gl_mol);
        md_gl_rep_destroy(gl_rep);
        md_arena_allocator_reset(arena);
        vlx = {};
        orb = {};
        nto = {};
        rsp = {};
    }

    void init_from_file(str_t filename, ApplicationState& state) {
        str_t ext;
        if (extract_ext(&ext, filename) && str_eq_ignore_case(ext, STR_LIT("out"))) {
            MD_LOG_INFO("Attempting to load VeloxChem data from file '" STR_FMT "'", STR_ARG(filename));
            md_vlx_data_free(&vlx);
            if (md_vlx_data_parse_file(&vlx, filename, arena)) {
                MD_LOG_INFO("Successfully loaded VeloxChem data");

                if (!vol_fbo) glGenFramebuffers(1, &vol_fbo);

                // Scf
                scf.show_window = true;

                homo_idx = (int)vlx.scf.homo_idx;
                lumo_idx = (int)vlx.scf.lumo_idx;

                vec4_t min_box = vec4_set1( FLT_MAX);
                vec4_t max_box = vec4_set1(-FLT_MAX);

                nto.atom_xyz = (vec3_t*)md_arena_allocator_push(arena, sizeof(vec3_t) * vlx.geom.num_atoms);
                nto.atom_r   = (float*) md_arena_allocator_push(arena, sizeof(float)  * vlx.geom.num_atoms);
                nto.num_atoms = vlx.geom.num_atoms;

                // Compute the PCA of the provided geometry
                // This is used in determining a better fitting volume for the orbitals
                vec4_t* xyzw = (vec4_t*)md_vm_arena_push(state.allocator.frame, sizeof(vec4_t) * vlx.geom.num_atoms);
                for (size_t i = 0; i < vlx.geom.num_atoms; ++i) {
                    nto.atom_xyz[i] = { (float)vlx.geom.coord_x[i], (float)vlx.geom.coord_y[i], (float)vlx.geom.coord_z[i] };
                    nto.atom_r[i]   = md_util_element_vdw_radius(vlx.geom.atomic_number[i]);
                    xyzw[i] = {(float)vlx.geom.coord_x[i], (float)vlx.geom.coord_y[i], (float)vlx.geom.coord_z[i], 1.0f};
                    min_box = vec4_min(min_box, xyzw[i]);
                    max_box = vec4_max(max_box, xyzw[i]);
                }
                min_aabb = vec3_from_vec4(min_box);
                max_aabb = vec3_from_vec4(max_box);

                md_molecule_t mol = {0};
                md_vlx_molecule_init(&mol, &vlx, state.allocator.frame);
                md_util_molecule_postprocess(&mol, state.allocator.frame, MD_UTIL_POSTPROCESS_ELEMENT_BIT | MD_UTIL_POSTPROCESS_RADIUS_BIT | MD_UTIL_POSTPROCESS_BOND_BIT);
                //gl_mol = md_gl_mol_create(&mol);

                uint32_t* colors = (uint32_t*)md_vm_arena_push(state.allocator.frame, mol.atom.count * sizeof(uint32_t));
                color_atoms_cpk(colors, mol.atom.count, mol);

                gl_rep = md_gl_rep_create(state.mold.gl_mol);
                md_gl_rep_set_color(gl_rep, 0, (uint32_t)mol.atom.count, colors, 0);

                com =  md_util_com_compute_vec4(xyzw, 0, vlx.geom.num_atoms, 0);
                mat3_t C = mat3_covariance_matrix_vec4(xyzw, 0, vlx.geom.num_atoms, com);
                mat3_eigen_t eigen = mat3_eigen(C);
                PCA = mat3_extract_rotation(eigen.vectors);

                // NTO
                if (vlx.rsp.num_excited_states > 0 && vlx.rsp.nto) {

                    nto.show_window = true;
                    camera_compute_optimal_view(&nto.target.pos, &nto.target.ori, &nto.target.dist, min_aabb, max_aabb, nto.distance_scale);
					nto.atom_group_idx = (uint8_t*)md_alloc(arena, sizeof(uint8_t) * mol.atom.count);
					MEMSET(nto.atom_group_idx, 0, sizeof(uint8_t) * mol.atom.count);
					
					for (int i = 1; i < (int)ARRAY_SIZE(nto.group.color); ++i) {
                        ImVec4 color = ImPlot::GetColormapColor(i - 1, ImPlotColormap_Deep);
                        nto.group.color[i] = vec_cast(color);
                        snprintf(nto.group.label[i], sizeof(nto.group.label[i]), "Group %i", i + 1);
                    }
                    snprintf(nto.group.label[0], sizeof(nto.group.label[0]), "Unassigned");
                    nto.group.color[0] = vec4_set(0.5f, 0.5f, 0.5f, 1.0f);

                    str_t file = {};
                    extract_file(&file, filename);
                    if (str_eq_cstr(file, "tq.out")) {
                        uint8_t index_from_text[23] = { 0, 0, 0, 0, 0, 0, 0, 0, 1, 1, 1, 1, 1, 1, 1, 1, 1, 1, 1, 1, 1, 1, 1 };
                        //nto.atom_group_idx = index_from_text;
                        nto.group.count = 2;
                        MEMCPY(nto.atom_group_idx, index_from_text, sizeof(index_from_text));
                    }
                    else {

                        // @TODO: Remove once proper interface is there
					    nto.group.count = 2;
					    // Assign half of the atoms to group 1
                        MEMSET(nto.atom_group_idx, 1, sizeof(uint8_t) * mol.atom.count / 2);
                    }
					nto.gl_rep = md_gl_rep_create(state.mold.gl_mol);

                    for (size_t i = 0; i < mol.atom.count; ++i) {
                        const size_t group_idx = nto.atom_group_idx[i];
                        const uint32_t color = group_idx < nto.group.count ? convert_color(nto.group.color[group_idx]) : U32_MAGENTA;
                        colors[i] = color;
                    }

                    md_gl_rep_set_color(nto.gl_rep, 0, mol.atom.count, colors, 0);
                }

                // RSP
                rsp.show_window = true;
                rsp.hovered  = -1;
                rsp.selected = -1;

                // ORB
                orb.show_window = true;
                camera_compute_optimal_view(&orb.target.pos, &orb.target.ori, &orb.target.dist, min_aabb, max_aabb, orb.distance_scale);
                orb.mo_idx = homo_idx;
                orb.scroll_to_idx = homo_idx;

            } else {
                MD_LOG_INFO("Failed to load VeloxChem data");
                reset_data();
            }
        }
    }

    task_system::ID compute_nto_async(mat4_t* out_vol_mat, vec3_t* out_voxel_spacing, uint32_t* in_out_vol_tex, size_t nto_idx, size_t lambda_idx, md_vlx_nto_type_t type, md_gto_eval_mode_t mode, float samples_per_angstrom = DEFAULT_SAMPLES_PER_ANGSTROM) {
		md_allocator_i* alloc = md_get_heap_allocator();
        size_t num_pgtos = md_vlx_nto_pgto_count(&vlx);
        md_gto_t* pgtos  = (md_gto_t*)md_alloc(alloc, sizeof(md_gto_t) * num_pgtos);

        if (!md_vlx_nto_pgto_extract(pgtos, &vlx, nto_idx, lambda_idx, type)) {
            MD_LOG_ERROR("Failed to extract NTO pgtos for nto index: %zu and lambda: %zu", nto_idx, lambda_idx);
            md_free(alloc, pgtos, sizeof(md_gto_t) * num_pgtos);
            return task_system::INVALID_ID;
        }
        md_gto_cutoff_compute(pgtos, num_pgtos, 1.0e-6);

        OBB obb = compute_pgto_obb(PCA, pgtos, num_pgtos);

        vec3_t extent = obb.max_ext - obb.min_ext;

        // Target resolution per spatial unit (We want this number of samples per Ångström in each dimension)
        // Round up to some multiple of 8 -> 8x8x8 is the chunksize we process in parallel

        // Compute required volume dimensions
        int dim[3] = {
            CLAMP(ALIGN_TO((int)(extent.x * samples_per_angstrom * BOHR_TO_ANGSTROM), 8), 8, 512),
            CLAMP(ALIGN_TO((int)(extent.y * samples_per_angstrom * BOHR_TO_ANGSTROM), 8), 8, 512),
            CLAMP(ALIGN_TO((int)(extent.z * samples_per_angstrom * BOHR_TO_ANGSTROM), 8), 8, 512),
        };

        const vec3_t stepsize = vec3_div(extent, vec3_set((float)dim[0], (float)dim[1], (float)dim[2]));
        mat4_t vol_mat = compute_vol_mat(obb);

        vec3_t step_x = obb.basis.col[0] * stepsize.x;
        vec3_t step_y = obb.basis.col[1] * stepsize.y;
        vec3_t step_z = obb.basis.col[2] * stepsize.z;
        vec3_t origin = obb.basis * (obb.min_ext + stepsize * 0.5f);

        // Init and clear volume texture
        const float zero[4] = { 0,0,0,0 };
        glBindFramebuffer(GL_DRAW_FRAMEBUFFER, vol_fbo);
        gl::init_texture_3D(in_out_vol_tex, dim[0], dim[1], dim[2], GL_R16F);
        glFramebufferTexture(GL_DRAW_FRAMEBUFFER, GL_COLOR_ATTACHMENT0, *in_out_vol_tex, 0);
        glClearBufferfv(GL_COLOR, 0, zero);
        glBindFramebuffer(GL_DRAW_FRAMEBUFFER, 0);

        // WRITE OUTPUT
        *out_vol_mat = vol_mat;
        *out_voxel_spacing = stepsize * BOHR_TO_ANGSTROM;

        struct Payload {
            AsyncGridEvalArgs args;
            md_allocator_i* alloc;
            size_t mem_size;
            void* mem;
            uint32_t* tex_ptr;
        };

        size_t mem_size = sizeof(Payload) + sizeof(float) * dim[0] * dim[1] * dim[2];
        void* mem = md_alloc(alloc, mem_size);
        Payload* payload = (Payload*)mem;
        *payload = {
            .args = {
                .grid = {
                    .data = (float*)((char*)mem + sizeof(Payload)),
                    .dim = {dim[0], dim[1], dim[2]},
                    .origin = {origin.x, origin.y, origin.z},
                    .step_x = {step_x.x, step_x.y, step_x.z},
                    .step_y = {step_y.x, step_y.y, step_y.z},
                    .step_z = {step_z.x, step_z.y, step_z.z},
                },
                .pgtos = pgtos,
                .num_pgtos = num_pgtos,
                .mode = mode,
            },
            .alloc = alloc,
            .mem_size = mem_size,
            .mem = mem,
            .tex_ptr = in_out_vol_tex,
        };

        task_system::ID async_task = evaluate_pgtos_on_grid_async(&payload->args);

        // Launch task for main (render) thread to update the volume texture
        task_system::ID main_task = task_system::create_main_task(STR_LIT("##Update Volume"), [](void* user_data) {
            Payload* data = (Payload*)user_data;

            // The init here is just to ensure that the volume has not changed its dimensions during the async evaluation
            gl::init_texture_3D(data->tex_ptr, data->args.grid.dim[0], data->args.grid.dim[1], data->args.grid.dim[2], GL_R16F);
            gl::set_texture_3D_data(*data->tex_ptr, data->args.grid.data, GL_R32F);

            md_free(data->alloc, data->args.pgtos, data->args.num_pgtos * sizeof(md_gto_t));
            md_free(data->alloc, data->mem, data->mem_size);
            }, payload);

        task_system::set_task_dependency(main_task, async_task);
        task_system::enqueue_task(async_task);

        return async_task;
    }

	struct AsyncGridEvalArgs {
		md_grid_t  grid;
		md_gto_t* pgtos;
		size_t num_pgtos;
		md_gto_eval_mode_t mode;
	};

    task_system::ID compute_mo_async(mat4_t* out_vol_mat, vec3_t* out_voxel_spacing, uint32_t* in_out_vol_tex, size_t mo_idx, md_gto_eval_mode_t mode, float samples_per_angstrom = DEFAULT_SAMPLES_PER_ANGSTROM) {
		md_allocator_i* alloc = md_get_heap_allocator();
        size_t num_pgtos = md_vlx_mol_pgto_count(&vlx);
        md_gto_t* pgtos  = (md_gto_t*)md_alloc(alloc, sizeof(md_gto_t)* num_pgtos);

        if (!md_vlx_mol_pgto_extract(pgtos, &vlx, mo_idx)) {
            MD_LOG_ERROR("Failed to extract molecular pgtos for orbital index: %zu", mo_idx);
            md_free(md_get_heap_allocator(), pgtos, sizeof(md_gto_t) * num_pgtos);
            return task_system::INVALID_ID;
        }
        md_gto_cutoff_compute(pgtos, num_pgtos, 1.0e-6);

        OBB obb = compute_pgto_obb(PCA, pgtos, num_pgtos);
        vec3_t extent = obb.max_ext - obb.min_ext;

        // Target resolution per spatial unit (We want this number of samples per Ångström in each dimension)
        // Round up to some multiple of 8 -> 8x8x8 is the chunksize we process in parallel

        // Compute required volume dimensions
        int dim[3] = {
            CLAMP(ALIGN_TO((int)(extent.x * samples_per_angstrom * BOHR_TO_ANGSTROM), 8), 8, 512),
            CLAMP(ALIGN_TO((int)(extent.y * samples_per_angstrom * BOHR_TO_ANGSTROM), 8), 8, 512),
            CLAMP(ALIGN_TO((int)(extent.z * samples_per_angstrom * BOHR_TO_ANGSTROM), 8), 8, 512),
        };

        const vec3_t stepsize = vec3_div(extent, vec3_set((float)dim[0], (float)dim[1], (float)dim[2]));
        mat4_t vol_mat = compute_vol_mat(obb);

        vec3_t step_x = obb.basis.col[0] * stepsize.x;
        vec3_t step_y = obb.basis.col[1] * stepsize.y;
        vec3_t step_z = obb.basis.col[2] * stepsize.z;
        vec3_t origin = obb.basis * (obb.min_ext + stepsize * 0.5f);

        // Init and clear volume texture
        const float zero[4] = {0,0,0,0};
        glBindFramebuffer(GL_DRAW_FRAMEBUFFER, vol_fbo);
        gl::init_texture_3D(in_out_vol_tex, dim[0], dim[1], dim[2], GL_R16F);
        glFramebufferTexture(GL_DRAW_FRAMEBUFFER, GL_COLOR_ATTACHMENT0, *in_out_vol_tex, 0);
        glClearBufferfv(GL_COLOR, 0, zero);
        glBindFramebuffer(GL_DRAW_FRAMEBUFFER, 0);

        // WRITE OUTPUT
        *out_vol_mat = vol_mat;
        *out_voxel_spacing = stepsize * BOHR_TO_ANGSTROM;

        struct Payload {
            AsyncGridEvalArgs args;
            uint32_t* tex_ptr;
            md_allocator_i* alloc;
            size_t alloc_size;
        };

		size_t mem_size = sizeof(Payload) + sizeof(float) * dim[0] * dim[1] * dim[2];
		void*       mem = md_alloc(alloc, mem_size);
		Payload* payload = (Payload*)mem;
		*payload = {
			.args = {
				.grid = {
					.data = (float*)((char*)mem + sizeof(Payload)),
					.dim = {dim[0], dim[1], dim[2]},
					.origin = {origin.x, origin.y, origin.z},
					.step_x = {step_x.x, step_x.y, step_x.z},
                    .step_y = {step_y.x, step_y.y, step_y.z},
                    .step_z = {step_z.x, step_z.y, step_z.z},
				},
				.pgtos = pgtos,
				.num_pgtos = num_pgtos,
				.mode = mode,
			},
			.tex_ptr = in_out_vol_tex,
			.alloc = alloc,
			.alloc_size = mem_size,
		};

		task_system::ID async_task = evaluate_pgtos_on_grid_async(&payload->args);

        // Launch task for main (render) thread to update the volume texture
        task_system::ID main_task = task_system::create_main_task(STR_LIT("##Update Volume"), [](void* user_data) {
            Payload* data = (Payload*)user_data;

            // The init here is just to ensure that the volume has not changed its dimensions during the async evaluation
            gl::init_texture_3D(data->tex_ptr, data->args.grid.dim[0], data->args.grid.dim[1], data->args.grid.dim[2], GL_R16F);
            gl::set_texture_3D_data(*data->tex_ptr, data->args.grid.data, GL_R32F);

            md_free(data->alloc, data->args.pgtos, data->args.num_pgtos * sizeof(md_gto_t));
            md_free(data->alloc, data, data->alloc_size);
            }, payload);

        task_system::set_task_dependency(main_task, async_task);
        task_system::enqueue_task(async_task);

        return async_task;
    }

    static inline ImVec4 make_highlight_color(const ImVec4& color, float factor = 1.3f) {
        // Ensure the factor is not too high, to avoid over-brightening
        factor = (factor < 1.0f) ? 1.0f : factor;

        // Increase the brightness of each component by the factor
        float r = color.x * factor;
        float g = color.y * factor;
        float b = color.z * factor;

        // Clamp the values to the range [0, 1]
        r = (r > 1.0f) ? 1.0f : r;
        g = (g > 1.0f) ? 1.0f : g;
        b = (b > 1.0f) ? 1.0f : b;

        // Return the new highlighted color with the same alpha
        return ImVec4(r, g, b, color.w);
    }

    static inline void draw_vertical_sankey_flow(ImDrawList* draw_list, ImVec2 source_pos, ImVec2 dest_pos, float thickness, ImU32 flow_color) {
        // Get the draw list from the current window

        // Define the control points for the Bezier curve
        ImVec2 p1 = ImVec2(source_pos.x + thickness / 2, source_pos.y);  // Start point (bottom-center of source node)
        ImVec2 p4 = ImVec2(dest_pos.x + thickness / 2, dest_pos.y);  // End point (top-center of destination node)

        float dist = fabs(p1.y - p4.y);
        float curve_offset = dist / 4;

        ImVec2 p2 = ImVec2(source_pos.x + thickness / 2, source_pos.y - curve_offset);  // Control point 1
        ImVec2 p3 = ImVec2(dest_pos.x + thickness / 2, dest_pos.y + curve_offset);  // Control point 2


        // Define the color and thickness for the flow
        //ImU32 flow_color = IM_COL32(100, 149, 237, 255);  // Cornflower Blue
        // ImBezierCubicCalc Use this for calculating mouse distance to curve
        // Draw the Bezier curve representing the flow
        draw_list->AddBezierCubic(p1, p2, p3, p4, flow_color, thickness, 100);
    }

    static inline void draw_aligned_text(ImDrawList* draw_list, const char* text, ImVec2 pos, ImVec2 alignment = { 0,0 }) {
        ImVec2 text_size = ImGui::CalcTextSize(text);
        ImVec2 text_pos = pos - text_size * alignment;
        draw_list->AddText(text_pos, ImGui::ColorConvertFloat4ToU32({ 0,0,0,1 }), text);
    }

    static inline void im_sankey_diagram(ImRect area, Nto* nto) {
        ScopedTemp temp_reset;
        md_allocator_i* temp_alloc = md_get_temp_allocator();
        /*
        * A sankey diagram needs to implement bezier curves, that are connecting two points
        */
        ImDrawList* draw_list = ImGui::GetWindowDrawList();

        //Draw background
        //draw_list->AddRectFilled(area.Min, area.Max, ImGui::ColorConvertFloat4ToU32({ 1,1,1,1 }));
        //draw_list->AddRect(area.Min, area.Max, ImGui::ColorConvertFloat4ToU32({ 0,0,0,1 }));

        ImRect plot_area = area;
        const float plot_percent = 0.8;
        plot_area.Expand({ area.GetWidth() * -(1 - plot_percent), area.GetHeight() * -(1 - plot_percent) });
        //draw_list->AddRect(plot_area.Min, plot_area.Max, ImGui::ColorConvertFloat4ToU32({ 1,0,0,1 })); //Use this to draw debug of plot area

        

        ////The given data
        //const char* names[] = { "THIO", "QUIN" };
        //float initial_percentages[2] = { 0.3, 0.7 };
        //float transitions[2][2] = {
        //    /*
        //    *   A B   col -->
        //    * A
        //    * B
        //    * |
        //    * |
        //    * v
        //    * row
        //    */
        //    {0.22, 0.78}, //Read as "Starting from A, 22% of A_Start goes to A_End, and 78% goes to B_End
        //    {0.0, 1.0}
        //};



        //Bar definitions
        const float bar_height = plot_area.GetHeight() * 0.05;
        int num_bars = nto->group.count;
        int num_gaps = num_bars - 1;
        float gap_size = plot_area.GetWidth() * 0.05;
        float bars_avail_width = plot_area.GetWidth() - gap_size * num_gaps;

        //Calculate bar percentages
        float start_sum = 0;
        float end_sum = 0;
        for (size_t i = 0; i < num_bars; i++) {
            start_sum += nto->transition_density_hole[i];
            end_sum += nto->transition_density_part[i];
        }
        md_array(float) start_percentages = md_array_create(float, num_bars, temp_alloc);
        md_array(float) end_percentages   = md_array_create(float, num_bars, temp_alloc);
        for (size_t i = 0; i < num_bars; i++) {
            start_percentages[i] = nto->transition_density_hole[i] / start_sum;
            end_percentages[i] = nto->transition_density_part[i] / end_sum;
        }

        //Calculate start positions
        md_array(float) start_positions = md_array_create(float, num_bars, temp_alloc);
        float cur_bottom_pos = plot_area.Min.x;
        for (int i = 0; i < num_bars; i++) {
            start_positions[i] = cur_bottom_pos;
            cur_bottom_pos += bars_avail_width * start_percentages[i] + gap_size;
        }

        //Calculate end positions
        md_array(float) end_positions = md_array_create(float, num_bars, temp_alloc);
        md_array(float) sub_end_positions = md_array_create(float, num_bars, temp_alloc);
        float cur_pos = plot_area.Min.x;
        for (int end_i = 0; end_i < num_bars; end_i++) {
            end_positions[end_i] = cur_pos;
            sub_end_positions[end_i] = cur_pos;
            cur_pos += bars_avail_width * end_percentages[end_i] + gap_size;
        }


        //Draw curves
        for (int start_i = 0; start_i < num_bars; start_i++) {
            ImVec2 start_pos = { start_positions[start_i], plot_area.Max.y - bar_height + 0.1f * bar_height };

<<<<<<< HEAD
            ImVec4 flow_color = vec_cast(nto->group.color[start_i]);
            flow_color.w = 0.5;
=======
            ImVec4 start_col = ImPlot::GetColormapColor(start_i);

            start_col.w = 0.5;
>>>>>>> a6942f5e
            for (int end_i = 0; end_i < num_bars; end_i++) {
                float percentage = nto->transition_matrix[end_i * num_bars + start_i];
                ImVec4 end_col = ImPlot::GetColormapColor(end_i);

                if (percentage != 0) {
                    float width = bars_avail_width * percentage;
                    ImVec2 end_pos = { sub_end_positions[end_i], plot_area.Min.y + bar_height - 0.1f * bar_height };

                    int vert_beg = draw_list->VtxBuffer.Size;
                    draw_vertical_sankey_flow(draw_list, start_pos, end_pos, width, ImGui::ColorConvertFloat4ToU32(start_col));
                    int vert_end = draw_list->VtxBuffer.Size;

                    // Apply a gradient based on y-value from start color to end color if they belong to different groups
                    if (end_i != start_i) {
                        ImVec2 grad_p0 = {start_pos.x, start_pos.y};
                        ImVec2 grad_p1 = {start_pos.x, end_pos.y};
                        ImGui::ShadeVertsLinearColorGradientKeepAlpha(draw_list, vert_beg, vert_end, grad_p0, grad_p1, ImGui::ColorConvertFloat4ToU32(start_col), ImGui::ColorConvertFloat4ToU32(end_col));
                    }
                    
                    ImVec2 midpoint = (start_pos + end_pos) * 0.5 + ImVec2{width / 2, 0};
                    char lable[16];
                    sprintf(lable, "%3.2f%%", percentage * 100);
                    if (width > ImGui::CalcTextSize(lable).x) {
                        draw_aligned_text(draw_list, lable, midpoint, { 0.5, 0.5 });
                    }

                    start_pos.x += width;
                    sub_end_positions[end_i] += width;
                }
            }
        }

        //Draw bars
        for (int i = 0; i < num_bars; i++) {
            ImVec4 bar_color = vec_cast(nto->group.color[i]);
            ImVec2 mouse_pos = ImGui::GetMousePos();

            //Calculate start
            ImVec2 start_p0 = { start_positions[i], plot_area.Max.y - bar_height};
            ImVec2 start_p1 = { start_positions[i] + bars_avail_width * start_percentages[i], plot_area.Max.y };
            ImVec2 start_midpoint = { (start_p0.x + start_p1.x) * 0.5f, start_p1.y };
            ImRect start_bar = ImRect{ start_p0, start_p1 };

            //Calculate end
            ImVec2 end_p0 = { end_positions[i], plot_area.Min.y };
            ImVec2 end_p1 = { end_positions[i] + bars_avail_width * end_percentages[i], plot_area.Min.y + bar_height };
            ImRect end_bar = ImRect{ end_p0, end_p1 };
            ImVec2 end_midpoint = { (end_p0.x + end_p1.x) * 0.5f, end_p0.y };

            if (start_bar.Contains(mouse_pos) || end_bar.Contains(mouse_pos)) {
                bar_color = make_highlight_color(bar_color);
            }

            //Draw start
            draw_list->AddRectFilled(start_p0, start_p1, ImGui::ColorConvertFloat4ToU32(bar_color));
            draw_list->AddRect(start_p0, start_p1, ImGui::ColorConvertFloat4ToU32({0,0,0,0.5}));
            char start_lable[16];
            sprintf(start_lable, "%3.2f%%", start_percentages[i] * 100);
            draw_aligned_text(draw_list, nto->group.label[i], start_midpoint, {0.5, -0.2});
            draw_aligned_text(draw_list, start_lable, start_midpoint, { 0.5, -1.2 });

            //Draw end
            draw_list->AddRectFilled(end_p0, end_p1, ImGui::ColorConvertFloat4ToU32(bar_color));
            draw_list->AddRect(end_p0, end_p1, ImGui::ColorConvertFloat4ToU32({ 0,0,0,0.5 }));
            char end_lable[16];
            sprintf(end_lable, "%3.2f%%", end_percentages[i] * 100);
            draw_aligned_text(draw_list, nto->group.label[i], end_midpoint, {0.5, 1.2});
            draw_aligned_text(draw_list, end_lable, end_midpoint, { 0.5, 2.2 });
        }
    }
    
    bool compute_nto_group_values_async(task_system::ID* out_eval_task, task_system::ID* out_segment_task, float* out_group_values, size_t num_groups, const uint8_t* point_group_idx, const vec3_t* point_xyz, const float* point_r, size_t num_points, size_t nto_idx, size_t lambda_idx, md_vlx_nto_type_t type, md_gto_eval_mode_t mode, float samples_per_angstrom = DEFAULT_SAMPLES_PER_ANGSTROM) {       
        md_allocator_i* alloc = md_get_heap_allocator();
        size_t num_pgtos = md_vlx_nto_pgto_count(&vlx);
        md_gto_t* pgtos = (md_gto_t*)md_alloc(alloc, sizeof(md_gto_t) * num_pgtos);

        if (!md_vlx_nto_pgto_extract(pgtos, &vlx, nto_idx, lambda_idx, type)) {
            MD_LOG_ERROR("Failed to extract NTO pgtos for nto index: %zu and lambda: %zu", nto_idx, lambda_idx);
            md_free(alloc, pgtos, sizeof(md_gto_t) * num_pgtos);
            return false;
        }
        md_gto_cutoff_compute(pgtos, num_pgtos, 1.0e-6);
        OBB obb = compute_pgto_obb(PCA, pgtos, num_pgtos);
        vec3_t extent = obb.max_ext - obb.min_ext;

        // Target resolution per spatial unit (We want this number of samples per Ångström in each dimension)
        // Round up to some multiple of 8 -> 8x8x8 is the chunksize we process in parallel

        // Compute required volume dimensions
        int dim[3] = {
            CLAMP(ALIGN_TO((int)(extent.x * samples_per_angstrom * BOHR_TO_ANGSTROM), 8), 8, 512),
            CLAMP(ALIGN_TO((int)(extent.y * samples_per_angstrom * BOHR_TO_ANGSTROM), 8), 8, 512),
            CLAMP(ALIGN_TO((int)(extent.z * samples_per_angstrom * BOHR_TO_ANGSTROM), 8), 8, 512),
        };

        const vec3_t stepsize = vec3_div(extent, vec3_set((float)dim[0], (float)dim[1], (float)dim[2]));
        mat4_t vol_mat = compute_vol_mat(obb);

        vec3_t step_x = obb.basis.col[0] * stepsize.x;
        vec3_t step_y = obb.basis.col[1] * stepsize.y;
        vec3_t step_z = obb.basis.col[2] * stepsize.z;
        vec3_t origin = obb.basis * (obb.min_ext + stepsize * 0.5f);

        struct Payload {
            AsyncGridEvalArgs args;

            float* dst_group_values;
			size_t num_groups;

            const uint8_t* point_group_idx;
            const vec3_t* point_xyz;
            const float* point_r;
            size_t num_points;

            md_allocator_i* alloc;
            size_t alloc_size;
        };

        size_t mem_size = sizeof(Payload) + sizeof(float) * dim[0] * dim[1] * dim[2];
        void* mem = md_alloc(alloc, mem_size);
        Payload* payload = (Payload*)mem;
        *payload = {
            .args = {
                .grid = {
                    .data = (float*)((char*)mem + sizeof(Payload)),
                    .dim = {dim[0], dim[1], dim[2]},
                    .origin = {origin.x, origin.y, origin.z},
                    .step_x = {step_x.x, step_x.y, step_x.z},
                    .step_y = {step_y.x, step_y.y, step_y.z},
                    .step_z = {step_z.x, step_z.y, step_z.z},
                },
                .pgtos = pgtos,
                .num_pgtos = num_pgtos,
                .mode = mode,
            },
			.dst_group_values = out_group_values,
            .num_groups = num_groups,
            
			.point_group_idx = point_group_idx,
			.point_xyz = point_xyz,
            .point_r = point_r,
			.num_points = num_points,
            .alloc = alloc,
            .alloc_size = mem_size,
        };

        task_system::ID eval_task = evaluate_pgtos_on_grid_async(&payload->args);

        // @TODO: This should be performed as a range task in parallel
        task_system::ID segment_task = task_system::create_pool_task(STR_LIT("##Segment Volume"), [](void* user_data) {
            Payload* data = (Payload*)user_data;

            double sum = 0.0;
            size_t len = data->args.grid.dim[0] * data->args.grid.dim[1] * data->args.grid.dim[2];
            for (size_t i = 0; i < len; ++i) {
                sum += data->args.grid.data[i];
            }

            MD_LOG_DEBUG("SUM: %f", sum);

            MD_LOG_DEBUG("Starting segmentation of volume");
            grid_segment_and_attribute(data->dst_group_values, data->point_group_idx, data->point_xyz, data->point_r, data->num_points, &data->args.grid);
            MD_LOG_DEBUG("Finished segmentation of volume");

            md_free(data->alloc, data->args.pgtos, data->args.num_pgtos * sizeof(md_gto_t));
            md_free(data->alloc, data, data->alloc_size);
        }, payload);

        task_system::set_task_dependency(segment_task, eval_task);

        if (out_eval_task) {
            *out_eval_task = eval_task;
        }
        if (out_segment_task) {
            *out_segment_task = segment_task;
        }

        return true;
    }

	// This sets up and returns a async task which evaluates and orbital data on a grid in parallel
    task_system::ID evaluate_pgtos_on_grid_async(AsyncGridEvalArgs* args) {
        ASSERT(args);

        // We evaluate the in parallel over smaller NxNxN blocks
        const uint32_t num_blocks = (args->grid.dim[0] / BLK_DIM) * (args->grid.dim[1] / BLK_DIM) * (args->grid.dim[2] / BLK_DIM);
        task_system::ID async_task = task_system::create_pool_task(STR_LIT("Evaluate Orbital"), 0, num_blocks, [](uint32_t range_beg, uint32_t range_end, void* user_data, uint32_t thread_num) {
            (void)thread_num;
            AsyncGridEvalArgs* data = (AsyncGridEvalArgs*)user_data;
            MD_LOG_DEBUG("Starting async eval of orbital grid [%i][%i][%i]", data->grid.dim[0], data->grid.dim[1], data->grid.dim[2]);

            // Number of NxNxN blocks in each dimension
            int num_blk[3] = {
                data->grid.dim[0] / BLK_DIM,
                data->grid.dim[1] / BLK_DIM,
                data->grid.dim[2] / BLK_DIM,
            };

			md_grid_t* grid = &data->grid;

            size_t temp_pos = md_temp_get_pos();
            md_gto_t* sub_pgtos = (md_gto_t*)md_temp_push(sizeof(md_gto_t) * data->num_pgtos);

            for (uint32_t i = range_beg; i < range_end; ++i) {
                // Determine block index from linear input index i
                int blk_x = i % num_blk[0];
                int blk_y = (i / num_blk[0]) % num_blk[1];
                int blk_z = i / (num_blk[0] * num_blk[1]);

                int off_idx[3] = { blk_x * BLK_DIM, blk_y * BLK_DIM, blk_z * BLK_DIM };
                int len_idx[3] = { BLK_DIM, BLK_DIM, BLK_DIM };

                int beg_idx[3] = {off_idx[0], off_idx[1], off_idx[2]};
                int end_idx[3] = {off_idx[0] + len_idx[0], off_idx[1] + len_idx[1], off_idx[2] + len_idx[2]};

                // @TODO: This filtering of PGTOs can be improved by transforming the PGTO x,y,z,radius into the OBB that defines the region

                float aabb_min[3] = {
                    grid->origin[0] + beg_idx[0] * grid->step_x[0] + beg_idx[1] * grid->step_y[0] + beg_idx[2] * grid->step_z[0],
                    grid->origin[1] + beg_idx[0] * grid->step_x[1] + beg_idx[1] * grid->step_y[1] + beg_idx[2] * grid->step_z[1],
                    grid->origin[2] + beg_idx[0] * grid->step_x[2] + beg_idx[1] * grid->step_y[2] + beg_idx[2] * grid->step_z[2],
                };
                float aabb_max[3] = {
                    grid->origin[0] + end_idx[0] * grid->step_x[0] + end_idx[1] * grid->step_y[0] + end_idx[2] * grid->step_z[0],
                    grid->origin[1] + end_idx[0] * grid->step_x[1] + end_idx[1] * grid->step_y[1] + end_idx[2] * grid->step_z[1],
                    grid->origin[2] + end_idx[0] * grid->step_x[2] + end_idx[1] * grid->step_y[2] + end_idx[2] * grid->step_z[2],
                };

                size_t num_sub_pgtos = md_gto_aabb_test(sub_pgtos, aabb_min, aabb_max, data->pgtos, data->num_pgtos);
                md_gto_grid_evaluate_sub(grid, off_idx, len_idx, sub_pgtos, num_sub_pgtos, data->mode);
            }

            md_temp_set_pos_back(temp_pos);
        }, args);

        return async_task;
    }

    static inline double axis_conversion_multiplier(const double* y1_array, const double* y2_array, size_t y1_array_size, size_t y2_array_size) {
        double y1_max = 0;
        double y2_max = 0;
        for (size_t i = 0; i < y1_array_size; i++) {
            y1_max = MAX(y1_max, fabs(y1_array[i]));
        }
        for (size_t i = 0; i < y2_array_size; i++) {
            y2_max = MAX(y2_max, fabs(y2_array[i]));
        }


        return y2_max / y1_max;
    }


    enum x_unit_t {
        X_UNIT_EV,
        X_UNIT_NM,
        X_UNIT_CM_INVERSE,
        X_UNIT_HARTREE,
    };

    enum broadening_mode_t {
        BROADENING_GAUSSIAN,
        BROADENING_LORENTZIAN,
    };

    static inline void convert_values(double* out_values, const double* in_values, size_t num_values, x_unit_t unit) {
        switch (unit) {
        case X_UNIT_EV:
            for (size_t i = 0; i < num_values; ++i) {
                out_values[i] = in_values[i];
            }
            break;
        case X_UNIT_NM:
            for (size_t i = 0; i < num_values; ++i) {
                out_values[i] = 1239.84193 / in_values[i];
            }
            break;
        case X_UNIT_CM_INVERSE:
            for (size_t i = 0; i < num_values; ++i) {
                out_values[i] = in_values[i] * 8065.73;
            }
            break;
        case X_UNIT_HARTREE:
            for (size_t i = 0; i < num_values; ++i) {
                out_values[i] = in_values[i] * 0.0367502;
            }
            break;
        default:
            ASSERT(false); // Should not happen
            break;
        }
    }

    static inline double lorentzian(double x, double x_0, double gamma) {
        double sigma = gamma / 2;
        double res = (1 / PI) * sigma / (pow((x - x_0), 2) + pow(sigma, 2));
        return res;
    }

    static inline double phys_lorentzian(double x, double x_0, double gamma, double intensity) {
        double sigma = gamma / 2;
        double res = intensity * pow(sigma, 2) / (pow((x - x_0), 2) + pow(sigma, 2));
        return res;
    }

    static inline double gaussian(double x, double x_0, double gamma) {
        double sigma = gamma / 2.3548;
        return (1 / (sigma * sqrt(2 * PI))) * exp(-(pow(x - x_0, 2) / (2 * pow(sigma, 2)))); 
    }

    //TODO: Check that phys_gaussian implementation is actually correct
    static inline double phys_gaussian(double p, double p_0, double gamma, double intensity) {
        double sigma = gamma / 2;
        double x = (p - p_0) / sigma;
        return intensity * exp(-log(2) * pow(x,2));
    }

    
    /*
    * We return to this at a later stage
    void save_absorption(str_t filename, md_array(double)* x_values, const char* x_lable, md_array(double)* y_values_osc, md_array(double)* y_values_cgs, int step) {
        md_file_o* file = md_file_open(filename, MD_FILE_WRITE);
        if (!file) {
            MD_LOG_ERROR("Could not open workspace file for writing: '%.*s", (int)filename.len, filename.ptr);
            return;
        }
        defer{ md_file_close(file); };

        // md_array(char*) rows = md_array_create(char*, md_array_size(*x_values), )
        //double* x_values = (double*)md_temp_push(sizeof(double) * num_samples);
        // I want to create an array with the rows to print to the file. What type should this be, and how do I create it?

        
        for (int i = 0; i < md_array_size(*x_values); i += 5) {

        }
    }
    */

    static inline void general_broadening(double* y_out, const double* x, size_t num_samples, const double* y_peaks, const double* x_peaks, size_t num_peaks, double (*distr_func)(double x, double x_0, double gamma, double intensity), double gamma) {
        double integral = 0;
        double dist = x[1] - x[0];
        for (size_t si = 0; si < num_samples; si++) {
            double sum = 0;
            double b = 0;
            for (size_t pi = 0; pi < num_peaks; pi++) {
                b = (*distr_func)(x[si], x_peaks[pi], gamma, y_peaks[pi]);
                sum += b;
            }
            y_out[si] = sum;
            integral += y_out[si] * dist;
        }

        double i_sum = integral;
    }

    static inline void osc_to_eps(double* eps_out, const double* x, size_t num_samples, const double* osc_peaks, const double* x_peaks, size_t num_peaks, double (*distr_func)(double x, double x_0, double gamma), double gamma) {
        double c = 137.035999;
        double a_0 = 5.29177210903e-11;
        double NA = 6.02214076e23;
        double eV2au = 1 / 27.211396;

        for (size_t si = 0; si < num_samples; si++) {
            double sum = 0;
            for (size_t pi = 0; pi < num_peaks; pi++) {
                sum += (*distr_func)(x[si] * eV2au, x_peaks[pi] * eV2au, gamma * eV2au) * (osc_peaks[pi] / (x_peaks[pi] * eV2au));
            }
            double sigma = 2 * pow(PI, 2) * x[si] * eV2au * sum / c;
            double sigma_cm2 = sigma * pow(a_0, 2) * 1e4;
            eps_out[si] = sigma_cm2 * NA / (log(10) * 1e3);
        }
    }

    static inline void rot_to_eps_delta(double* eps_out, const double* x, size_t num_samples, const double* rot_peaks, const double* x_peaks, size_t num_peaks, double (*distr_func)(double x, double x_0, double gamma), double gamma) {
        double inv = 1 / (22.94);
        double eV2au = 1 / 27.211396;

        for (size_t si = 0; si < num_samples; si++) {
            double sum = 0;
            for (size_t pi = 0; pi < num_peaks; pi++) {
                sum += (*distr_func)(x[si], x_peaks[pi], gamma) * rot_peaks[pi] * x_peaks[pi];
            }
            
            eps_out[si] = sum * inv;
        }
    }

    //Constructs plot limits from peaks
    static inline ImPlotRect get_plot_limits(const double* x_samples, const double* y_peaks, size_t num_peaks, size_t num_samples, double ext_fac = 0.1) {
        ImPlotRect lim = { MIN(x_samples[0],x_samples[num_samples - 1]), MAX(x_samples[0],x_samples[num_samples - 1]),0,0};
        for (size_t i = 0; i < num_peaks; i++) {
            //Use Contains to check if values are within the limits, or if they should extend the limits
            if (lim.Y.Max < y_peaks[i]) {
                lim.Y.Max = y_peaks[i];
            }
            else if (lim.Y.Min > y_peaks[i]) {
                lim.Y.Min = y_peaks[i];
            }
        }

        double height = lim.Y.Max - lim.Y.Min;
        double width = lim.X.Max - lim.X.Min;

        lim.Y.Max += height * ext_fac;
        lim.Y.Min -= height * ext_fac;
        lim.X.Max += width * ext_fac;
        lim.X.Min -= width * ext_fac;

        //The y limits needs to be symmetric so that the spectra is not clipped. For example, if the y peak max is a positive value but the y spectra value is negative, we get issues otherwise. This ensures space for all the data.
        //This is needed because Y2 scaling is based on the maximum peak value
        double abs_max_y = MAX(fabs(lim.Y.Min), fabs(lim.Y.Max));
        lim.Y.Min = -abs_max_y;
        lim.Y.Max = abs_max_y;
        return lim;
    }

    //converts x and y peaks into pixel points in context of the current plot. Use between BeginPlot() and EndPlot()
    static inline void peaks_to_pixels(ImVec2* pixel_peaks, const double* x_peaks, const double* y_peaks, size_t num_peaks) {
        for (size_t i = 0; i < num_peaks; i++) {
            pixel_peaks[i] = ImPlot::PlotToPixels(ImPlotPoint{ x_peaks[i], y_peaks[i] });
        }
    }
    // Returns peak index closest to mouse pixel position, assumes that x-values are sorted.
    static inline int get_hovered_peak(const ImVec2 mouse_pos, const ImVec2* pixel_peaks, const ImVec2* pixel_points, size_t num_peaks, bool y_flipped = false, double proxy_distance = 10.0) {
        int closest_idx = 0;
        double x = mouse_pos.x;
        double y = mouse_pos.y;
        double y_max = 0;
        double y_min = 0;
        double distance_x = 0;
        double distance_y = 0;
        double closest_distance = 0;
        double pixel_y0 = ImPlot::PlotToPixels(0, 0).y;

        //Keep in mind that pixel y is 0 at the top, so you flip the comparison compared to plot y. The code below still seems to work as intended though.

        for (int i = 0; i < num_peaks; i++) {
            y_max = MAX(pixel_peaks[i].y, pixel_y0);
            y_min = MIN(pixel_peaks[i].y, pixel_y0);

            //Check if the y location is within the range of y_min,ymax
            if (y > y_max) {
                distance_y = fabs(y - y_max);
                if (y_flipped) {
                    distance_y = fabs(y - pixel_points[i].y) < distance_y ? fabs(y - pixel_points[i].y) : distance_y;
                }
            }
            else if (y < y_min) {
                distance_y = fabs(y - y_min);
                if (!y_flipped) {
                    distance_y = fabs(y - pixel_points[i].y) < distance_y ? fabs(y - pixel_points[i].y) : distance_y;
                }
            }
            else {
                distance_y = 0;
            }

            distance_x = fabs(pixel_peaks[i].x - x);

            // We need a special case for i == 0 to set a reference for comparison, so that closest_distance does not start on 0;
            if (i == 0 && distance_y == 0 ){
                closest_distance = distance_x;
                closest_idx = 0;

            }
            else if (i == 0) {
                closest_distance = sqrt(pow(distance_x, 2) + pow(distance_y, 2)); // Is there a better function for doing this? Is this expensive?
                closest_idx = 0;
            }
            else if (distance_y == 0 && distance_x < closest_distance) {
                closest_distance = fabs(pixel_peaks[i].x - x);
                closest_idx = i;
            }
            else if (sqrt(pow(distance_x, 2) + pow(distance_y, 2)) < closest_distance) {
                closest_distance = sqrt(pow(distance_x, 2) + pow(distance_y, 2));
                closest_idx = i;
                //ImPlot::Annotation()
            }
            else if (distance_x > closest_distance){
                // We are now so far away that a closer bar will not occur, no matter the y value.
                break;
            }
        }
        return closest_distance < proxy_distance ? closest_idx : -1;
    }

    static inline void draw_bar(int id, double x, double y, double width, ImVec4 color) {
        double x1 = x - width / 2;
        double x2 = x + width / 2;
        double y1 = 0;
        ImPlot::DragRect(id, &x1, &y1, &x2, &y, color, ImPlotDragToolFlags_NoInputs);
    }

    //Calculates the maximum point and populates out_point with it
    static inline void max_points(double* out_points, const double* in_peaks, size_t num_peaks, double offset = 0.05) {
        double y_max = in_peaks[0];
        for (size_t i = 0; i < num_peaks; i++) {
            y_max = MAX(y_max, in_peaks[i]);
        }
        for (size_t i = 0; i < num_peaks; i++) {
            out_points[i] = y_max + y_max * offset;
        }
    }

    static inline bool is_all_zero(const double* array, size_t count) {
        for (size_t i = 0; i < count; i++) {
            if (array[i] != 0.0) {
                return false;
            }
        }
        return true;
    }

    /*
    static inline void osc_to_eps(double* eps_out, const double* x_peaks, const double* osc_peaks, size_t num_peaks) {
        double NA = 6.02214076e23;
        double ln10 = 2.30258509299;
        //double eps_0 = 8.854188e-12;
        double c = 137.035999; //in au
        double a_0 = 5.29177210903e-11;
        // me = 1
        double sigma = 0;
        double sigma_cm2 = 0;
        for (size_t i = 0; i < num_peaks; i++) {
            sigma = ((2 * pow(PI, 2) * x_peaks[i]) / c) * osc_peaks[i];
            sigma_cm2 = sigma * pow(a_0, 2) * 1e4;
            eps_out[i] = (sigma_cm2 * NA) / (ln10 * 1000);
        }
        //We do the broadening in the next, external step
    }
    */

    void draw_summary_window(ApplicationState& state) {
        if (!scf.show_window) { return; }
        if (vlx.scf.iter.count == 0) { return; }

        size_t temp_pos = md_temp_get_pos();
        defer {  md_temp_set_pos_back(temp_pos); };

        // We set up iterations as doubles for easier use
        double* iter = (double*)md_temp_push(sizeof(double) * vlx.scf.iter.count);
        for (int i = 0; i < vlx.scf.iter.count; ++i) {
            iter[i] = (double)vlx.scf.iter.iteration[i];
        }
        static ImPlotRect lims{ 0,1,0,1 };
        // The actual plot


        double* energy_offsets = (double*)md_temp_push(sizeof(double) * (int)vlx.scf.iter.count);
        double ref_energy = vlx.scf.iter.energy_total[vlx.scf.iter.count - 1];
        for (size_t i = 0; i < vlx.scf.iter.count; i++) {
            energy_offsets[i] = fabs(vlx.scf.iter.energy_total[i] - ref_energy);
        }
        double y1_to_y2_mult = axis_conversion_multiplier(vlx.scf.iter.gradient_norm, energy_offsets, vlx.scf.iter.count, vlx.scf.iter.count);

        ImGui::SetNextWindowSize({ 300, 350 }, ImGuiCond_FirstUseEver);
        if (ImGui::Begin("Summary", &scf.show_window)) {
            if (ImGui::TreeNode("Level of calculation")) {
                ImGui::Text("Method:");
                ImGui::Text("Basis Set: %s", (const char*)vlx.basis.ident.ptr);
                ImGui::Spacing();
                
                ImGui::TreePop();
            }
            if (ImGui::TreeNode("System Information")) {
                ImGui::Text("Num Atoms:           %6zu", vlx.geom.num_atoms);
                ImGui::Text("Num Alpha Electrons: %6zu", vlx.geom.num_alpha_electrons);
                ImGui::Text("Num Beta Electrons:  %6zu", vlx.geom.num_beta_electrons);
                ImGui::Text("Molecular Charge:    %6i", vlx.geom.molecular_charge);
                ImGui::Text("Spin Multiplicity:   %6i", vlx.geom.spin_multiplicity);
                ImGui::Spacing();
                ImGui::TreePop();
            }
            if (ImGui::TreeNode("SCF")) {
                if (ImPlot::BeginPlot("SCF")) {
                    ImPlot::SetupAxisLimits(ImAxis_X1, 1.0, (int)vlx.scf.iter.count);
                    ImPlot::SetupLegend(ImPlotLocation_East, ImPlotLegendFlags_Outside);
                    ImPlot::SetupAxes("Iteration", "Gradient Norm (au)");
                    // We draw 2 y axis as "Energy total" has values in a different range then the rest of the data
                    ImPlot::SetupAxis(ImAxis_Y2, "Energy (hartree)", ImPlotAxisFlags_AuxDefault);
                    ImPlot::SetupAxisScale(ImAxis_Y1, ImPlotScale_Log10);

                    ImPlot::PlotLine("Gradient", iter, vlx.scf.iter.gradient_norm, (int)vlx.scf.iter.count);
                    ImPlot::SetAxes(ImAxis_X1, ImAxis_Y2);
                    ImPlot::PlotLine("Energy", iter, energy_offsets, (int)vlx.scf.iter.count - 1);
                    lims = ImPlot::GetPlotLimits(ImAxis_X1, ImAxis_Y1);
                    //ImPlot::PlotLine("Density Change", iter, vlx.scf.iter.density_change, (int)vlx.scf.iter.count);
                    //ImPlot::PlotLine("Energy Change", iter, vlx.scf.iter.energy_change, (int)vlx.scf.iter.count);
                    //ImPlot::PlotLine("Max Gradient", iter, vlx.scf.iter.max_gradient, (int)vlx.scf.iter.count);
                    ImPlot::EndPlot();
                }
                ImGui::Spacing();
                ImGui::Text("Total energy:              %16.10f a.u.", vlx.scf.total_energy);
                ImGui::Text("Electronic energy:         %16.10f a.u.", vlx.scf.electronic_energy);
                ImGui::Text("Nuclear repulsion energy:  %16.10f a.u.", vlx.scf.nuclear_repulsion_energy);
                ImGui::Text("Gradient norm:             %16.10f a.u.", vlx.scf.gradient_norm);
                ImGui::Spacing();
                ImGui::TreePop();
            }

            if (ImGui::TreeNode("Geometry")) {
                if (vlx.geom.num_atoms) {
                    static const ImGuiTableFlags flags = ImGuiTableFlags_RowBg | ImGuiTableFlags_Borders | ImGuiTableFlags_ScrollX |
                                                         ImGuiTableFlags_ScrollY | ImGuiTableFlags_SizingFixedFit;

                    static const ImGuiTableColumnFlags columns_base_flags = ImGuiTableColumnFlags_NoSort;

                    if (ImGui::BeginTable("Geometry Table", 5, flags, ImVec2(500, -1), 0)) {
                        ImGui::TableSetupColumn("Atom", columns_base_flags, 0.0f);
                        ImGui::TableSetupColumn("Symbol", columns_base_flags, 0.0f);
                        ImGui::TableSetupColumn("Coord X", columns_base_flags, 0.0f);
                        ImGui::TableSetupColumn("Coord Y", columns_base_flags, 0.0f);
                        ImGui::TableSetupColumn("Coord Z", columns_base_flags | ImGuiTableColumnFlags_WidthFixed, 0.0f);
                        ImGui::TableSetupScrollFreeze(0, 1);
                        ImGui::TableHeadersRow();

                        ImGui::PushStyleColor(ImGuiCol_HeaderHovered, IM_YELLOW);
                        ImGui::PushStyleColor(ImGuiCol_Header, IM_BLUE);
                        bool item_hovered = false;
                        for (int row_n = 0; row_n < vlx.geom.num_atoms; row_n++) {

                            ImGuiSelectableFlags selectable_flags = ImGuiSelectableFlags_SpanAllColumns | ImGuiSelectableFlags_AllowOverlap;
                            bool is_sel = md_bitfield_test_bit(&state.selection.selection_mask, row_n); //If atom is selected, mark it as such
                            bool is_hov = md_bitfield_test_bit(&state.selection.highlight_mask, row_n); //If atom is hovered, mark it as such
                            bool hov_col = false;
                            ImGui::TableNextRow(ImGuiTableRowFlags_None, 0);
                            ImGui::TableNextColumn();

                            if (is_hov) {
                                ImGui::PushStyleColor(ImGuiCol_Header, IM_YELLOW);
                            }
                            else {
                                ImGui::PushStyleColor(ImGuiCol_Header, IM_BLUE);
                            }

                            char lable[16];
                            sprintf(lable, "%i", row_n + 1);
                            ImGui::Selectable(lable, is_sel || is_hov, selectable_flags);
                            if (ImGui::TableGetHoveredRow() == row_n + 1) {
                                if (state.mold.mol.atom.count > row_n) {
                                    md_bitfield_clear(&state.selection.highlight_mask);
                                    md_bitfield_set_bit(&state.selection.highlight_mask, row_n);
                                    item_hovered = true;

                                    //Selection
                                    if (ImGui::IsKeyDown(ImGuiKey_MouseLeft) && ImGui::IsKeyDown(ImGuiKey_LeftShift)) {
                                        md_bitfield_set_bit(&state.selection.selection_mask, row_n);
                                    }
                                    //Deselect
                                    else if (ImGui::IsKeyDown(ImGuiKey_MouseRight) && ImGui::IsKeyDown(ImGuiKey_LeftShift)) {
                                        md_bitfield_clear_bit(&state.selection.selection_mask, row_n);
                                    }
                                }
                            }

                            ImGui::TableNextColumn();
                            ImGui::Text(vlx.geom.atom_symbol[row_n].buf);
                            ImGui::TableNextColumn();
                            ImGui::Text("%12.6f", vlx.geom.coord_x[row_n]);
                            ImGui::TableNextColumn();
                            ImGui::Text("%12.6f", vlx.geom.coord_y[row_n]);
                            ImGui::TableNextColumn();
                            ImGui::Text("%12.6f", vlx.geom.coord_z[row_n]);

                            ImGui::PopStyleColor(1);
                                
                        }
                        if (!item_hovered && ImGui::IsWindowHovered()) {
                            //Makes sure that we clear the highlight if we are in this window, but don't hover an item
                            md_bitfield_clear(&state.selection.highlight_mask);
                        }

                        ImGui::PopStyleColor(2);
                        ImGui::EndTable();
                    }
                }
                ImGui::TreePop();
            }
        }
        ImGui::End();
    }

    typedef struct {
        double har_freq;
        double redu_mass;
        double force_const;
        double ir_intens;
        double* x;
        double* y;
        double* z;
    } vibration_mode;

    void draw_rsp_spectra_export_window(ApplicationState& state) {
        ASSERT(&state);

        struct ExportFormat {
            str_t lbl;
            str_t ext;
        };

        ExportFormat table_formats[]{
            {STR_LIT("XVG"), STR_LIT("xvg")},
            {STR_LIT("CSV"), STR_LIT("csv")}
        };

        struct ExportProperty {
            double* x = 0;
            double* y = 0;
            str_t lable;
            str_t y_unit;
        };

        ExportProperty properties[]{
            {rsp.x_unit_samples, rsp.eps, str_from_cstr("Absorption"), str_from_cstr((const char*)u8"ε (L mol⁻¹ cm⁻¹)")},
            {rsp.x_unit_samples, rsp.ecd, str_from_cstr("ECD"), str_from_cstr((const char*)u8"Δε(ω) (L mol⁻¹ cm⁻¹)")},
            {rsp.vib_x, rsp.vib_y, str_from_cstr("Vibration"), str_from_cstr("IR Intensity (km/mol)")}
        };

        int num_properties = ARRAY_SIZE(properties);
        
        if (ImGui::Begin("Spectra Export", &rsp.show_export_window)) {
            static int table_format = 0;
            static int property_idx = 0;
            const char* x_unit = "DEBUG";
            
            //TODO: Add sanity checks
            
            ImGui::PushItemWidth(200);

            str_t file_extension = {};
            if (ImGui::BeginCombo("File Format", table_formats[table_format].lbl.ptr)) {
                for (int i = 0; i < (int)ARRAY_SIZE(table_formats); ++i) {
                    if (ImGui::Selectable(table_formats[i].lbl.ptr, table_format == i)) {
                        table_format = i;
                    }
                }
                ImGui::EndCombo();
            }
            file_extension = table_formats[table_format].ext;

            if (ImGui::BeginCombo("Property", properties[property_idx].lable.ptr)) {
                for (int i = 0; i < num_properties; ++i) {
                    if (ImGui::Selectable(properties[i].lable.ptr, property_idx == i)) {
                        property_idx = i;
                    }
                }
                ImGui::EndCombo();
            }

            if (property_idx == 0 || property_idx == 1) {
                x_unit = rsp.x_unit;
            }
            else if (property_idx == 2) {
                x_unit = (const char*)u8"Harmonic Frequency (cm⁻¹)";
            }

            static bool export_valid = true;
            bool export_clicked = ImGui::Button("Export");
            if (export_clicked) {
                export_valid = rsp.x_unit_samples && rsp.eps && rsp.ecd;

                if (export_valid) {
                    char path_buf[1024];
                    md_array(const float*)  column_data = 0;
                    md_array(str_t)   column_labels = 0;
                    md_array(str_t)         legends = 0;

                    md_array(float) x_values = md_array_create(float, 1024, arena);
                    md_array(float) y_values = md_array_create(float, 1024, arena);

                    for (size_t i = 0; i < 1024; i++) {
                        x_values[i] = (float)properties[property_idx].x[i];
                        y_values[i] = (float)properties[property_idx].y[i];
                    }

                    //str_t x_label = str_from_cstr(x_unit);
                    md_array_push(column_labels, str_from_cstr(x_unit), arena);
                    //str_t y_label = str_from_cstr("Y");
                    md_array_push(column_labels, properties[property_idx].y_unit, arena);



                    md_array_push(column_data, x_values, arena);
                    md_array_push(column_data, y_values, arena);

                    if (application::file_dialog(path_buf, sizeof(path_buf), application::FileDialogFlag_Save, file_extension)) {
                        str_t path = { path_buf, strnlen(path_buf, sizeof(path_buf)) };
                        if (table_format == 0) {
                            //md_xvg_write
                            //TODO: Implement md_xvg_write_to_file
                            str_t header = md_xvg_format_header(properties[property_idx].lable, str_from_cstr(x_unit), properties[property_idx].y_unit, 0, legends, arena);
                            str_t xvg = md_xvg_format(header, 2, 1024, column_data, arena);
                            md_file_o* file = md_file_open(path, MD_FILE_WRITE | MD_FILE_BINARY);
                            if (file) {
                                const size_t written_bytes = md_file_write(file, xvg.ptr, xvg.len);
                                if (written_bytes != xvg.len) {
                                    MD_LOG_ERROR("CSV: Unexpected error, some bytes were not written");
                                }
                            }
                            else {
                                MD_LOG_ERROR("CSV: File could not be opened for writing: '%.*s'", (int)path.len, path.ptr);
                            }

                        }
                        else if (table_format == 1) {
                            //export_csv(column_data, column_labels, 0, 0, path);
                            md_csv_write_to_file(column_data, column_labels, 2, 1024, path);
                        }
                    }
                }
            }
            ImGui::PopItemWidth();
            if (!export_valid) { ImGui::TextWrapped("Values are not valid, make sure that you have opened plot windows once to trigger calculations"); }
        }
        ImGui::End();
    }

    void draw_rsp_window(ApplicationState& state) {
        if (!rsp.show_window) return;
        if (vlx.rsp.num_excited_states == 0) return;
        // Keep track of the temp position so we can reset to it after we are done
        size_t temp_pos = md_temp_get_pos();
        defer { md_temp_set_pos_back(temp_pos); };

        static ImVec2 mouse_pos = { 0,0 };

        const char* broadening_str[] = { "Gaussian","Lorentzian" };

        const int num_samples = 1024;

        ImGui::SetNextWindowSize({ 300, 350 }, ImGuiCond_FirstUseEver);
        if (ImGui::Begin("Spectra", &rsp.show_window, ImGuiWindowFlags_MenuBar)) {
            if (ImGui::BeginMenuBar())
            {
                if (ImGui::BeginMenu("File")) {
                    char path_buf[1024] = "";
                    if (ImGui::MenuItem("Export")) {
                        rsp.show_export_window = true;
                    }
                    ImGui::EndMenu();
                }
                ImGui::EndMenuBar();
            }
            
            if (rsp.first_plot_rot_ecd) { ImGui::SetNextItemOpen(true); }
            if (ImGui::TreeNode("Absorption & ECD")) {
                bool refit1 = false;
                bool recalculate1 = false;

                static float gamma1 = 0.123;
                static x_unit_t x_unit = X_UNIT_EV;
                static broadening_mode_t broadening_mode1 = BROADENING_LORENTZIAN;
                const char* x_unit_str[] = {"Energy (eV)", "Wavelength (nm)", (const char*)u8"Wavenumber (cm⁻¹)", "Energy (hartree)"};

                recalculate1 = ImGui::SliderFloat((const char*)u8"Broadening γ HWHM (eV)", &gamma1, 0.01f, 1.0f);
                refit1 |= ImGui::Combo("Broadening mode", (int*)(&broadening_mode1), broadening_str, IM_ARRAYSIZE(broadening_str));
                refit1 |= ImGui::Combo("X unit", (int*)(&x_unit), x_unit_str, IM_ARRAYSIZE(x_unit_str));
                rsp.x_unit = x_unit_str[x_unit];

                const int num_peaks = (int)vlx.rsp.num_excited_states;
                const double* y_osc_peaks = vlx.rsp.absorption_osc_str;
                const double* y_cgs_peaks = vlx.rsp.electronic_circular_dichroism_cgs;

                if (rsp.first_plot_rot_ecd) {
                    rsp.x_ev_samples = md_array_create(double, num_samples, arena);
                    rsp.x_unit_samples = md_array_create(double, num_samples, arena);
                    rsp.x_unit_peaks = md_array_create(double, num_peaks, arena);
                    rsp.eps = md_array_create(double, num_samples, arena);
                    rsp.ecd = md_array_create(double, num_samples, arena);

                    // Populate x_values
                    const double x_min = vlx.rsp.absorption_ev[0] - 1.0;
                    const double x_max = vlx.rsp.absorption_ev[num_peaks - 1] + 1.0;
                    for (int i = 0; i < num_samples; ++i) {
                        double t = (double)i / (double)(num_samples - 1);
                        double value = lerp(x_min, x_max, t);
                        rsp.x_ev_samples[i] = value;
                    }
                }

                // double* temp_x_values  = (double*)md_temp_push(sizeof(double) * num_samples);
                // double* y_ecd_str = (double*)md_temp_push(sizeof(double) * num_samples);
                // double* y_eps_str   = (double*)md_temp_push(sizeof(double) * num_samples);

                ImVec2* pixel_osc_peaks = (ImVec2*)md_temp_push(sizeof(ImVec2) * num_peaks);
                ImVec2* pixel_cgs_peaks = (ImVec2*)md_temp_push(sizeof(ImVec2) * num_peaks); 
                ImVec2* pixel_osc_points = (ImVec2*)md_temp_push(sizeof(ImVec2) * num_peaks);
                ImVec2* pixel_cgs_points = (ImVec2*)md_temp_push(sizeof(ImVec2) * num_peaks);

                double (*distr_func)(double x, double x_o, double gamma) = 0;
                // @NOTE: Do broadening in eV
                switch (broadening_mode1) {
                    case BROADENING_GAUSSIAN:
                        distr_func = &gaussian;
                        break;
                    case BROADENING_LORENTZIAN:
                        distr_func = &lorentzian;
                        break;
                    default:
                        ASSERT(false);  // Should not happen
                        break;
                }

                if (recalculate1 || rsp.first_plot_rot_ecd) {
                    osc_to_eps(rsp.eps, rsp.x_ev_samples, num_samples, y_osc_peaks, vlx.rsp.absorption_ev, num_peaks, distr_func, gamma1 * 2);
                    rot_to_eps_delta(rsp.ecd, rsp.x_ev_samples, num_samples, y_cgs_peaks, vlx.rsp.absorption_ev, num_peaks, distr_func, gamma1 * 2);
                }

                static ImPlotRect osc_lim_constraint = {0, 0, 0, 0};
                static ImPlotRect cgs_lim_constraint = {0, 0, 0, 0};
                if (refit1 || rsp.first_plot_rot_ecd) {
                    // Do conversions
                    convert_values(rsp.x_unit_peaks, vlx.rsp.absorption_ev, num_peaks, x_unit);
                    convert_values(rsp.x_unit_samples, rsp.x_ev_samples, num_samples, x_unit);

                    osc_lim_constraint = get_plot_limits(rsp.x_unit_samples, y_osc_peaks, num_peaks, num_samples);
                    cgs_lim_constraint = get_plot_limits(rsp.x_unit_samples, y_cgs_peaks, num_peaks, num_samples);
                    if (is_all_zero(y_osc_peaks, num_peaks)) {
                        osc_lim_constraint.Y.Min = -1;
                        osc_lim_constraint.Y.Max = 1;
                    }
                    if (is_all_zero(y_cgs_peaks, num_peaks)) {
                        cgs_lim_constraint.Y.Min = -1;
                        cgs_lim_constraint.Y.Max = 1;
                    }
                }

                if (rsp.first_plot_rot_ecd) {
                    rsp.osc_points = md_array_create(double, num_peaks, arena);
                    rsp.cgs_points = md_array_create(double, num_peaks, arena);
                    max_points(rsp.osc_points, y_osc_peaks, num_peaks);
                    max_points(rsp.cgs_points, y_cgs_peaks, num_peaks);
                }

#if 1
                // Hovered display text
                /*if (rsp.hovered != -1 && rsp.focused_plot == 0) {
                    ImGui::BulletText("Hovered: %s = %f, Y = %f", x_unit_str[x_unit], (float)x_peaks[rsp.hovered], (float)y_osc_peaks[rsp.hovered]);

                }
                else if (rsp.hovered != -1 && rsp.focused_plot == 1){
                    ImGui::BulletText("Hovered: %s = %f, Y = %f", x_unit_str[x_unit], (float)x_peaks[rsp.hovered], (float)y_cgs_peaks[rsp.hovered]);
                }
                else {
                    ImGui::BulletText("Hovered:");
                }*/

                // Selected display text
                if (rsp.selected != -1) {
                    ImGui::Text((const char*)u8"Selected: State %i: Energy = %.2f eV, Wavelength = %.0f nm, f = %.3f, R = %.3f 10⁻⁴⁰ cgs",
                                rsp.selected + 1, (float)rsp.x_unit_peaks[rsp.selected], 1239.84193 / (float)rsp.x_unit_peaks[rsp.selected],
                                (float)y_osc_peaks[rsp.selected], (float)y_cgs_peaks[rsp.selected]);
                } else {
                    ImGui::Text("Selected:");
                }
#endif
                rsp.focused_plot = -1;
                if (ImPlot::BeginSubplots("##AxisLinking", 2, 1, ImVec2(-1, -1), ImPlotSubplotFlags_LinkCols)) {
                    // Absorption
                    static double osc_to_eps_mult = 1;
                    if (recalculate1 || rsp.first_plot_rot_ecd) {
                        osc_to_eps_mult = is_all_zero(y_osc_peaks, num_peaks) ? 1 : axis_conversion_multiplier(y_osc_peaks, rsp.eps, num_peaks, num_samples);
                    }

                    static ImPlotRect cur_osc_lims = {0, 1, 0, 1};
                    if (refit1 || rsp.first_plot_rot_ecd) {
                        ImPlot::SetNextAxisToFit(ImAxis_X1);
                    }
                    if (ImPlot::BeginPlot("Absorption")) {
                        ImPlot::SetupLegend(ImPlotLocation_NorthEast, ImPlotLegendFlags_None);
                        ImPlot::SetupAxis(ImAxis_X1, x_unit_str[x_unit]);
                        ImPlot::SetupAxis(ImAxis_Y1, "f", ImPlotAxisFlags_AuxDefault);
                        ImPlot::SetupAxis(ImAxis_Y2, (const char*)u8"ε (L mol⁻¹ cm⁻¹)");
                        if (refit1 || rsp.first_plot_rot_ecd) {
                            ImPlot::SetupAxisLimits(ImAxis_X1, osc_lim_constraint.X.Min, osc_lim_constraint.X.Max);
                            ImPlot::SetupAxisLimits(ImAxis_Y1, osc_lim_constraint.Y.Min, osc_lim_constraint.Y.Max);
                            cur_osc_lims = osc_lim_constraint;
                        }
                        ImPlot::SetupAxisLimitsConstraints(ImAxis_X1, osc_lim_constraint.X.Min, osc_lim_constraint.X.Max);
                        ImPlot::SetupAxisLimitsConstraints(ImAxis_Y1, osc_lim_constraint.Y.Min, osc_lim_constraint.Y.Max);
                        ImPlot::SetupAxisLimits(ImAxis_Y2, cur_osc_lims.Y.Min * osc_to_eps_mult, cur_osc_lims.Y.Max * osc_to_eps_mult,
                                                ImPlotCond_Always);
                        ImPlot::SetupFinish();

                        peaks_to_pixels(pixel_osc_peaks, rsp.x_unit_peaks, y_osc_peaks, num_peaks);
                        peaks_to_pixels(pixel_osc_points, rsp.x_unit_peaks, rsp.osc_points, num_peaks);
                        mouse_pos = ImPlot::PlotToPixels(ImPlot::GetPlotMousePos(IMPLOT_AUTO));
                        if (ImPlot::IsPlotHovered()) {
                            rsp.hovered = get_hovered_peak(mouse_pos, pixel_osc_peaks, pixel_osc_points, num_peaks);
                            rsp.focused_plot = 0;
                        }

                        // @HACK: Compute pixel width of 2 'plot' units
                        const double bar_width = ImPlot::PixelsToPlot(ImVec2(2, 0)).x - ImPlot::PixelsToPlot(ImVec2(0, 0)).x;

                        ImPlot::SetAxis(ImAxis_Y2);
                        ImPlot::PlotLine("Spectrum", rsp.x_unit_samples, rsp.eps, num_samples);
                        ImPlot::SetAxis(ImAxis_Y1);
                        ImPlot::PlotBars("Oscillator Strength", rsp.x_unit_peaks, y_osc_peaks, num_peaks, bar_width);
                        ImPlot::SetNextMarkerStyle(ImPlotMarker_Circle, 3);
                        ImPlot::PlotScatter("##Peak marker", rsp.x_unit_peaks, rsp.osc_points, num_peaks);

                        // Check hovered state
                        if (rsp.hovered != -1) {
                            draw_bar(0, rsp.x_unit_peaks[rsp.hovered], y_osc_peaks[rsp.hovered], bar_width, IM_GREEN);
                            ImPlot::DragPoint(0, &rsp.x_unit_peaks[rsp.hovered], &rsp.osc_points[rsp.hovered], IM_GREEN, 4, ImPlotDragToolFlags_NoInputs);
                        }

                        // Update selected peak on click
                        if (ImGui::IsMouseReleased(ImGuiMouseButton_Left) && !ImGui::IsMouseDragPastThreshold(ImGuiMouseButton_Left) &&
                            ImPlot::IsPlotHovered()) {
                            rsp.selected = rsp.hovered == rsp.selected ? -1 : rsp.hovered;
                        }
                        // Check selected state
                        if (rsp.selected != -1) {
                            draw_bar(1, rsp.x_unit_peaks[rsp.selected], y_osc_peaks[rsp.selected], bar_width, IM_RED);
                            ImPlot::DragPoint(0, &rsp.x_unit_peaks[rsp.selected], &rsp.osc_points[rsp.selected], IM_RED, 4, ImPlotDragToolFlags_NoInputs);
                        }

                        cur_osc_lims = ImPlot::GetPlotLimits(ImAxis_X1, ImAxis_Y1);
                        ImPlot::EndPlot();
                    }

                    // Rotatory ECD
                    static double cgs_to_ecd_mult = 1;
                    if (recalculate1 || rsp.first_plot_rot_ecd) {
                        cgs_to_ecd_mult = is_all_zero(y_cgs_peaks, num_peaks) ? 1 : axis_conversion_multiplier(y_cgs_peaks, rsp.ecd, num_peaks, num_samples);
                    }
                    static ImPlotRect cur_cgs_lims = {0, 1, 0, 1};
                    if (refit1 || rsp.first_plot_rot_ecd) {
                        ImPlot::SetNextAxisToFit(ImAxis_X1);
                    }

                    if (ImPlot::BeginPlot("ECD")) {
                        ImPlot::SetupLegend(ImPlotLocation_NorthEast, ImPlotLegendFlags_None);
                        ImPlot::SetupAxis(ImAxis_X1, x_unit_str[x_unit]);
                        ImPlot::SetupAxis(ImAxis_Y1, (const char*)u8"R (10⁻⁴⁰ cgs)", ImPlotAxisFlags_AuxDefault);
                        ImPlot::SetupAxis(ImAxis_Y2, (const char*)u8"Δε(ω) (L mol⁻¹ cm⁻¹)");
                        if (refit1 || rsp.first_plot_rot_ecd) {
                            ImPlot::SetupAxisLimits(ImAxis_X1, cgs_lim_constraint.X.Min, cgs_lim_constraint.X.Max);
                            ImPlot::SetupAxisLimits(ImAxis_Y1, cgs_lim_constraint.Y.Min, cgs_lim_constraint.Y.Max);
                            cur_cgs_lims = cgs_lim_constraint;
                        }
                        ImPlot::SetupAxisLimitsConstraints(ImAxis_X1, cgs_lim_constraint.X.Min, cgs_lim_constraint.X.Max);
                        ImPlot::SetupAxisLimitsConstraints(ImAxis_Y1, cgs_lim_constraint.Y.Min, cgs_lim_constraint.Y.Max);
                        ImPlot::SetupAxisLimits(ImAxis_Y2, cur_cgs_lims.Y.Min * cgs_to_ecd_mult, cur_cgs_lims.Y.Max * cgs_to_ecd_mult,
                                                ImPlotCond_Always);
                        ImPlot::SetupFinish();

                        peaks_to_pixels(pixel_cgs_peaks, rsp.x_unit_peaks, y_cgs_peaks, num_peaks);
                        peaks_to_pixels(pixel_cgs_points, rsp.x_unit_peaks, rsp.cgs_points, num_peaks);
                        mouse_pos = ImPlot::PlotToPixels(ImPlot::GetPlotMousePos(IMPLOT_AUTO));

                        if (ImPlot::IsPlotHovered()) {
                            rsp.hovered = get_hovered_peak(mouse_pos, pixel_cgs_peaks, pixel_cgs_points, num_peaks);
                            rsp.focused_plot = 1;
                        }
                        // @HACK: Compute pixel width of 2 'plot' units

                        const double bar_width = ImPlot::PixelsToPlot(ImVec2(2, 0)).x - ImPlot::PixelsToPlot(ImVec2(0, 0)).x;

                        ImPlot::SetAxis(ImAxis_Y2);
                        ImPlot::PlotLine("Spectrum", rsp.x_unit_samples, rsp.ecd, num_samples);
                        ImPlot::SetAxis(ImAxis_Y1);
                        ImPlot::PlotBars("Rotatory Strength", rsp.x_unit_peaks, y_cgs_peaks, num_peaks, bar_width);
                        ImPlot::SetNextMarkerStyle(ImPlotMarker_Circle, 3);
                        ImPlot::PlotScatter("##Peak marker", rsp.x_unit_peaks, rsp.cgs_points, num_peaks);

                        if (rsp.hovered != -1) {
                            draw_bar(2, rsp.x_unit_peaks[rsp.hovered], y_cgs_peaks[rsp.hovered], bar_width, IM_GREEN);
                            ImPlot::DragPoint(0, &rsp.x_unit_peaks[rsp.hovered], &rsp.cgs_points[rsp.hovered], IM_GREEN, 4, ImPlotDragToolFlags_NoInputs);

                        }

                        // Update selected peak on click
                        if (ImGui::IsMouseReleased(ImGuiMouseButton_Left) && !ImGui::IsMouseDragPastThreshold(ImGuiMouseButton_Left) &&
                            ImPlot::IsPlotHovered()) {
                            rsp.selected = rsp.hovered == rsp.selected ? -1 : rsp.hovered;
                        }
                        if (rsp.selected != -1) {
                            draw_bar(3, rsp.x_unit_peaks[rsp.selected], y_cgs_peaks[rsp.selected], bar_width, IM_RED);
                            ImPlot::DragPoint(0, &rsp.x_unit_peaks[rsp.selected], &rsp.cgs_points[rsp.selected], IM_RED, 4, ImPlotDragToolFlags_NoInputs);

                        }
                        cur_cgs_lims = ImPlot::GetPlotLimits(ImAxis_X1, ImAxis_Y1);
                        ImPlot::EndPlot();
                    }
                    ImPlot::EndSubplots();
                }
                rsp.first_plot_rot_ecd = false;
                ImGui::TreePop();
            }
#if 0
            if (rsp.first_plot_vib) { ImGui::SetNextItemOpen(true); }
            if (ImGui::TreeNode("Vibrational Analysis")) {
                // draw the vibrational analysis
                double har_freqs[3] = {1562.20, 3663.36, 3677.39};
                double irs[3] = {132.6605, 14.2605, 5.8974};

                double x0[3] = {0, 0, 0};
                double y0[3] = {0, 0.4272, -0.4272};
                double z0[3] = {-0.0707, 0.5612, 0.5612};

                double x1[3] = {0, 0, 0};
                double y1[3] = {0.0701, -0.5563, -0.5563};
                double z1[3] = {0, 0.4337, -0.4337};

                double x2[3] = {0, 0, 0};
                double y2[3] = {0, -0.5851, 0.5851};
                double z2[3] = {-0.0498, 0.3955, 0.3955};

                vibration_mode vib_modes[3] = {
                    {1562.20, 0, 0, 132.6605, x0, y0, z0},
                    {3663.36, 0, 0, 14.2605, x1, y1, z1},
                    {3677.39, 0, 0, 5.8974, x2, y2, z2},
                };

                // ASSERT(ARRAY_SIZE(har_freqs) == ARRAY_SIZE(irs));
                size_t num_vibs = ARRAY_SIZE(vib_modes);
                size_t num_atoms = 3;
                static int hov_vib = -1;
                static int sel_vib = -1;

                bool refit2 = false;
                bool recalculate2 = false;
                static float gamma2 = 5.0f;
                static broadening_mode_t broadening_mode2 = BROADENING_LORENTZIAN;
                recalculate2 = ImGui::SliderFloat((const char*)u8"Broadening γ HWHM (cm⁻¹)", &gamma2, 1.0f, 10.0f);
                refit2 |= ImGui::Combo("Broadening mode", (int*)(&broadening_mode2), broadening_str, IM_ARRAYSIZE(broadening_str));



                ImVec2* pixel_peaks = (ImVec2*)md_temp_push(sizeof(ImVec2) * num_vibs);
                ImVec2* pixel_points = (ImVec2*)md_temp_push(sizeof(ImVec2) * num_vibs);

                static bool coord_modified = false;
                static float amp_mult = 1;
                static float speed_mult = 1;
                static float time = 0;

                double (*distr_func)(double x, double x_o, double gamma, double intensity) = 0;
                switch (broadening_mode2) {
                    case BROADENING_GAUSSIAN:
                        distr_func = &phys_gaussian;
                        break;
                    case BROADENING_LORENTZIAN:
                        distr_func = &phys_lorentzian;
                        break;
                    default:
                        ASSERT(false);  // Should not happen
                        break;
                }

                if (rsp.first_plot_vib) {
                    rsp.vib_x = md_array_create(double, num_samples, arena);
                    rsp.vib_y = md_array_create(double, num_samples, arena);


                    // Populate x_values
                    const double x_min = har_freqs[0] - 100.0;
                    const double x_max = har_freqs[num_vibs - 1] + 100.0;
                    for (int i = 0; i < num_samples; ++i) {
                        double t = (double)i / (double)(num_samples - 1);
                        double value = lerp(x_min, x_max, t);
                        rsp.vib_x[i] = value;
                    }
                }

                if (rsp.first_plot_vib || recalculate2 || refit2) {
                    general_broadening(rsp.vib_y, rsp.vib_x, num_samples, irs, har_freqs, num_vibs, distr_func, gamma2 * 2);
                }

                if (rsp.first_plot_vib) {
                    rsp.vib_points = md_array_create(double, num_vibs, arena);
                    max_points(rsp.vib_points, irs, num_vibs);
                }
                static bool invert_x = false;
                static bool invert_y = false;
                ImGui::Checkbox("Invert X", &invert_x); ImGui::SameLine();
                ImGui::Checkbox("Invert Y", &invert_y);

                ImPlotAxisFlags x_flag = invert_x ? ImPlotAxisFlags_Invert : 0;
                ImPlotAxisFlags y_flag = invert_y ? ImPlotAxisFlags_Invert : 0;

                static ImPlotRect lim_constraint = { 0, 0, 0, 0 };
                if (refit2 || rsp.first_plot_vib) {
                    lim_constraint = get_plot_limits(rsp.vib_x, irs, num_vibs, num_samples);
                }

                if (ImPlot::BeginPlot("Vibrational analysis")) {
                    // @HACK: Compute pixel width of 2 'plot' units
                    ImPlot::SetupLegend(ImPlotLocation_NorthEast, ImPlotLegendFlags_None);
                    ImPlot::SetupAxis(ImAxis_X1, (const char*)u8"Harmonic Frequency (cm⁻¹)", x_flag);
                    ImPlot::SetupAxis(ImAxis_Y1, "IR Intensity (km/mol)", y_flag);
                    if (refit2 || rsp.first_plot_vib) {
                        ImPlot::SetupAxisLimits(ImAxis_X1, lim_constraint.X.Min, lim_constraint.X.Max);
                        ImPlot::SetupAxisLimits(ImAxis_Y1, lim_constraint.Y.Min, lim_constraint.Y.Max);
                    }
                    ImPlot::SetupAxisLimitsConstraints(ImAxis_X1, lim_constraint.X.Min, lim_constraint.X.Max);
                    ImPlot::SetupAxisLimitsConstraints(ImAxis_Y1, lim_constraint.Y.Min, lim_constraint.Y.Max);
                    ImPlot::SetupFinish();

                    ImPlot::PlotLine("Spectrum", rsp.vib_x, rsp.vib_y, num_samples);

                    const double bar_width = ImPlot::PixelsToPlot(ImVec2(2, 0)).x - ImPlot::PixelsToPlot(ImVec2(0, 0)).x;
                    ImPlot::PlotBars("IR Intensity", har_freqs, irs, (int)num_vibs, bar_width);

                    ImPlot::SetNextMarkerStyle(ImPlotMarker_Circle, 3);
                    ImPlot::PlotScatter("##Peak markers", har_freqs, rsp.vib_points, (int)num_vibs);

                    peaks_to_pixels(pixel_peaks, har_freqs, irs, num_vibs);
                    peaks_to_pixels(pixel_points, har_freqs, rsp.vib_points, num_vibs);
                    mouse_pos = ImPlot::PlotToPixels(ImPlot::GetPlotMousePos(IMPLOT_AUTO));
                    if (ImPlot::IsPlotHovered()) {
                        hov_vib = get_hovered_peak(mouse_pos, pixel_peaks, pixel_points, num_vibs, invert_y);
                    }

                    // Check hovered state
                    if (hov_vib != -1) {
                        draw_bar(0, har_freqs[hov_vib], irs[hov_vib], bar_width, IM_GREEN);
                        ImPlot::DragPoint(0, &har_freqs[hov_vib], &rsp.vib_points[hov_vib], IM_GREEN, 4, ImPlotDragToolFlags_NoInputs);
                    }

                    // Update selected peak on click
                    if (ImGui::IsMouseReleased(ImGuiMouseButton_Left) && !ImGui::IsMouseDragPastThreshold(ImGuiMouseButton_Left) &&
                        ImPlot::IsPlotHovered()) {
                        sel_vib = hov_vib == sel_vib ? -1 : hov_vib;
                    }
                    // Check selected state
                    if (sel_vib != -1) {
                        draw_bar(1, har_freqs[sel_vib], irs[sel_vib], bar_width, IM_RED);
                        ImPlot::DragPoint(1, &har_freqs[sel_vib], &rsp.vib_points[sel_vib], IM_RED, 4, ImPlotDragToolFlags_NoInputs);

                        //Animation
                        time += state.app.timing.delta_s * speed_mult * 7;
                        for (size_t id = 0; id < num_atoms; id++) {
                            state.mold.mol.atom.x[id] = vlx.geom.coord_x[id] + amp_mult * 0.5 * vib_modes[sel_vib].x[id] * sin(time);
                            state.mold.mol.atom.y[id] = vlx.geom.coord_y[id] + amp_mult * 0.5 * vib_modes[sel_vib].y[id] * sin(time);
                            state.mold.mol.atom.z[id] = vlx.geom.coord_z[id] + amp_mult * 0.5 * vib_modes[sel_vib].z[id] * sin(time);
                        }
                        state.mold.dirty_buffers |= MolBit_DirtyPosition;
                        coord_modified = true;
                    }
                    // If all is deselected, reset coords once
                    else if (coord_modified) {
                        for (size_t id = 0; id < num_atoms; id++) {
                            state.mold.mol.atom.x[id] = (float)vlx.geom.coord_x[id];
                            state.mold.mol.atom.y[id] = (float)vlx.geom.coord_y[id];
                            state.mold.mol.atom.z[id] = (float)vlx.geom.coord_z[id];
                        }
                        state.mold.dirty_buffers |= MolBit_DirtyPosition | MolBit_ClearVelocity;
                        coord_modified = false;
                    }
                    rsp.first_plot_vib = false;
                    ImPlot::EndPlot();
                }

                // ImGui::Text("%i is hovered", hov_vib);
                // ImGui::Text("%f is z coord", (float)state.mold.mol.atom.z[2]);

                ImGui::SliderFloat((const char*)"Amplitude", &amp_mult, 0.2f, 2.0f);
                ImGui::SliderFloat((const char*)"Speed", &speed_mult, 0.5f, 2.0f);

                //Table
                static ImGuiTableFlags flags = ImGuiTableFlags_RowBg | ImGuiTableFlags_Borders |
                    ImGuiTableFlags_ScrollY | ImGuiTableFlags_SizingFixedFit | ImGuiTableFlags_Sortable;

                static ImGuiTableColumnFlags columns_base_flags = ImGuiTableColumnFlags_DefaultSort;

                double height = ImGui::GetTextLineHeightWithSpacing();

                if (ImGui::BeginTable("table_advanced", 3, flags, ImVec2(460, height * (num_vibs + 1)), 0)) {
                    ImGui::TableSetupColumn("Vibration mode", columns_base_flags, 0.0f);
                    ImGui::TableSetupColumn("Harmonic Frequency", columns_base_flags, 0.0f);
                    ImGui::TableSetupColumn("IR Intensity", columns_base_flags, 0.0f);
                    ImGui::TableSetupScrollFreeze(0, 1);
                    ImGui::TableHeadersRow();

                    //TODO: Add sorting to the table once the vibs data structure is properly defined

                    ImGui::PushStyleColor(ImGuiCol_HeaderHovered, IM_YELLOW);
                    ImGui::PushStyleColor(ImGuiCol_Header, IM_BLUE);
                    bool item_hovered = false;
                    for (int row_n = 0; row_n < num_vibs; row_n++) {

                        ImGuiSelectableFlags selectable_flags = ImGuiSelectableFlags_SpanAllColumns | ImGuiSelectableFlags_AllowOverlap;
                        bool is_sel = row_n == sel_vib; //If atom is selected, mark it as such
                        bool is_hov = row_n == hov_vib; //If atom is hovered, mark it as such
                        bool hov_col = false;
                        ImGui::TableNextRow(ImGuiTableRowFlags_None, 0);
                        ImGui::TableNextColumn();

                        if (is_sel) {
                            ImGui::PushStyleColor(ImGuiCol_HeaderHovered, IM_BLUE);
                        }
                        else {
                            ImGui::PushStyleColor(ImGuiCol_HeaderHovered, IM_YELLOW);
                        }

                        char lable[16];
                        sprintf(lable, "%i", row_n + 1);
                        if (ImGui::Selectable(lable, is_sel || is_hov, selectable_flags)) {
                            sel_vib = sel_vib == row_n ? -1 : row_n;
                        }
                        ImGui::TableNextColumn();
                        ImGui::Text("%12.6f", har_freqs[row_n]);
                        ImGui::TableNextColumn();
                        ImGui::Text("%12.6f", irs[row_n]);

                        ImGui::PopStyleColor(1);

                    }
                    if (ImGui::IsWindowHovered() && ImGui::TableGetHoveredRow() > 0) {
                        hov_vib = ImGui::TableGetHoveredRow() - 1;
                    }
                    else {
                        hov_vib = -1;
                    }

                    ImGui::PopStyleColor(2);
                    ImGui::EndTable();
                }

                ImGui::TreePop();
            }
#endif
        }
        ImGui::End();

        if (rsp.show_export_window) { draw_rsp_spectra_export_window(state); }
    }

    void draw_orb_window(const ApplicationState& state) {
        if (!orb.show_window) return;
        if (num_orbitals() == 0) return;
        ImGui::SetNextWindowSize({600,300}, ImGuiCond_FirstUseEver);
        if (ImGui::Begin("VeloxChem Orbital Grid", &orb.show_window)) {
#if 0
            if (vlx.geom.num_atoms) {
                if (ImGui::TreeNode("Geometry")) {
                    ImGui::Text("Num Atoms:           %6zu", vlx.geom.num_atoms);
                    ImGui::Text("Num Alpha Electrons: %6zu", vlx.geom.num_alpha_electrons);
                    ImGui::Text("Num Beta Electrons:  %6zu", vlx.geom.num_beta_electrons);
                    ImGui::Text("Molecular Charge:    %6i",  vlx.geom.molecular_charge);
                    ImGui::Text("Spin Multiplicity:   %6i",  vlx.geom.spin_multiplicity);
                    ImGui::Spacing();
                    ImGui::Text("Atom      Coord X      Coord Y      Coord Z");
                    for (size_t i = 0; i < vlx.geom.num_atoms; ++i) {
                        ImGui::Text("%4s %12.6f %12.6f %12.6f", vlx.geom.atom_symbol[i].buf, vlx.geom.coord_x[i], vlx.geom.coord_y[i], vlx.geom.coord_z[i]);
                    }
                    ImGui::TreePop();
                }
            }
#endif
            const ImVec2 outer_size = {300.f, 0.f};
            ImGui::PushItemWidth(outer_size.x);
            ImGui::BeginGroup();

            ImGui::SliderInt("##Rows", &orb.num_y, 1, 4);
            ImGui::SliderInt("##Cols", &orb.num_x, 1, 4);

            const int num_mos = orb.num_x * orb.num_y;
            const int beg_mo_idx = orb.mo_idx - num_mos / 2 + (num_mos % 2 == 0 ? 1 : 0);

            const double iso_min = 1.0e-4;
            const double iso_max = 5.0;
            double iso_val = orb.iso.values[0];
            ImGui::SliderScalar("##Iso Value", ImGuiDataType_Double, &iso_val, &iso_min, &iso_max, "%.6f", ImGuiSliderFlags_Logarithmic);
            ImGui::SetItemTooltip("Iso Value");

            orb.iso.values[0] =  (float)iso_val;
            orb.iso.values[1] = -(float)iso_val;
            orb.iso.count = 2;
            orb.iso.enabled = true;



            ImGui::ColorEdit4("##Color Positive", orb.iso.colors[0].elem);
            ImGui::SetItemTooltip("Color Positive");
            ImGui::ColorEdit4("##Color Negative", orb.iso.colors[1].elem);
            ImGui::SetItemTooltip("Color Negative");

            const float TEXT_BASE_HEIGHT = ImGui::GetTextLineHeightWithSpacing();
            enum {
                Col_Idx,
                Col_Occ,
                Col_Ene,
            };

            if (ImGui::IsWindowAppearing()) {
                orb.scroll_to_idx = orb.mo_idx;
            }
            if (ImGui::Button("Goto HOMO", ImVec2(outer_size.x,0))) {
                orb.scroll_to_idx = homo_idx;
            }

            const ImGuiTableFlags flags =
                ImGuiTableFlags_Resizable | ImGuiTableFlags_Reorderable | ImGuiTableFlags_Hideable | ImGuiTableFlags_RowBg |
                ImGuiTableFlags_BordersOuter | ImGuiTableFlags_BordersV | ImGuiTableFlags_NoBordersInBody | ImGuiTableFlags_ScrollY;
            if (ImGui::BeginTable("Molecular Orbitals", 3, flags, outer_size))//, ImVec2(0.0f, TEXT_BASE_HEIGHT * 15), 0.0f))
            {
                // Declare columns
                // We use the "user_id" parameter of TableSetupColumn() to specify a user id that will be stored in the sort specifications.
                // This is so our sort function can identify a column given our own identifier. We could also identify them based on their index!
                // Demonstrate using a mixture of flags among available sort-related flags:
                // - ImGuiTableColumnFlags_DefaultSort
                // - ImGuiTableColumnFlags_NoSort / ImGuiTableColumnFlags_NoSortAscending / ImGuiTableColumnFlags_NoSortDescending
                // - ImGuiTableColumnFlags_PreferSortAscending / ImGuiTableColumnFlags_PreferSortDescending
                ImGui::TableSetupColumn("Index",        ImGuiTableColumnFlags_DefaultSort          | ImGuiTableColumnFlags_WidthFixed,   0.0f, Col_Idx);
                ImGui::TableSetupColumn("Occupation",   ImGuiTableColumnFlags_PreferSortDescending | ImGuiTableColumnFlags_WidthFixed,   0.0f, Col_Occ);
                ImGui::TableSetupColumn("Energy",       ImGuiTableColumnFlags_PreferSortDescending | ImGuiTableColumnFlags_WidthFixed,   0.0f, Col_Ene);
                ImGui::TableSetupScrollFreeze(0, 1); // Make row always visible
                ImGui::TableHeadersRow();

                for (int n = (int)num_orbitals() - 1; n >= 0; n--) {
                    ImGui::PushID(n + 1);
                    ImGui::TableNextRow();
                    bool is_selected = (beg_mo_idx <= n && n < beg_mo_idx + num_mos);
                    ImGui::TableNextColumn();
                    if (orb.scroll_to_idx != -1 && n == orb.scroll_to_idx) {
                        orb.scroll_to_idx = -1;
                        ImGui::SetScrollHereY();
                    }
                    char buf[32];
                    const char* lbl = (n == homo_idx) ? " (HOMO)" : (n == lumo_idx) ? " (LUMO)" : "";
                    snprintf(buf, sizeof(buf), "%i%s", n + 1, lbl);
                    ImGuiSelectableFlags selectable_flags = ImGuiSelectableFlags_SpanAllColumns | ImGuiSelectableFlags_AllowOverlap;
                    if (ImGui::Selectable(buf, is_selected, selectable_flags)) {
                        if (orb.mo_idx != n) {
                            orb.mo_idx = n;
                        }
                    }
                    ImGui::TableNextColumn();
                    ImGui::Text("%.1f", vlx.scf.alpha.occupations.data[n]);
                    ImGui::TableNextColumn();
                    ImGui::Text("%.4f", vlx.scf.alpha.energies.data[n]);
                    ImGui::PopID();
                }

                ImGui::EndTable();
            }

            ImGui::EndGroup();
            ImGui::PopItemWidth();

            ImGui::SameLine();

            // These represent the new mo_idx we want to have in each slot
            int vol_mo_idx[16] = {-1,-1,-1,-1,-1,-1,-1,-1,-1,-1,-1,-1,-1,-1,-1,-1};
            for (int i = 0; i < num_mos; ++i) {
                int mo_idx = beg_mo_idx + i;
                if (-1 < mo_idx && mo_idx < num_orbitals()) {
                    vol_mo_idx[i] = mo_idx;
                }
            }

            int job_queue[16];
            int num_jobs = 0;
            // Find and reuse volume data from existing slots (if applicable)
            // If there is no existing volume, we queue up a new job
            for (int i = 0; i < num_mos; ++i) {
                // Check if we already have that entry in the correct slot
                if (orb.vol_mo_idx[i] == vol_mo_idx[i]) continue;

                // Try to find the entry in the existing list
                bool found = false;
                for (int j = 0; j < num_mos; ++j) {
                    if (i == j) continue;
                    if (vol_mo_idx[i] == orb.vol_mo_idx[j]) {
                        // Swap to correct location
                        ImSwap(orb.vol[i], orb.vol[j]);
                        ImSwap(orb.vol_mo_idx[i], orb.vol_mo_idx[j]);
                        found = true;
                        break;
                    }
                }

                // If not found, put in job queue to compute the volume
                if (!found) {
                    job_queue[num_jobs++] = i;
                }
            }

            if (num_jobs > 0) {
                const float samples_per_angstrom = 6.0f;
                for (int i = 0; i < num_jobs; ++i) {
                    int slot_idx = job_queue[i];
                    int mo_idx = vol_mo_idx[slot_idx];
                    orb.vol_mo_idx[slot_idx] = mo_idx;

                    if (-1 < mo_idx && mo_idx < num_orbitals()) {
                        if (task_system::task_is_running(orb.vol_task[slot_idx])) {
                            task_system::task_interrupt(orb.vol_task[slot_idx]);
                        }
                        orb.vol_task[slot_idx] = compute_mo_async(&orb.vol[slot_idx].tex_to_world, &orb.vol[slot_idx].step_size, &orb.vol[slot_idx].tex_id, mo_idx, MD_GTO_EVAL_MODE_PSI, samples_per_angstrom);
                    }
                }
            }

            // Animate camera towards targets
            const double dt = state.app.timing.delta_s;
            camera_animate(&orb.camera, orb.target.ori, orb.target.pos, orb.target.dist, dt);

            ImVec2 canvas_sz = ImGui::GetContentRegionAvail();   // Resize canvas to what's available
            canvas_sz.x = MAX(canvas_sz.x, 50.0f);
            canvas_sz.y = MAX(canvas_sz.y, 50.0f);

            // This will catch our interactions
            ImGui::InvisibleButton("canvas", canvas_sz, ImGuiButtonFlags_MouseButtonLeft | ImGuiButtonFlags_MouseButtonRight | ImGuiButtonFlags_AllowOverlap);

            // Draw border and background color
            ImGuiIO& io = ImGui::GetIO();

            ImVec2 canvas_p0 = ImGui::GetItemRectMin();
            ImVec2 canvas_p1 = ImGui::GetItemRectMax();

            ImVec2 orb_win_sz = (canvas_p1 - canvas_p0) / ImVec2((float)orb.num_x, (float)orb.num_y);
            orb_win_sz.x = floorf(orb_win_sz.x);
            orb_win_sz.y = floorf(orb_win_sz.y);
            canvas_p1.x = canvas_p0.x + orb.num_x * orb_win_sz.x;
            canvas_p1.y = canvas_p0.y + orb.num_y * orb_win_sz.y;

            ImDrawList* draw_list = ImGui::GetWindowDrawList();
            draw_list->AddRectFilled(canvas_p0, canvas_p1, IM_COL32(255, 255, 255, 255));
            for (int i = 0; i < num_mos; ++i) {
                int mo_idx = beg_mo_idx + i;
                int x = orb.num_x - i % orb.num_x - 1;
                int y = orb.num_y - i / orb.num_x - 1;
                ImVec2 p0 = canvas_p0 + orb_win_sz * ImVec2((float)(x+0), (float)(y+0));
                ImVec2 p1 = canvas_p0 + orb_win_sz * ImVec2((float)(x+1), (float)(y+1));
                if (-1 < mo_idx && mo_idx < num_orbitals()) {
                    ImVec2 text_pos = ImVec2(p0.x + TEXT_BASE_HEIGHT * 0.5f, p1.y - TEXT_BASE_HEIGHT);
                    char buf[32];
                    const char* lbl = (mo_idx == homo_idx) ? " (HOMO)" : (mo_idx == lumo_idx) ? " (LUMO)" : "";
                    snprintf(buf, sizeof(buf), "%i%s", mo_idx + 1, lbl);
                    draw_list->AddImage((ImTextureID)(intptr_t)orb.gbuf.tex.transparency, p0, p1, { 0,1 }, { 1,0 });
                    draw_list->AddImage((ImTextureID)(intptr_t)orb.iso_tex[i], p0, p1, { 0,1 }, { 1,0 });
                    draw_list->AddText(text_pos, ImColor(0,0,0), buf);
                }
            }
            for (int x = 1; x < orb.num_x; ++x) {
                ImVec2 p0 = {canvas_p0.x + orb_win_sz.x * x, canvas_p0.y};
                ImVec2 p1 = {canvas_p0.x + orb_win_sz.x * x, canvas_p1.y};
                draw_list->AddLine(p0, p1, IM_COL32(0, 0, 0, 255));
            }
            for (int y = 1; y < orb.num_y; ++y) {
                ImVec2 p0 = {canvas_p0.x, canvas_p0.y + orb_win_sz.y * y};
                ImVec2 p1 = {canvas_p1.x, canvas_p0.y + orb_win_sz.y * y};
                draw_list->AddLine(p0, p1, IM_COL32(0, 0, 0, 255));
            }

            const bool is_hovered = ImGui::IsItemHovered();
            const bool is_active = ImGui::IsItemActive();
            const ImVec2 origin(canvas_p0.x, canvas_p0.y);  // Lock scrolled origin
            const ImVec2 mouse_pos_in_canvas(io.MousePos.x - origin.x, io.MousePos.y - origin.y);

            int width  = MAX(1, (int)orb_win_sz.x);
            int height = MAX(1, (int)orb_win_sz.y);

            auto& gbuf = orb.gbuf;
            if ((int)gbuf.width != width || (int)gbuf.height != height) {
                init_gbuffer(&gbuf, width, height);
                for (int i = 0; i < num_mos; ++i) {
                    gl::init_texture_2D(orb.iso_tex + i, width, height, GL_RGBA8);
                }
            }

            bool reset_hard = false;
            bool reset_view = false;
            if (is_hovered) {
                if (ImGui::IsMouseDoubleClicked(ImGuiMouseButton_Left)) {
                    reset_view = true;
                }
            }

            if (reset_view) {
                camera_compute_optimal_view(&orb.target.pos, &orb.target.ori, &orb.target.dist, min_aabb, max_aabb, orb.distance_scale);

                if (reset_hard) {
                    orb.camera.position         = orb.target.pos;
                    orb.camera.orientation      = orb.target.ori;
                    orb.camera.focus_distance   = orb.target.dist;
                }
            }

            if (is_active || is_hovered) {
                const vec2_t delta = { io.MouseDelta.x, io.MouseDelta.y };
                const vec2_t curr = {mouse_pos_in_canvas.x, mouse_pos_in_canvas.y};
                const vec2_t prev = curr - delta;

                TrackballControllerInput input = {
                    .rotate_button = is_active && ImGui::IsMouseDown(ImGuiMouseButton_Left),
                    .pan_button    = is_active && ImGui::IsMouseDown(ImGuiMouseButton_Right),
                    .dolly_button  = is_active && ImGui::IsMouseDown(ImGuiMouseButton_Middle),
                    .dolly_delta   = is_hovered ? io.MouseWheel : 0.0f,
                    .mouse_coord_prev = prev,
                    .mouse_coord_curr = curr,
                    .screen_size = {canvas_sz.x, canvas_sz.y},
                    .fov_y = orb.camera.fov_y,
                };
                camera_controller_trackball(&orb.target.pos, &orb.target.ori, &orb.target.dist, input);
            }

            if (orb.show_coordinate_system_widget) {
                float  ext = MIN(orb_win_sz.x, orb_win_sz.y) * 0.4f;
                float  pad = 20.0f;

                ImVec2 min = ImGui::GetItemRectMin() - ImGui::GetWindowPos();
                ImVec2 max = ImGui::GetItemRectMax() - ImGui::GetWindowPos();

                CoordSystemWidgetParam param = {
                    .pos = ImVec2(min.x + pad, max.y - ext - pad),
                    .size = {ext, ext},
                    .view_matrix = camera_world_to_view_matrix(orb.camera),
                    .camera_ori  = orb.target.ori,
                    .camera_pos  = orb.target.pos,
                    .camera_dist = orb.target.dist,
                };

                ImGui::DrawCoordinateSystemWidget(param);
            }

            if (gl_rep.id) {
                const float aspect_ratio = orb_win_sz.x / orb_win_sz.y;
                mat4_t view_mat = camera_world_to_view_matrix(orb.camera);
                mat4_t proj_mat = camera_perspective_projection_matrix(orb.camera, aspect_ratio);
                mat4_t inv_proj_mat = camera_inverse_perspective_projection_matrix(orb.camera, aspect_ratio);

                clear_gbuffer(&gbuf);

                const GLenum draw_buffers[] = { GL_COLOR_ATTACHMENT_COLOR, GL_COLOR_ATTACHMENT_NORMAL, GL_COLOR_ATTACHMENT_VELOCITY,
                    GL_COLOR_ATTACHMENT_PICKING, GL_COLOR_ATTACHMENT_TRANSPARENCY };

                glEnable(GL_CULL_FACE);
                glCullFace(GL_BACK);

                glEnable(GL_DEPTH_TEST);
                glDepthFunc(GL_LESS);
                glDepthMask(GL_TRUE);
                glEnable(GL_SCISSOR_TEST);

                glBindFramebuffer(GL_DRAW_FRAMEBUFFER, gbuf.fbo);
                glDrawBuffers((int)ARRAY_SIZE(draw_buffers), draw_buffers);
                glViewport(0, 0, gbuf.width, gbuf.height);
                glScissor(0, 0, gbuf.width, gbuf.height);

                md_gl_draw_op_t draw_op = {};
                draw_op.type = MD_GL_REP_BALL_AND_STICK;
                draw_op.args.ball_and_stick.ball_scale   = 1.0f;
                draw_op.args.ball_and_stick.stick_radius = 1.0f;
                draw_op.rep = gl_rep;

                md_gl_draw_args_t draw_args = {
                    .shaders = state.mold.gl_shaders,
                    .draw_operations = {
                        .count = 1,
                        .ops = &draw_op
                    },
                    .view_transform = {
                        .view_matrix = (const float*)view_mat.elem,
                        .proj_matrix = (const float*)proj_mat.elem,
                    },
                };

                md_gl_draw(&draw_args);

                glDrawBuffer(GL_COLOR_ATTACHMENT_TRANSPARENCY);
                glClearColor(1, 1, 1, 0);
                glClear(GL_COLOR_BUFFER_BIT);

                PUSH_GPU_SECTION("Postprocessing")
                postprocessing::Descriptor postprocess_desc = {
                    .background = {
                        .color = {24.f, 24.f, 24.f},
                    },
                    .tonemapping = {
                        .enabled    = state.visuals.tonemapping.enabled,
                        .mode       = state.visuals.tonemapping.tonemapper,
                        .exposure   = state.visuals.tonemapping.exposure,
                        .gamma      = state.visuals.tonemapping.gamma,
                    },
                    .ambient_occlusion = {
                        .enabled = false
                    },
                    .depth_of_field = {
                        .enabled = false,
                    },
                    .fxaa = {
                        .enabled = true,
                    },
                    .temporal_aa = {
                        .enabled = false,
                    },
                    .sharpen = {
                        .enabled = false,
                    },
                    .input_textures = {
                        .depth          = orb.gbuf.tex.depth,
                        .color          = orb.gbuf.tex.color,
                        .normal         = orb.gbuf.tex.normal,
                        .velocity       = orb.gbuf.tex.velocity,
                    }
                };

                ViewParam view_param = {
                    .matrix = {
                        .curr = {
                        .view = view_mat,
                        .proj = proj_mat,
                        .norm = view_mat,
                    },
                    .inv = {
                        .proj = inv_proj_mat,
                    }
                    },
                    .clip_planes = {
                        .near = orb.camera.near_plane,
                        .far  = orb.camera.far_plane,
                    },
                    .resolution = {orb_win_sz.x, orb_win_sz.y},
                    .fov_y = orb.camera.fov_y,
                };

                postprocessing::shade_and_postprocess(postprocess_desc, view_param);
                POP_GPU_SECTION()

                glBindFramebuffer(GL_DRAW_FRAMEBUFFER, 0);
                glDrawBuffer(GL_BACK);
                glDisable(GL_SCISSOR_TEST);

                if (orb.iso.enabled) {
                    PUSH_GPU_SECTION("ORB GRID RAYCAST")
                        for (int i = 0; i < num_mos; ++i) {
                            volume::RenderDesc vol_desc = {
                                .render_target = {
                                    .depth  = orb.gbuf.tex.depth,
                                    .color  = orb.iso_tex[i],
                                    .width  = orb.gbuf.width,
                                    .height = orb.gbuf.height,
                                    .clear_color = true,
                                },
                                .texture = {
                                    .volume = orb.vol[i].tex_id,
                                },
                                .matrix = {
                                    .model = orb.vol[i].tex_to_world,
                                    .view  = view_mat,
                                    .proj  = proj_mat,
                                    .inv_proj = inv_proj_mat,
                                },
                                .iso = {
                                    .enabled = true,
                                    .count  = (size_t)orb.iso.count,
                                    .values = orb.iso.values,
                                    .colors = orb.iso.colors,
                                },
                                .shading = {
                                    .env_radiance = state.visuals.background.color * state.visuals.background.intensity * 0.25f,
                                    .roughness = 0.3f,
                                    .dir_radiance = {10,10,10},
                                    .ior = 1.5f,
                                },
                                .voxel_spacing = orb.vol[i].step_size,
                            };
                            volume::render_volume(vol_desc);
                        }
                    POP_GPU_SECTION();
                }
            }
        }
        ImGui::End();
    }

    //Calculates the transition matrix heuristic
    static inline void distribute_charges_heuristic(float* out_matrix, const size_t num_groups, const float* hole_charges, const float* particle_charges) {
        size_t temp_pos = md_temp_get_pos();
        md_allocator_i* temp_alloc = md_get_temp_allocator();
        int* donors = 0;
        int* acceptors = 0;
        float* charge_diff = 0;

        float hole_sum = 0;
        float part_sum = 0;
        for (size_t i = 0; i < num_groups; i++) {
            hole_sum += hole_charges[i];
            part_sum += particle_charges[i];
        }

        md_array(float) hole_percentages     = md_array_create(float, num_groups, temp_alloc);
        md_array(float) particle_percentages = md_array_create(float, num_groups, temp_alloc);

        for (size_t i = 0; i < num_groups; i++) {
            hole_percentages[i] = hole_charges[i] / hole_sum;
            particle_percentages[i] = particle_charges[i] / part_sum;
        }

        for (size_t i = 0; i < num_groups; i++) {
            float gsCharge = hole_percentages[i];
            float esCharge = particle_percentages[i];
            if (gsCharge > esCharge) {
                md_array_push(donors, (int)i, temp_alloc);
            }
            else {
                md_array_push(acceptors, (int)i, temp_alloc);
            }
            float diff = esCharge - gsCharge;
            out_matrix[i * num_groups + i] = MIN(gsCharge, esCharge);
            md_array_push(charge_diff, diff, temp_alloc);
        }

        int num_donors = md_array_size(donors);
        int num_acceptors = md_array_size(acceptors);

        float total_acceptor_charge = 0;
        for (size_t i = 0; i < md_array_size(acceptors); i++) {
            total_acceptor_charge += charge_diff[acceptors[i]];
        }
        for (size_t don_i = 0; don_i < md_array_size(donors); don_i++) {
            float charge_deficit = -charge_diff[donors[don_i]];
            for (size_t acc_i = 0; acc_i < md_array_size(acceptors); acc_i++) {
                float contrib = charge_deficit * charge_diff[acceptors[acc_i]] / total_acceptor_charge;
                out_matrix[acceptors[acc_i] * num_groups + donors[don_i]] = contrib;
            }
        }
        md_temp_set_pos_back(temp_pos);
    }

    //Takes the hole and particle charges of all atoms, and calculates the per group charges
    static inline void accumulate_subgroup_charges(const float* hole_charges, const float* particle_charges, size_t num_charges, size_t num_subgroups, float* ligandGSCharges, float* ligandESCharges, int* atom_subgroup_map) {
        md_allocator_i* temp_alloc = md_get_temp_allocator();
        float sumGSCharges = 0;
        float sumESCharges = 0;
        for (size_t i = 0; i < num_charges; i++) {
            sumGSCharges += hole_charges[i];
            sumESCharges += particle_charges[i];
        }

        for (size_t i = 0; i < num_charges; i++) {
            int subgroup_index = atom_subgroup_map[i];
            ligandGSCharges[subgroup_index] += hole_charges[i] / sumGSCharges;
            ligandESCharges[subgroup_index] += particle_charges[i] / sumESCharges;
        }
    }

    //Calculates the subgroup charges and the transition matrix
    static inline void compute_subgroup_charges(float* hole_charges, float* particle_charges, size_t num_charges, size_t num_subgroups, int* atom_subgroup_map) {
        md_allocator_i* temp_alloc = md_get_temp_allocator();

        //These two arrays are the group charges. They are already defined in the GroupData.
        float* ligandGSCharges = md_array_create(float, num_subgroups, temp_alloc);
        md_array(float) ligandESCharges = md_array_create(float, num_subgroups, temp_alloc);
        accumulate_subgroup_charges(hole_charges, particle_charges, num_charges, num_subgroups, ligandGSCharges, ligandESCharges, atom_subgroup_map);
        

    }

    struct InteractionCanvasState {
        md_bitfield_t* highlight_mask;
        md_bitfield_t* selection_mask;

        bool out_canvas_pressed;
        bool out_open_context_menu;
    };

    struct SelectionState {
        int hovered_atom_idx;
        int hovered_bond_idx;
        md_bitfield_t* highlight_mask;
        md_bitfield_t* selection_mask;
        SingleSelectionSequence* single_selection_sequence;
        SelectionGranularity granularity;
    };

    struct ViewState {
        const Camera& camera;
        const mat4_t& MVP;
        const TrackballControllerParam& trackball_param;
        const vec3_t& picking_world_coord;
        float picking_depth;
        quat_t* target_ori;
        vec3_t* target_pos;
        float*  target_dist;
    };

    static void interaction_canvas(ImVec2 size, SelectionState& select, ViewState& view, const md_molecule_t& mol) {
        enum class RegionMode { Append, Remove };

        bool is_selecting = false;

        ScopedTemp temp_reset;
        md_allocator_i* temp_alloc = md_get_temp_allocator();

        bool open_context_menu = false;

        ImGuiWindow* window = ImGui::GetCurrentWindow();
        if (window) {
            bool pressed = ImGui::InvisibleButton("canvas", size, ImGuiButtonFlags_MouseButtonLeft | ImGuiButtonFlags_MouseButtonRight | ImGuiButtonFlags_AllowOverlap);
            bool hovered = ImGui::IsItemHovered();
            bool focused = ImGui::IsItemFocused();

            ImVec2 coord = ImGui::GetMousePos() - ImGui::GetWindowPos();

            ImVec2 canvas_min = ImGui::GetItemRectMin();
            ImVec2 canvas_max = ImGui::GetItemRectMax();
            ImVec2 canvas_size = ImGui::GetItemRectSize();

            ImDrawList* dl = window->DrawList;
            ASSERT(dl);

            ImVec2 win_pos = ImGui::GetWindowPos();

            if (pressed || ImGui::IsItemActive() || ImGui::IsItemDeactivated()) {
                if (ImGui::IsKeyPressed(ImGuiMod_Shift, false)) {
                    ImGui::ResetMouseDragDelta();
                }

                if (ImGui::IsKeyDown(ImGuiMod_Shift)) {
                    RegionMode mode = RegionMode::Append;
                    if (ImGui::IsMouseDown(ImGuiMouseButton_Left) || ImGui::IsMouseReleased(ImGuiMouseButton_Left)) {
                        mode = RegionMode::Append;
                    }
                    else if (ImGui::IsMouseDown(ImGuiMouseButton_Right) || ImGui::IsMouseReleased(ImGuiMouseButton_Right)) {
                        mode = RegionMode::Remove;
                    }

                    const ImVec2 ext = ImGui::GetMouseDragDelta(mode == RegionMode::Append ? ImGuiMouseButton_Left : ImGuiMouseButton_Right);
                    const ImVec2 pos = ImGui::GetMousePos() - ext;
                    const ImU32 fill_col = 0x22222222;
                    const ImU32 line_col = 0x88888888;

                    // This is relative to the window, clip selection region to canvas
                    ImVec2 sel_min = ImClamp(ImMin(pos, pos + ext), canvas_min, canvas_max);
                    ImVec2 sel_max = ImClamp(ImMax(pos, pos + ext), canvas_min, canvas_max);

                    dl->AddRectFilled(sel_min, sel_max, fill_col);
                    dl->AddRect      (sel_min, sel_max, line_col);

                    // Make it relative to the Canvas
                    sel_min = sel_min - canvas_min;
                    sel_max = sel_max - canvas_min;

                    md_bitfield_t mask = md_bitfield_create(temp_alloc);

                    if (sel_min != sel_max) {
                        md_bitfield_clear(select.highlight_mask);
                        is_selecting = true;

                        // We probably will not use a visibility mask here to filter out only visible atoms
                        // But in the case that we will transition back to that, this code snipped is left here
                        
                        //md_bitfield_iter_t it = md_bitfield_iter_create(&state.representation.visibility_mask);
                        //while (md_bitfield_iter_next(&it)) {
                        //    const uint64_t i = md_bitfield_iter_idx(&it);

                        for (size_t i = 0; i < mol.atom.count; ++i) {
                            const vec4_t p = mat4_mul_vec4(view.MVP, vec4_set(mol.atom.x[i], mol.atom.y[i], mol.atom.z[i], 1.0f));
                            const vec2_t c = {
                                ( p.x / p.w * 0.5f + 0.5f) * canvas_size.x,
                                (-p.y / p.w * 0.5f + 0.5f) * canvas_size.y,
                            };

                            // Test projected point if within selection region
                            if (sel_min.x <= c.x && c.x <= sel_max.x && sel_min.y <= c.y && c.y <= sel_max.y) {
                                md_bitfield_set_bit(&mask, i);
                            }
                        }
                        grow_mask_by_selection_granularity(&mask, select.granularity, mol);

                        if (mode == RegionMode::Append) {
                            md_bitfield_or(select.highlight_mask, select.selection_mask, &mask);
                        }
                        else if (mode == RegionMode::Remove) {
                            md_bitfield_andnot(select.highlight_mask, select.selection_mask, &mask);
                        }
                        if (pressed || ImGui::IsMouseReleased(0)) {
                            md_bitfield_copy(select.selection_mask, select.highlight_mask);
                        }
                    }
                    else if (pressed) {
                        if (select.hovered_atom_idx != -1 || select.hovered_bond_idx != -1) {
                            if (0 <= select.hovered_atom_idx && select.hovered_atom_idx < (int)mol.atom.count) {
                                if (mode == RegionMode::Append) {
                                    single_selection_sequence_push_idx(select.single_selection_sequence, select.hovered_atom_idx);
                                } else {
                                    single_selection_sequence_pop_idx (select.single_selection_sequence, select.hovered_atom_idx);
                                }
                                md_bitfield_set_bit(&mask, select.hovered_atom_idx);
                            } else if (mol.bond.pairs && 0 <= select.hovered_bond_idx && select.hovered_bond_idx < (int)mol.bond.count) {
                                md_bond_pair_t pair = mol.bond.pairs[select.hovered_bond_idx];
                                md_bitfield_set_bit(&mask, pair.idx[0]);
                                md_bitfield_set_bit(&mask, pair.idx[1]);
                            }
                            grow_mask_by_selection_granularity(&mask, select.granularity, mol);
                            if (mode == RegionMode::Append) {
                                md_bitfield_or_inplace(select.selection_mask, &mask);
                            } else {
                                md_bitfield_andnot_inplace(select.selection_mask, &mask);
                            }
                        }
                        else {
                            single_selection_sequence_clear(select.single_selection_sequence);
                            md_bitfield_clear(select.selection_mask);
                            md_bitfield_clear(select.highlight_mask);
                        }
                    }
                }
            }
            else if (ImGui::IsItemHovered() && !ImGui::IsAnyItemActive()) {
                md_bitfield_clear(select.highlight_mask);
                if (select.hovered_atom_idx != -1 || select.hovered_bond_idx != -1) {
                    if (0 <= select.hovered_atom_idx && select.hovered_atom_idx < (int)mol.atom.count) {
                        md_bitfield_set_bit(select.highlight_mask, select.hovered_atom_idx);
                    } else if (mol.bond.pairs && 0 <= select.hovered_bond_idx && select.hovered_bond_idx < (int)mol.bond.count) {
                        md_bond_pair_t pair = mol.bond.pairs[select.hovered_bond_idx];
                        md_bitfield_set_bit(select.highlight_mask, pair.idx[0]);
                        md_bitfield_set_bit(select.highlight_mask, pair.idx[1]);
                    }
                    grow_mask_by_selection_granularity(select.highlight_mask, select.granularity, mol);
                    //draw_info_window(state, select.hovered_atom_idx);
                }
            }

            if (ImGui::IsItemActive() || ImGui::IsItemHovered()) {
                if (!ImGui::IsKeyDown(ImGuiMod_Shift) && !is_selecting) {
                    const ImVec2 delta = ImGui::GetIO().MouseDelta;
                    const ImVec2 coord = ImGui::GetMousePos() - canvas_min;
                    const vec2_t mouse_delta = {delta.x, delta.y};
                    const vec2_t mouse_coord = {coord.x, coord.y};
                    const float  scroll_delta = ImGui::GetIO().MouseWheel;

                    TrackballControllerInput input;
                    input.rotate_button = ImGui::IsMouseDown(ImGuiMouseButton_Left);
                    input.pan_button    = ImGui::IsMouseDown(ImGuiMouseButton_Right);
                    input.dolly_button  = ImGui::IsMouseDown(ImGuiMouseButton_Middle);
                    input.mouse_coord_curr = mouse_coord;
                    input.mouse_coord_prev = mouse_coord - mouse_delta;
                    input.screen_size = {canvas_size.x, canvas_size.y};
                    input.dolly_delta = scroll_delta;
                    input.fov_y = view.camera.fov_y;

                    TrackballFlags flags = TrackballFlags_AnyInteractionReturnsTrue;
                    if (ImGui::IsItemActive()) {
                        flags |= TrackballFlags_EnableAllInteractions;
                    } else {
                        flags |= TrackballFlags_DollyEnabled;
                    }

                    camera_controller_trackball(view.target_pos, view.target_ori, view.target_dist, input, view.trackball_param, flags);
                }
            }
        }
    }

    static void update_picking_data(PickingData& picking, const vec2_t& coord, GBuffer& gbuffer, mat4_t inv_MVP) {
        picking = {};

#if MD_PLATFORM_OSX
        coord = coord * vec_cast(ImGui::GetIO().DisplayFramebufferScale);
#endif
        if (0.f < coord.x && coord.x < (float)gbuffer.width && 0.f < coord.y && coord.y < (float)gbuffer.height) {
            extract_picking_data(&picking.idx, &picking.depth, &gbuffer, (int)coord.x, (int)coord.y);
            const vec4_t viewport = {0, 0, (float)gbuffer.width, (float)gbuffer.height};
            picking.world_coord = mat4_unproject({coord.x, coord.y, picking.depth}, inv_MVP, viewport);
            picking.screen_coord = {coord.x, coord.y};
        }
    }

    void draw_nto_window(ApplicationState& state) {
        if (!nto.show_window) return;
        if (vlx.rsp.num_excited_states == 0) return;
        if (vlx.rsp.nto == NULL) return;

        bool open_context_menu = false;

        ImGui::SetNextWindowSize(ImVec2(500, 300), ImGuiCond_FirstUseEver);
        if (ImGui::Begin("NTO viewer", &nto.show_window, ImGuiWindowFlags_MenuBar)) {

            if (ImGui::BeginMenuBar()) {
                if (ImGui::BeginMenu("Settings")) {
                    ImGui::Text("Orbital Colors");
                    ImGui::ColorEdit4("##Color Positive", nto.iso.colors[0].elem);
                    ImGui::SetItemTooltip("Color Positive");
                    ImGui::ColorEdit4("##Color Negative", nto.iso.colors[1].elem);
                    ImGui::SetItemTooltip("Color Negative");

                    ImGui::Text("Transition Dipole Moments");
                    ImGui::Spacing();
                    const double vector_length_min = 1.0;
                    const double vector_length_max = 10.0;
                    double vector_length_input = nto.iso.vector_length;
                    ImGui::Text("Scaling");
                    ImGui::SliderScalar("##Vector length", ImGuiDataType_Double, &vector_length_input, &vector_length_min, &vector_length_max, "%.6f",
                        ImGuiSliderFlags_Logarithmic);
                    ImGui::SetItemTooltip("Vector length");
                    nto.iso.vector_length = (float)vector_length_input;

                    bool show_vector = nto.iso.display_vectors;
                    ImGui::Checkbox("Display transition dipole moments", &show_vector);
                    nto.iso.display_vectors = show_vector;

                    bool show_angle = nto.iso.display_angle;
                    ImGui::Checkbox("Display angle", &show_angle);
                    nto.iso.display_angle = show_angle;
                    ImGui::Text("Vectors and angle Colors");
                    ImGui::ColorEdit4("##Color Electric", nto.iso.vectorColors[0].elem);
                    ImGui::SetItemTooltip("Color Electric");
                    ImGui::ColorEdit4("##Color Magnetic", nto.iso.vectorColors[1].elem);
                    ImGui::SetItemTooltip("Color Magnetic");
                    ImGui::ColorEdit4("##Color Angle", nto.iso.vectorColors[2].elem);
                    ImGui::SetItemTooltip("Color Angle");
                    ImGui::EndMenu();
                }
                ImGui::EndMenuBar();
            }

            const ImVec2 outer_size = {300.f, 0.f};
            ImGui::PushItemWidth(outer_size.x);
            ImGui::BeginGroup();

            ImGui::Text("Transition State Index");
            ImGui::Spacing();
            if (ImGui::BeginListBox("##NTO Index", outer_size)) {
                if (ImGui::IsWindowHovered()) {
                    rsp.hovered = -1;
                }
                for (int i = 0; i < (int)vlx.rsp.num_excited_states; ++i) {
                    bool is_selected = rsp.selected == i;
                    bool is_hovered  = rsp.hovered  == i;
                    char buf[32];
                    snprintf(buf, sizeof(buf), "%i", i + 1);
                    if (is_hovered) {
                        ImGui::PushStyleColor(ImGuiCol_Header, ImGui::GetColorU32(ImGuiCol_HeaderHovered));
                    }
                    if (ImGui::Selectable(buf, is_selected || is_hovered)) {
                        rsp.selected = i;
                    }
                    if (is_hovered) {
                        ImGui::PopStyleColor();
                    }
                    if (ImGui::IsItemHovered()) {
                        rsp.hovered = i;
                    }
                }
                ImGui::EndListBox();
            }
            ImGui::Spacing();
            const double iso_min = 1.0e-4;
            const double iso_max = 5.0;
            double iso_val = nto.iso.values[0];             
            ImGui::Spacing();
            ImGui::Text("Isovalue"); 
            ImGui::SliderScalar("##Iso Value", ImGuiDataType_Double, &iso_val, &iso_min, &iso_max, "%.6f", ImGuiSliderFlags_Logarithmic);
            ImGui::SetItemTooltip("Iso Value");

            nto.iso.values[0] = (float)iso_val;
            nto.iso.values[1] = -(float)iso_val;
            nto.iso.count = 2;
            nto.iso.enabled = true;

            ImGui::Spacing();

            // @TODO: Enlist all defined groups here
            if (ImGui::BeginListBox("##Groups", outer_size)) {
                for (size_t i = 0; i < nto.group.count; i++) {
                    char color_buf[16];
                    sprintf(color_buf, "##Group-Color%i", (int)i);
                    ImGui::ColorEdit4Minimal(color_buf, nto.group.color[i].elem); 
                    ImGui::SameLine(); 
                    ImGui::InputText(color_buf, nto.group.label[i], 16);
                    //if (ImGui::Selectable(nto.group.label[i])) {
                    //    for (size_t j = 0; j < nto.num_atoms; j++) {
                    //        if (nto.atom_group_idx[j] == i) {
                    //            md_bitfield_set_bit(&state.selection.selection_mask, j);
                    //            ////Selection
                    //            //if (ImGui::IsKeyDown(ImGuiKey_MouseLeft) && ImGui::IsKeyDown(ImGuiKey_LeftShift)) {
                    //            //    md_bitfield_set_bit(&state.selection.selection_mask, j);
                    //            //}
                    //            ////Deselect
                    //            //else if (ImGui::IsKeyDown(ImGuiKey_MouseRight) && ImGui::IsKeyDown(ImGuiKey_LeftShift)) {
                    //            //    md_bitfield_clear_bit(&state.selection.selection_mask, j);
                    //            //}
                    //        }
                    //    }
                    //}
                }
                ImGui::EndListBox();
            }

            ImGui::EndGroup();
            ImGui::PopItemWidth();

            ImGui::SameLine();

            // Animate camera towards targets
            const double dt = state.app.timing.delta_s;
            camera_animate(&nto.camera, nto.target.ori, nto.target.pos, nto.target.dist, dt);

            ImVec2 canvas_sz = ImGui::GetContentRegionAvail();   // Resize canvas to what's available
            canvas_sz.x = MAX(canvas_sz.x, 50.0f);
            canvas_sz.y = MAX(canvas_sz.y, 50.0f);

            ImGui::Dummy(canvas_sz);

            ImVec2 cursor = ImGui::GetCursorPos();

            // Draw border and background color
            ImGuiIO& io = ImGui::GetIO();

            ImVec2 canvas_p0 = ImGui::GetItemRectMin();
            ImVec2 canvas_p1 = ImGui::GetItemRectMax();

            double nto_lambda[4] = {};
            int num_lambdas = 1;
            bool reset_view = false;

            if (rsp.selected != -1) {
                // This represents the cutoff for contributing orbitals to be part of the orbital 'grid'
                // If the occupation parameter is less than this it will not be displayed
                const double lambda_cutoff = 0.10f;
                for (size_t i = 0; i < MIN(ARRAY_SIZE(nto_lambda), vlx.rsp.nto[rsp.selected].occupations.count); ++i) {
                    nto_lambda[i] = vlx.rsp.nto[rsp.selected].occupations.data[lumo_idx + i];
                    if (nto_lambda[i] < lambda_cutoff) {
                        num_lambdas = (int)i;
                        break;
                    }
                }


				// This should be triggered by a change in the selected NTO indxex
                // And when groups are changed
                bool recompute_transition_matrix = false;

                if (nto.vol_nto_idx != rsp.selected) {
                    nto.vol_nto_idx = rsp.selected;
                    const float samples_per_angstrom = 6.0f;
                    size_t nto_idx = (size_t)rsp.selected;
                    for (int i = 0; i < num_lambdas; ++i) {
                        int pi = i * num_lambdas + 0;
                        int hi = i * num_lambdas + 1;
                        size_t lambda_idx = (size_t)i;

                        if (task_system::task_is_running(nto.vol_task[pi])) {
                            task_system::task_interrupt(nto.vol_task[pi]);
                        }
                        if (task_system::task_is_running(nto.vol_task[hi])) {
                            task_system::task_interrupt(nto.vol_task[hi]);
                        }

                        nto.vol_task[pi] = compute_nto_async(&nto.vol[pi].tex_to_world, &nto.vol[pi].step_size, &nto.vol[pi].tex_id, nto_idx, lambda_idx, MD_VLX_NTO_TYPE_PARTICLE, MD_GTO_EVAL_MODE_PSI, samples_per_angstrom);
                        nto.vol_task[hi] = compute_nto_async(&nto.vol[hi].tex_to_world, &nto.vol[hi].step_size, &nto.vol[hi].tex_id, nto_idx, lambda_idx, MD_VLX_NTO_TYPE_HOLE, MD_GTO_EVAL_MODE_PSI, samples_per_angstrom);
                    }
                    if (task_system::task_is_running(nto.seg_task[0])) {
                        task_system::task_interrupt(nto.seg_task[0]);
                    }
                    if (task_system::task_is_running(nto.seg_task[1])) {
                        task_system::task_interrupt(nto.seg_task[1]);
                    }

                    recompute_transition_matrix = true;
                }

                if (recompute_transition_matrix) {
                    const float samples_per_angstrom = 6.0f;
                    const size_t nto_idx = (size_t)rsp.selected;

                    // Resize transition matrix to the correct size
					if (nto.transition_matrix_dim != nto.group.count) {
                        if (nto.transition_matrix) {
                            // The allocated size contains matrix N*N + 2*N for hole/part arrays
                            const size_t cur_mem = sizeof(float) * nto.transition_matrix_dim * (nto.transition_matrix_dim + 2);
                            md_free(arena, nto.transition_matrix, cur_mem);
                        }

						nto.transition_matrix_dim = nto.group.count;
                        const size_t new_mem = sizeof(float) * nto.transition_matrix_dim * (nto.transition_matrix_dim + 2);
						nto.transition_matrix = (float*)md_alloc(arena, new_mem);
                        nto.transition_density_hole = nto.transition_matrix + (nto.transition_matrix_dim * nto.transition_matrix_dim);
                        nto.transition_density_part = nto.transition_density_hole + nto.transition_matrix_dim;
					}

					MEMSET(nto.transition_matrix, 0, sizeof(float) * nto.transition_matrix_dim * (nto.transition_matrix_dim + 2));

                    task_system::ID eval_part = 0;
                    task_system::ID seg_part  = 0;
                    task_system::ID eval_hole = 0;
                    task_system::ID seg_hole  = 0;

                    if (compute_nto_group_values_async(&eval_part, &seg_part, nto.transition_density_part, nto.group.count, nto.atom_group_idx, nto.atom_xyz, nto.atom_r, nto.num_atoms, nto_idx, 0, MD_VLX_NTO_TYPE_PARTICLE, MD_GTO_EVAL_MODE_PSI_SQUARED, samples_per_angstrom) &&
                        compute_nto_group_values_async(&eval_hole, &seg_hole, nto.transition_density_hole, nto.group.count, nto.atom_group_idx, nto.atom_xyz, nto.atom_r, nto.num_atoms, nto_idx, 0, MD_VLX_NTO_TYPE_HOLE,     MD_GTO_EVAL_MODE_PSI_SQUARED, samples_per_angstrom))
                    {
                        task_system::ID compute_matrix_task = task_system::create_main_task(STR_LIT("##Compute Transition Matrix"), [](void* user_data) {
                            VeloxChem::Nto* nto = (VeloxChem::Nto*)user_data;
                            distribute_charges_heuristic(nto->transition_matrix, nto->group.count, nto->transition_density_hole, nto->transition_density_part);
                        }, &nto);

                        task_system::set_task_dependency(compute_matrix_task, seg_part);
                        task_system::set_task_dependency(compute_matrix_task, seg_hole);

                        task_system::enqueue_task(eval_part);
                        task_system::enqueue_task(eval_hole);

                        nto.seg_task[0] = seg_part;
                        nto.seg_task[1] = seg_hole;
                    } else {
                        MD_LOG_DEBUG("An error occured when computing nto group values");
                    }
                }
            }

            const float TEXT_BASE_HEIGHT = ImGui::GetTextLineHeightWithSpacing();

            ImVec2 grid_p0 = canvas_p0;
            ImVec2 grid_p1 = canvas_p0 + canvas_sz * ImVec2(0.5f, 1.0f);
            ImVec2 win_sz = (grid_p1 - grid_p0) / ImVec2(1.0f, (float)(num_lambdas * 2));
            win_sz.x = floorf(win_sz.x);
            win_sz.y = floorf(win_sz.y);

            ImDrawList* draw_list = ImGui::GetWindowDrawList();
            draw_list->ChannelsSplit(2);
            draw_list->ChannelsSetCurrent(0);
            draw_list->AddRectFilled(canvas_p0, canvas_p1, IM_COL32(255, 255, 255, 255));

            const float aspect_ratio = win_sz.x / win_sz.y;

            mat4_t view_mat     = camera_world_to_view_matrix(nto.camera);
            mat4_t proj_mat     = camera_perspective_projection_matrix(nto.camera, aspect_ratio);
            mat4_t inv_view_mat = camera_view_to_world_matrix(nto.camera);
            mat4_t inv_proj_mat = camera_inverse_perspective_projection_matrix(nto.camera, aspect_ratio);

            mat4_t MVP      = proj_mat * view_mat;
            mat4_t inv_MVP  = inv_view_mat * inv_proj_mat;

            if (rsp.selected != -1) {
                SelectionState selection = {
                    .hovered_atom_idx = state.selection.atom_idx.hovered,
                    .hovered_bond_idx = state.selection.bond_idx.hovered,
                    .highlight_mask = &state.selection.highlight_mask,
                    .selection_mask = &state.selection.selection_mask,
                    .single_selection_sequence = &state.selection.single_selection_sequence,
                    .granularity = state.selection.granularity,
                };

                ViewState view = {
                    .camera = nto.camera,
                    .MVP = MVP,
                    .trackball_param = state.view.trackball_param,
                    .picking_world_coord = nto.picking.world_coord,
                    .picking_depth = nto.picking.depth,
                    .target_ori = &nto.target.ori,
                    .target_pos = &nto.target.pos,
                    .target_dist = &nto.target.dist,
                };

                ImRect hovered_canvas_rect = {};

                // Draw P / H orbitals
                for (int i = 0; i < num_lambdas * 2; ++i) {
                    ImVec2 p0 = grid_p0 + win_sz * ImVec2(0.0f, (float)(i+0));
                    ImVec2 p1 = grid_p0 + win_sz * ImVec2(1.0f, (float)(i+1));
                    ImRect rect = {p0, p1};
                    ImGui::SetCursorScreenPos(p0);

                    draw_list->ChannelsSetCurrent(1);
                    ImGui::PushID(i);
                    interaction_canvas(p1-p0, selection, view, state.mold.mol);

                    if (ImGui::IsItemHovered()) {
                        if (ImGui::GetIO().MouseDoubleClicked[0]) {
                            if (view.picking_depth < 1.0f) {
                                const vec3_t forward = view.camera.orientation * vec3_t{0, 0, 1};
                                nto.target.pos = view.picking_world_coord + forward * *view.target_dist;
                            } else {
                                reset_view = true;
                            }
                        }

                        if (!ImGui::IsKeyDown(ImGuiMod_Shift) && ImGui::IsMouseReleased(ImGuiMouseButton_Right) && ImGui::GetMouseDragDelta(ImGuiMouseButton_Right) == ImVec2(0,0)) {
                            open_context_menu = true;
                        }
                        hovered_canvas_rect = rect;
                    }

                    ImGui::PopID();

                    draw_list->ChannelsSetCurrent(0);

                    ImVec2 text_pos_bl = ImVec2(p0.x + TEXT_BASE_HEIGHT * 0.5f, p1.y - TEXT_BASE_HEIGHT);
                    ImVec2 text_pos_tl = ImVec2(p0.x + TEXT_BASE_HEIGHT * 0.5f, p0.y + TEXT_BASE_HEIGHT * 0.5f);
                    const char* lbl = ((i & 1) == 0) ? "Particle" : "Hole";

                    char lbls[64];
                    snprintf(lbls, sizeof(lbls), "hovered_atom_idx: %i, hovered_bond_idx: %i", state.selection.atom_idx.hovered, state.selection.bond_idx.hovered);

                    char buf[32];
                    snprintf(buf, sizeof(buf), (const char*)u8"λ: %.3f", nto_lambda[i / 2]);
                    draw_list->AddImage((ImTextureID)(intptr_t)nto.gbuf.tex.transparency, p0, p1, { 0,1 }, { 1,0 });
                    draw_list->AddImage((ImTextureID)(intptr_t)nto.iso_tex[i], p0, p1, { 0,1 }, { 1,0 });
                    draw_list->AddText(text_pos_bl, ImColor(0,0,0), buf);
                    draw_list->AddText(text_pos_tl, ImColor(0,0,0), lbls);
                    
                    const float aspect_ratio1 = win_sz.x / win_sz.y;
                    mat4_t view_mat1 = camera_world_to_view_matrix(nto.camera);
                    mat4_t proj_mat1 = camera_perspective_projection_matrix(nto.camera, aspect_ratio1);
                    int number_of_atoms = vlx.geom.num_atoms;
                    float middle_x=0;
                    float middle_y = 0;
                    float middle_z = 0;
                    for (int i = 0; i < number_of_atoms; ++i) {
                        middle_x = middle_x + (float)vlx.geom.coord_x[i];
                        middle_y = middle_y + (float)vlx.geom.coord_y[i];
                        middle_z = middle_z + (float)vlx.geom.coord_z[i];
                    }

                    middle_x=middle_x/number_of_atoms;
                    middle_y=middle_y/number_of_atoms;
                    middle_z=middle_z/number_of_atoms;
                    float farthest_x = 0;
                    float farthest_y = 0;
                    float farthest_z = 0;
                    float current_distance_x = 0;
                    float current_distance_y = 0;
                    float current_distance_z = 0;
                    for (int i = 0; i < number_of_atoms; ++i) {
                        current_distance_x = middle_x - (float)vlx.geom.coord_x[i];
                        current_distance_y = middle_y - (float)vlx.geom.coord_y[i];
                        current_distance_z = middle_z - (float)vlx.geom.coord_z[i];
                        if (vec3_length({current_distance_x, current_distance_y, current_distance_z}) > vec3_length({farthest_x, farthest_y, farthest_z})) {
                            farthest_x = current_distance_x;
                            farthest_y = current_distance_y;
                            farthest_z = current_distance_z;
                        }
                    }
                    float farthest_distance = vec3_length({farthest_x, farthest_y, farthest_z});
                    float longest_vector = 0;
                    if (vec3_length({(float)vlx.rsp.electronic_transition_length[rsp.selected].x, (float)vlx.rsp.electronic_transition_length[rsp.selected].y, (float)vlx.rsp.electronic_transition_length[rsp.selected].z}) > vec3_length({(float)vlx.rsp.magnetic_transition[rsp.selected].x, (float)vlx.rsp.magnetic_transition[rsp.selected].y, (float)vlx.rsp.magnetic_transition[rsp.selected].z}))
                    {
                        longest_vector = vec3_length({(float)vlx.rsp.electronic_transition_length[rsp.selected].x,
                                                      (float)vlx.rsp.electronic_transition_length[rsp.selected].y,
                                                      (float)vlx.rsp.electronic_transition_length[rsp.selected].z});
                    }
                    else
                    {
                        longest_vector = vec3_length({(float)vlx.rsp.magnetic_transition[rsp.selected].x,
                                                      (float)vlx.rsp.magnetic_transition[rsp.selected].y,
                                                      (float)vlx.rsp.magnetic_transition[rsp.selected].z});
                    }
                    const mat4_t mvp = proj_mat1 * view_mat1;
                    const vec4_t p = mat4_mul_vec4(mvp, {middle_x, middle_y, middle_z, 1.0});
                    const vec4_t p_electric_target =                
                        mat4_mul_vec4(mvp, {middle_x + (float)vlx.rsp.electronic_transition_length[rsp.selected].x * (float)nto.iso.vector_length*farthest_distance/longest_vector,
                                            middle_y + (float)vlx.rsp.electronic_transition_length[rsp.selected].y * (float)nto.iso.vector_length*farthest_distance/longest_vector,
                                            middle_z + (float)vlx.rsp.electronic_transition_length[rsp.selected].z * (float)nto.iso.vector_length*farthest_distance/longest_vector, 1.0f});
                    const vec2_t c = {
                        (p.x / p.w * 0.5f + 0.5f) * win_sz.x,
                        (-p.y / p.w * 0.5f + 0.5f) * win_sz.y,
                    };
                    const vec2_t c_electric_target = {
                        (p_electric_target.x / p_electric_target.w * 0.5f + 0.5f) * win_sz.x,
                        (-p_electric_target.y / p_electric_target.w * 0.5f + 0.5f) * win_sz.y,
                    };
                    float angle_electric = atan2f(c.y - c_electric_target.y, c.x - c_electric_target.x);

                    const vec2_t electric_triangle_point1 = {
                        p0.x + c_electric_target.x + cosf(angle_electric + 0.523599f) * 5,
                        p0.y + c_electric_target.y + sinf(angle_electric + 0.523599f) * 5,
                    };
                    const vec2_t electric_triangle_point2 = {
                        p0.x + c_electric_target.x + cosf(angle_electric - 0.523599f) * 5,
                        p0.y + c_electric_target.y + sinf(angle_electric - 0.523599f) * 5,
                    };
                    if (nto.iso.display_vectors) {
                            draw_list->AddLine({p0.x + c.x, p0.y + c.y}, {p0.x + c_electric_target.x, p0.y + c_electric_target.y},
                                           ImColor(nto.iso.vectorColors[0].elem[0], nto.iso.vectorColors[0].elem[1], nto.iso.vectorColors[0].elem[2],
                                                    nto.iso.vectorColors[0].elem[3]),
                                           5.0f);
                            draw_list->AddTriangle({p0.x + c_electric_target.x, p0.y + c_electric_target.y},
                                                   {electric_triangle_point1.x, electric_triangle_point1.y},
                                                   {electric_triangle_point2.x, electric_triangle_point2.y}, ImColor(nto.iso.vectorColors[0].elem[0], nto.iso.vectorColors[0].elem[1],nto.iso.vectorColors[0].elem[2],nto.iso.vectorColors[0].elem[3]), 5.0f);
                            draw_list->AddText({p0.x + c_electric_target.x, p0.y + c_electric_target.y},
                                               ImColor(nto.iso.vectorColors[0].elem[0], nto.iso.vectorColors[0].elem[1],
                                                       nto.iso.vectorColors[0].elem[2], nto.iso.vectorColors[0].elem[3]),
                                               (const char*)u8"μe");
                        }
                    const vec4_t p_magnetic_target =
                        mat4_mul_vec4(mvp, {middle_x + (float)vlx.rsp.magnetic_transition[rsp.selected].x * (float)nto.iso.vector_length*farthest_distance/longest_vector,
                                            middle_y + (float)vlx.rsp.magnetic_transition[rsp.selected].y * (float)nto.iso.vector_length*farthest_distance/longest_vector,
                                            middle_z + (float)vlx.rsp.magnetic_transition[rsp.selected].z * (float)nto.iso.vector_length*farthest_distance/longest_vector, 1.0f});
                    const vec2_t c_magnetic_target = {
                        (p_magnetic_target.x / p_magnetic_target.w * 0.5f + 0.5f) * win_sz.x,
                        (-p_magnetic_target.y / p_magnetic_target.w * 0.5f + 0.5f) * win_sz.y,
                    };
                    float angle_magnetic = atan2f(c.y - c_magnetic_target.y, c.x - c_magnetic_target.x);
                    const vec2_t magnetic_triangle_point1 = {
                        p0.x + c_magnetic_target.x + cosf(angle_magnetic + 0.523599f) * 5.0f,
                        p0.y + c_magnetic_target.y + sinf(angle_magnetic + 0.523599f) * 5.0f,
                    };
                    const vec2_t magnetic_triangle_point2 = {
                        p0.x + c_magnetic_target.x + cosf(angle_magnetic - 0.523599f) * 5.0f,
                        p0.y + c_magnetic_target.y + sinf(angle_magnetic - 0.523599f) * 5.0f,
                    };
                    vec3_t magnetic_vector_3d = {(float)vlx.rsp.magnetic_transition[rsp.selected].x, (float)vlx.rsp.magnetic_transition[rsp.selected].y, (float)vlx.rsp.magnetic_transition[rsp.selected].z};
                    vec3_t electronic_vector_3d = {(float)vlx.rsp.electronic_transition_length[rsp.selected].x, (float)vlx.rsp.electronic_transition_length[rsp.selected].y, (float)vlx.rsp.electronic_transition_length[rsp.selected].z};

                    float el_ma_dot = vec3_dot(magnetic_vector_3d, electronic_vector_3d);
                    float el_len = vec3_length(electronic_vector_3d);
                    float ma_len = vec3_length(magnetic_vector_3d);
                    float angle = acosf(el_ma_dot / (el_len * ma_len)) * (180.0 / 3.141592653589793238463);
                    char bufDPM[32];
                    const vec2_t magnetic_vector_2d = c_magnetic_target - c;
                    const vec2_t electric_vector_2d = c_electric_target - c;
                    if (nto.iso.display_vectors) {
                        draw_list->AddLine({p0.x + c.x, p0.y + c.y}, {p0.x + c_magnetic_target.x, p0.y + c_magnetic_target.y},
                                           ImColor(nto.iso.vectorColors[1].elem[0], nto.iso.vectorColors[1].elem[1], nto.iso.vectorColors[1].elem[2],
                                                   nto.iso.vectorColors[1].elem[3]),
                                           5.0f);
                        draw_list->AddTriangle({p0.x + c_magnetic_target.x, p0.y + c_magnetic_target.y},
                                               {magnetic_triangle_point1.x, magnetic_triangle_point1.y},
                                               {magnetic_triangle_point2.x, magnetic_triangle_point2.y}, ImColor(nto.iso.vectorColors[1].elem[0], nto.iso.vectorColors[1].elem[1],
                                                       nto.iso.vectorColors[1].elem[2], nto.iso.vectorColors[1].elem[3]), 5.0f);
                        draw_list->AddText({p0.x + c_magnetic_target.x, p0.y + c_magnetic_target.y},
                                           ImColor(nto.iso.vectorColors[1].elem[0], nto.iso.vectorColors[1].elem[1], nto.iso.vectorColors[1].elem[2],
                                                   nto.iso.vectorColors[1].elem[3]),
                                           (const char*)u8"μm");
                    }
                    if (nto.iso.display_angle) {
                        int num_of_seg = 10;
                        for (int segment = 0; segment < num_of_seg; segment++) {
                            vec3_t middle_point_3d0 = vec3_normalize(vec3_normalize(magnetic_vector_3d) * (num_of_seg - segment) / num_of_seg * 0.1f +
                                                                    vec3_normalize(electronic_vector_3d)*segment/num_of_seg * 0.1f) *0.03f;
                            const vec4_t p_middle_point_3d_target0 =
                                mat4_mul_vec4(mvp, {middle_x + middle_point_3d0.x * (float)nto.iso.vector_length*farthest_distance/longest_vector,
                                                    middle_y + middle_point_3d0.y * (float)nto.iso.vector_length*farthest_distance/longest_vector,
                                                    middle_z + middle_point_3d0.z * (float)nto.iso.vector_length*farthest_distance/longest_vector, 1.0f});
                            const vec2_t c_middle_point_target0 = {
                                (p_middle_point_3d_target0.x / p_middle_point_3d_target0.w * 0.5f + 0.5f) * win_sz.x,
                                (-p_middle_point_3d_target0.y / p_middle_point_3d_target0.w * 0.5f + 0.5f) * win_sz.y,
                            };
                            vec3_t middle_point_3d1 =
                                vec3_normalize(vec3_normalize(magnetic_vector_3d) * (num_of_seg - segment - 1) / num_of_seg * 0.1f +
                                                                    vec3_normalize(electronic_vector_3d)*(segment + 1 ) / num_of_seg * 0.1f) *0.03f;
                            const vec4_t p_middle_point_3d_target1 =
                                mat4_mul_vec4(mvp, {middle_x + middle_point_3d1.x * (float)nto.iso.vector_length*farthest_distance/longest_vector,
                                                    middle_y + middle_point_3d1.y * (float)nto.iso.vector_length*farthest_distance/longest_vector,
                                                    middle_z + middle_point_3d1.z * (float)nto.iso.vector_length*farthest_distance/longest_vector, 1.0f});
                            const vec2_t c_middle_point_target1 = {
                                (p_middle_point_3d_target1.x / p_middle_point_3d_target1.w * 0.5f + 0.5f) * win_sz.x,
                                (-p_middle_point_3d_target1.y / p_middle_point_3d_target1.w * 0.5f + 0.5f) * win_sz.y,
                            };
                            draw_list->AddLine({p0.x + c_middle_point_target0.x, p0.y + c_middle_point_target0.y},
                                               {p0.x + c_middle_point_target1.x, p0.y + c_middle_point_target1.y},
                                               ImColor(nto.iso.vectorColors[2].elem[0], nto.iso.vectorColors[2].elem[1],
                                                       nto.iso.vectorColors[2].elem[2], nto.iso.vectorColors[2].elem[3]),
                                               5.0f);
                        }

                        
                        snprintf(bufDPM, sizeof(bufDPM), (const char*)u8"θ=%.2f°", angle);
                        draw_list->AddText({p0.x + c.x, p0.y + c.y},
                                           ImColor(nto.iso.vectorColors[2].elem[0], nto.iso.vectorColors[2].elem[1], nto.iso.vectorColors[2].elem[2],
                                                   nto.iso.vectorColors[2].elem[3]),
                                           bufDPM);
                    }
                    

                }
                // @TODO: Draw Sankey Diagram of Transition Matrix
                {
                    ImVec2 p0 = canvas_p0 + canvas_sz * ImVec2(0.5f, 0.0f);
                    ImVec2 p1 = canvas_p1;
                    im_sankey_diagram({p0.x, p0.y, p1.x, p1.y}, &nto);
                    ImVec2 text_pos_bl = ImVec2(p0.x + TEXT_BASE_HEIGHT * 0.5f, p1.y - TEXT_BASE_HEIGHT);
                    draw_list->AddText(text_pos_bl, ImColor(0, 0, 0, 255), "Transition Diagram");
                }
                // Draw grid
                {
                    ImVec2 p0 = {floorf(canvas_p0.x + canvas_sz.x * 0.5f), canvas_p0.y};
                    ImVec2 p1 = {floorf(canvas_p0.x + canvas_sz.x * 0.5f), canvas_p1.y};
                    draw_list->AddLine(p0, p1, IM_COL32(0, 0, 0, 255));
                }
                for (int i = 1; i < num_lambdas * 2; ++i) {
                    float y = floorf(canvas_p0.y + canvas_sz.y / ((float)num_lambdas * 2.0f) * i);
                    float x0 = canvas_p0.x;
                    float x1 = floorf(canvas_p0.x + canvas_sz.x * (i & 1 ? 0.5f : 1.0f));
                    draw_list->AddLine({x0, y}, {x1, y}, IM_COL32(0, 0, 0, 255));
                }

                // Draw stuff


                const bool is_hovered = ImGui::IsItemHovered();
                const bool is_active = ImGui::IsItemActive();
                const ImVec2 origin(canvas_p0.x, canvas_p0.y);  // Lock scrolled origin
                const ImVec2 mouse_pos_in_canvas(io.MousePos.x - origin.x, io.MousePos.y - origin.y);

                int width  = MAX(1, (int)win_sz.x);
                int height = MAX(1, (int)win_sz.y);

                int num_win = num_lambdas * 2;

                auto& gbuf = nto.gbuf;
                if ((int)gbuf.width != width || (int)gbuf.height != height) {
                    init_gbuffer(&gbuf, width, height);
                    for (int i = 0; i < num_win; ++i) {
                        gl::init_texture_2D(nto.iso_tex + i, width, height, GL_RGBA8);
                    }
                }

                if (is_hovered) {
                    if (ImGui::IsMouseDoubleClicked(ImGuiMouseButton_Left)) {
                        reset_view = true;
                    }
                }

                if (reset_view) {
                    camera_compute_optimal_view(&nto.target.pos, &nto.target.ori, &nto.target.dist, min_aabb, max_aabb, nto.distance_scale);
                }

                if (nto.show_coordinate_system_widget) {
                    float  ext = MIN(win_sz.x, win_sz.y) * 0.4f;
                    float  pad = 20.0f;

                    ImVec2 min = ImGui::GetItemRectMin() - ImGui::GetWindowPos();
                    ImVec2 max = ImGui::GetItemRectMax() - ImGui::GetWindowPos();

                    CoordSystemWidgetParam param = {
                        .pos = ImVec2(min.x + pad, max.y - ext - pad),
                        .size = {ext, ext},
                        .view_matrix = camera_world_to_view_matrix(nto.camera),
                        .camera_ori  = nto.target.ori,
                        .camera_pos  = nto.target.pos,
                        .camera_dist = nto.target.dist,
                    };

                    ImGui::DrawCoordinateSystemWidget(param);
                }

                clear_gbuffer(&gbuf);

                const GLenum draw_buffers[] = { GL_COLOR_ATTACHMENT_COLOR, GL_COLOR_ATTACHMENT_NORMAL, GL_COLOR_ATTACHMENT_VELOCITY,
                    GL_COLOR_ATTACHMENT_PICKING, GL_COLOR_ATTACHMENT_TRANSPARENCY };

                glEnable(GL_CULL_FACE);
                glCullFace(GL_BACK);

                glEnable(GL_DEPTH_TEST);
                glDepthFunc(GL_LESS);
                glDepthMask(GL_TRUE);
                glEnable(GL_SCISSOR_TEST);

                glBindFramebuffer(GL_DRAW_FRAMEBUFFER, gbuf.fbo);
                glDrawBuffers((int)ARRAY_SIZE(draw_buffers), draw_buffers);
                glViewport(0, 0, gbuf.width, gbuf.height);
                glScissor(0, 0, gbuf.width, gbuf.height);

                auto draw_rep = [](md_gl_rep_t& rep, md_gl_shaders_t& shaders, mat4_t& view_mat, mat4_t& proj_mat, uint32_t atom_mask = 0) {
                    md_gl_draw_op_t draw_op = {};
                    draw_op.type = MD_GL_REP_BALL_AND_STICK;
                    draw_op.args.ball_and_stick.ball_scale   = 1.0f;
                    draw_op.args.ball_and_stick.stick_radius = 1.0f;
                    draw_op.rep = rep;

                    md_gl_draw_args_t draw_args = {
                        .shaders = shaders,
                        .draw_operations = {
                            .count = 1,
                            .ops = &draw_op
                    },
                        .view_transform = {
                            .view_matrix = (const float*)view_mat.elem,
                            .proj_matrix = (const float*)proj_mat.elem,
                    },
                    .atom_mask = atom_mask,
                    };

                    md_gl_draw(&draw_args);
                    };

                draw_rep(nto.gl_rep, state.mold.gl_shaders, view_mat, proj_mat);

                glDrawBuffer(GL_COLOR_ATTACHMENT_TRANSPARENCY);
                glClearColor(1, 1, 1, 0);
                glClear(GL_COLOR_BUFFER_BIT);

                if (true) {
                    PUSH_GPU_SECTION("Selection")
                        const bool atom_selection_empty = md_bitfield_popcount(&state.selection.selection_mask) == 0;
                    const bool atom_highlight_empty = md_bitfield_popcount(&state.selection.highlight_mask) == 0;

                    glDepthMask(0);

                    // @NOTE(Robin): This is a b*tch to get right, What we want is to separate in a single pass, the visible selected from the
                    // non visible selected. In order to achieve this, we start with a cleared stencil of value 1 then either set it to zero selected and not visible
                    // and to two if it is selected and visible. But the visible atoms should always be able to write over a non visible 0, but not the other way around.
                    // Hence the GL_GREATER stencil test against the reference value of 2.

                    if (!atom_selection_empty) {
                        glColorMask(0, 0, 0, 0);

                        glEnable(GL_DEPTH_TEST);
                        glDepthFunc(GL_EQUAL);

                        glEnable(GL_STENCIL_TEST);
                        glStencilMask(0xFF);

                        glClearStencil(1);
                        glClear(GL_STENCIL_BUFFER_BIT);

                        glStencilFunc(GL_GREATER, 0x02, 0xFF);
                        glStencilOp(GL_KEEP, GL_ZERO, GL_REPLACE);
                        draw_rep(nto.gl_rep, state.mold.gl_shaders_lean_and_mean, view_mat, proj_mat, AtomBit_Selected);

                        glDisable(GL_DEPTH_TEST);

                        glStencilMask(0x0);
                        glStencilOp(GL_KEEP, GL_KEEP, GL_KEEP);
                        glColorMask(1, 1, 1, 1);

                        glStencilFunc(GL_EQUAL, 2, 0xFF);
                        postprocessing::blit_color(state.selection.color.selection.visible);

                        glStencilFunc(GL_EQUAL, 0, 0xFF);
                        postprocessing::blit_color(state.selection.color.selection.hidden);
                    }

                    if (!atom_highlight_empty) {
                        glColorMask(0, 0, 0, 0);

                        glEnable(GL_DEPTH_TEST);
                        glDepthFunc(GL_EQUAL);

                        glEnable(GL_STENCIL_TEST);
                        glStencilMask(0xFF);

                        glClearStencil(1);
                        glClear(GL_STENCIL_BUFFER_BIT);

                        glStencilFunc(GL_GREATER, 0x02, 0xFF);
                        glStencilOp(GL_KEEP, GL_ZERO, GL_REPLACE);
                        draw_rep(nto.gl_rep, state.mold.gl_shaders_lean_and_mean, view_mat, proj_mat, AtomBit_Highlighted);

                        glDisable(GL_DEPTH_TEST);

                        glStencilMask(0x0);
                        glStencilOp(GL_KEEP, GL_KEEP, GL_KEEP);
                        glColorMask(1, 1, 1, 1);

                        glStencilFunc(GL_EQUAL, 2, 0xFF);
                        postprocessing::blit_color(state.selection.color.highlight.visible);

                        glStencilFunc(GL_EQUAL, 0, 0xFF);
                        postprocessing::blit_color(state.selection.color.highlight.hidden);
                    }

                    glDisable(GL_STENCIL_TEST);

                    /*
                    if (!atom_selection_empty) {
                    PUSH_GPU_SECTION("Desaturate") {
                    glColorMask(1, 1, 1, 1);
                    glDrawBuffer(GL_COLOR_ATTACHMENT_COLOR);
                    postprocessing::scale_hsv(nto.gbuf.tex.color, vec3_t{1, state.selection.color.saturation, 1});
                    } POP_GPU_SECTION()
                    }
                    */

                    glDepthFunc(GL_LESS);
                    glDepthMask(0);
                    glColorMask(1,1,1,1);
                    POP_GPU_SECTION()
                }

                PUSH_GPU_SECTION("Postprocessing")
                postprocessing::Descriptor postprocess_desc = {
                    .background = {
                        .color = {24.f, 24.f, 24.f},
                    },
                    .tonemapping = {
                        .enabled    = state.visuals.tonemapping.enabled,
                        .mode       = state.visuals.tonemapping.tonemapper,
                        .exposure   = state.visuals.tonemapping.exposure,
                        .gamma      = state.visuals.tonemapping.gamma,
                    },
                    .ambient_occlusion = {
                        .enabled = false
                    },
                    .depth_of_field = {
                        .enabled = false,
                    },
                    .fxaa = {
                        .enabled = true,
                    },
                    .temporal_aa = {
                        .enabled = false,
                    },
                    .sharpen = {
                        .enabled = false,
                    },
                    .input_textures = {
                        .depth          = nto.gbuf.tex.depth,
                        .color          = nto.gbuf.tex.color,
                        .normal         = nto.gbuf.tex.normal,
                        .velocity       = nto.gbuf.tex.velocity,
                        .transparency   = nto.gbuf.tex.transparency,
                    }
                };

                ViewParam view_param = {
                    .matrix = {
                        .curr = {
                        .view = view_mat,
                        .proj = proj_mat,
                        .norm = view_mat,
                },
                .inv = {
                        .proj = inv_proj_mat,
                }
                },
                    .clip_planes = {
                        .near = nto.camera.near_plane,
                        .far  = nto.camera.far_plane,
                },
                .resolution = {win_sz.x, win_sz.y},
                .fov_y = nto.camera.fov_y,
                };

                postprocessing::shade_and_postprocess(postprocess_desc, view_param);
                POP_GPU_SECTION()

                    if (nto.iso.enabled) {
                        PUSH_GPU_SECTION("NTO RAYCAST")
                            for (int i = 0; i < num_win; ++i) {
                                volume::RenderDesc vol_desc = {
                                    .render_target = {
                                        .depth  = nto.gbuf.tex.depth,
                                        .color  = nto.iso_tex[i],
                                        .width  = nto.gbuf.width,
                                        .height = nto.gbuf.height,
                                        .clear_color = true,
                                },
                                .texture = {
                                        .volume = nto.vol[i].tex_id,
                                },
                                .matrix = {
                                        .model = nto.vol[i].tex_to_world,
                                        .view  = view_mat,
                                        .proj  = proj_mat,
                                        .inv_proj = inv_proj_mat,
                                },
                                .iso = {
                                        .enabled = true,
                                        .count  = (size_t)nto.iso.count,
                                        .values = nto.iso.values,
                                        .colors = nto.iso.colors,
                                },
                                .shading = {
                                        .env_radiance = state.visuals.background.color * state.visuals.background.intensity * 0.25f,
                                        .roughness = 0.3f,
                                        .dir_radiance = {10,10,10},
                                        .ior = 1.5f,
                                },
                                .voxel_spacing = nto.vol[i].step_size,
                                };
                                volume::render_volume(vol_desc);
                            }
                        POP_GPU_SECTION();
                    }

                // Reset state
                glBindFramebuffer(GL_DRAW_FRAMEBUFFER, 0);
                glDrawBuffer(GL_BACK);
                glDisable(GL_SCISSOR_TEST);

                if (hovered_canvas_rect.GetArea() > 0) {
                    ImVec2 coord = ImGui::GetMousePos() - hovered_canvas_rect.Min;
                    coord.y = hovered_canvas_rect.GetSize().y - coord.y;
                    update_picking_data(nto.picking, {coord.x, coord.y}, nto.gbuf, inv_MVP);

                    state.selection.atom_idx.hovered = INVALID_PICKING_IDX;
                    state.selection.bond_idx.hovered = INVALID_PICKING_IDX;

                    if (nto.picking.idx != INVALID_PICKING_IDX) {
                        // The index space is segmented into two parts, the first half is for atoms and the second half is for bonds
                        if (nto.picking.idx < 0x80000000) {
                            state.selection.atom_idx.hovered = nto.picking.idx;
                        } else {
                            state.selection.bond_idx.hovered = nto.picking.idx & 0x7FFFFFFF;
                        }
                    }
                }
            }
        }
        ImGui::End();

        if (open_context_menu) {
            ImGui::OpenPopup("Context Menu");
        }

        if (ImGui::BeginPopup("Context Menu")) {
            if (ImGui::MenuItem("Example Button")) {

            }
            ImGui::EndPopup();
        }
    }
};
static VeloxChem instance = {};<|MERGE_RESOLUTION|>--- conflicted
+++ resolved
@@ -859,14 +859,9 @@
         for (int start_i = 0; start_i < num_bars; start_i++) {
             ImVec2 start_pos = { start_positions[start_i], plot_area.Max.y - bar_height + 0.1f * bar_height };
 
-<<<<<<< HEAD
-            ImVec4 flow_color = vec_cast(nto->group.color[start_i]);
-            flow_color.w = 0.5;
-=======
             ImVec4 start_col = ImPlot::GetColormapColor(start_i);
 
             start_col.w = 0.5;
->>>>>>> a6942f5e
             for (int end_i = 0; end_i < num_bars; end_i++) {
                 float percentage = nto->transition_matrix[end_i * num_bars + start_i];
                 ImVec4 end_col = ImPlot::GetColormapColor(end_i);
