﻿#define IMGUI_DEFINE_MATH_OPERATORS

#include <event.h>
#include <viamd.h>
#include <task_system.h>
#include <color_utils.h>

#include <md_gto.h>
#include <md_vlx.h>
#include <md_util.h>
#include <core/md_vec_math.h>
#include <core/md_log.h>
#include <core/md_arena_allocator.h>

#include <gfx/volumerender_utils.h>
#include <gfx/gl_utils.h>
#include <gfx/immediate_draw_utils.h>

#include <imgui_internal.h>
#include <imgui_widgets.h>
#include <implot_widgets.h>

#include <md_csv.h>
#include <md_xvg.h>

#define BLK_DIM 8
#define ANGSTROM_TO_BOHR 1.8897261246257702
#define BOHR_TO_ANGSTROM 0.529177210903
#define DEFAULT_SAMPLES_PER_ANGSTROM 6
#define MAX_NTO_GROUPS 16
#define MAX_NTO_LAMBDAS 3

#define IM_GREEN ImVec4{0, 1, 0, 1}
#define IM_RED ImVec4{1, 0, 0, 1}
#define IM_YELLOW ImVec4{1, 1, 0.5, 0.3}
#define IM_BLUE ImVec4{0.5, 0.5, 1, 0.3}

#define U32_MAGENTA IM_COL32(255, 0, 255, 255)

inline const ImVec4& vec_cast(const vec4_t& v) { return *(const ImVec4*)(&v); }
inline const vec4_t& vec_cast(const ImVec4& v) { return *(const vec4_t*)(&v); }
inline const ImVec2& vec_cast(const vec2_t& v) { return *(const ImVec2*)(&v); }
inline const vec2_t& vec_cast(const ImVec2& v) { return *(const vec2_t*)(&v); }

inline ImVec4& vec_cast(vec4_t& v) { return *(ImVec4*)(&v); }
inline vec4_t& vec_cast(ImVec4& v) { return *(vec4_t*)(&v); }
inline ImVec2& vec_cast(vec2_t& v) { return *(ImVec2*)(&v); }
inline vec2_t& vec_cast(ImVec2& v) { return *(vec2_t*)(&v); }

enum class VolumeRes {
    Low,
    Mid,
    High,
    Count,
};

static const float vol_res_scl[3] = {
    4.0f,
    8.0f,
    16.0f,
};

struct OBB {
    mat3_t basis;
    vec3_t min_ext;
    vec3_t max_ext;
};

// Compute an oriented bounding box (OBB) for the supplied gto
OBB compute_gto_obb(const mat3_t& PCA, const md_gto_t* gto, size_t num_gto) {
    mat4_t Ri  = mat4_from_mat3(PCA);

    // Compute min and maximum extent along the PCA axes
    vec3_t min_ext = { FLT_MAX, FLT_MAX, FLT_MAX};
    vec3_t max_ext = {-FLT_MAX,-FLT_MAX,-FLT_MAX};        

    // Transform the gto (x,y,z,cutoff) into the PCA frame to find the min and max extend within it
    for (size_t i = 0; i < num_gto; ++i) {
        vec3_t xyz = { gto[i].x, gto[i].y, gto[i].z };

        // The scaling factor here is a bit arbitrary, but the cutoff-radius is computed on a value which is lower than the rendered iso-value
        // So the effective radius is a bit overestimated and thus we scale it back a bit
        float  r = gto[i].cutoff * 0.85f;

        vec3_t p = mat4_mul_vec3(Ri, xyz, 1.0f);
        min_ext = vec3_min(min_ext, vec3_sub_f(p, r));
        max_ext = vec3_max(max_ext, vec3_add_f(p, r));
    }

    OBB obb = {
        .basis = mat3_transpose(PCA),
        .min_ext = min_ext,
        .max_ext = max_ext,
    };

    return obb;
}

mat4_t compute_vol_mat(const OBB& obb) {
    mat4_t T = mat4_translate_vec3(obb.basis * obb.min_ext * BOHR_TO_ANGSTROM);
    mat4_t R = mat4_from_mat3(obb.basis);
    mat4_t S = mat4_scale_vec3((obb.max_ext - obb.min_ext) * BOHR_TO_ANGSTROM);
    return T * R * S;
}

mat4_t compute_world_to_model_mat(const OBB& obb) {
    vec3_t obb_min = obb.basis * obb.min_ext;
    mat4_t world_to_model = mat4_from_mat3(mat3_transpose(obb.basis)) * mat4_translate_vec3(-obb_min);
    return world_to_model;
}

mat4_t compute_index_to_world_mat(const OBB& obb, vec3_t stepsize) {
    vec3_t step_x = obb.basis.col[0] * stepsize.x;
    vec3_t step_y = obb.basis.col[1] * stepsize.y;
    vec3_t step_z = obb.basis.col[2] * stepsize.z;
    vec3_t origin = obb.basis * (obb.min_ext + stepsize * 0.5f);

    mat4_t index_to_world = {
        step_x.x, step_x.y, step_x.z, 0.0f,
        step_y.x, step_y.y, step_y.z, 0.0f,
        step_z.x, step_z.y, step_z.z, 0.0f,
        origin.x, origin.y, origin.z, 1.0f,
    };

    return index_to_world;
}

// Voronoi segmentation
void grid_segment_and_attribute(float* out_group_values, size_t group_cap, const uint8_t* point_group_idx, const vec3_t* point_xyz, const float* point_r, size_t num_points, const md_grid_t* grid) {
    for (int iz = 0; iz < grid->dim[2]; ++iz) {
        for (int iy = 0; iy < grid->dim[1]; ++iy) {
            for (int ix = 0; ix < grid->dim[0]; ++ix) {
                int index = ix + iy * grid->dim[0] + iz * grid->dim[0] * grid->dim[1];
                float value = grid->data[index];

				// Skip if its does not contribute
                if (value == 0.0f) continue;

                float x = grid->origin[0] + ix * grid->step_x[0] + iy * grid->step_y[0] + iz * grid->step_z[0];
                float y = grid->origin[1] + ix * grid->step_x[1] + iy * grid->step_y[1] + iz * grid->step_z[1];
                float z = grid->origin[2] + ix * grid->step_x[2] + iy * grid->step_y[2] + iz * grid->step_z[2];

                float  min_dist = FLT_MAX;
                size_t group_idx = 0;

                // find closest point to grid point
                for (size_t i = 0; i < num_points; ++i) {
                    float px = point_xyz[i].x;
                    float py = point_xyz[i].y;
                    float pz = point_xyz[i].z;
                    float pr = point_r[i];

                    float dx = px - x;
                    float dy = py - y;
                    float dz = pz - z;

                    float dist = dx*dx + dy*dy + dz*dz - (pr*pr);
                    if (dist < min_dist) {
                        min_dist = dist;
                        group_idx = point_group_idx[i];
                    }
                }

                if (group_idx < group_cap) {
                    out_group_values[group_idx] += value;
                }
            }
        }
    }
}

struct VeloxChem : viamd::EventHandler {
    VeloxChem() { viamd::event_system_register_handler(*this); }

    struct {
        int major;
        int minor;
    } gl_version;

    md_vlx_data_t vlx {};

    // Used for clearing volumes
    uint32_t vol_fbo = 0;

    // GL representations
    //md_gl_mol_t gl_mol = {};
    md_gl_rep_t gl_rep = {};

    int homo_idx = 0;
    int lumo_idx = 0;

    // Principal Component Axes of the geometry
    mat3_t PCA = mat3_ident();
    vec3_t com = {};
    vec3_t min_aabb = {};
    vec3_t max_aabb = {};

    struct Volume {
        mat4_t tex_to_world = {};
        int dim[3] = {128, 128, 128};
        vec3_t step_size = {};
        vec3_t extent = {};
        uint32_t tex_id = 0;
    };

    struct Scf {
        bool show_window = false;
    } scf;

    struct Orb {
        bool show_window = false;
        Volume   vol[16] = {};
        int      vol_mo_idx[16] = {-1,-1,-1,-1,-1,-1,-1,-1,-1,-1,-1,-1,-1,-1,-1,-1};
        uint32_t iso_tex[16] = {};
        task_system::ID vol_task[16] = {};
        int num_x  = 3;
        int num_y  = 3;
        int mo_idx = -1;
        int scroll_to_idx = -1;

        struct {
            bool enabled = true;
            size_t count = 2;
            float  values[2] = {0.05f, -0.05};
            vec4_t colors[2] = {{215.f/255.f,25.f/255.f,28.f/255.f,0.75f}, {44.f/255.f,123.f/255.f,182.f/255.f,0.75f}};

        } iso;

        GBuffer gbuf = {};
        Camera camera = {};

        struct {
            quat_t ori = {};
            vec3_t pos = {};
            float dist = {};
        } target;

        float distance_scale = 2.0f;

        bool show_coordinate_system_widget = true;
    } orb;

    struct Nto {
        bool show_window = false;
        // We have a maximum of 4 orbital slots for each particle and hole
        // In practice I don't think more than 2, maybe 3 will be used in practice
        Volume   vol[8] = {};
        uint32_t iso_tex[8] = {};
        task_system::ID vol_task[8] = {};
        task_system::ID seg_task[2] = {};
        int sel_nto_idx = -1;

        size_t num_atoms = 0;
        // These are in Atomic Units (Bohr)
        vec3_t* atom_xyz = nullptr;
        float*  atom_r   = nullptr;
        uint8_t* atom_group_idx = nullptr;

        md_gl_rep_t gl_rep = {0};

        // Square transition matrix, should have dim == num_groups
        size_t transition_matrix_dim = 0;
        float* transition_matrix = nullptr;
        float* transition_density_hole = nullptr;
        float* transition_density_part = nullptr;

        struct {
            size_t count = 0;
<<<<<<< HEAD
            char   label[MAX_GROUPS][64] = {};
            vec4_t color[MAX_GROUPS] = {};
            int8_t hovered_index = -1;
=======
            char   label[MAX_NTO_GROUPS][64] = {};
            vec4_t color[MAX_NTO_GROUPS] = {};
>>>>>>> 565bf10d
        } group;

        struct {
            bool enabled = true;
            size_t count = 2;
            float  values[2] = {0.05f, -0.05};
            vec4_t colors[2] = {{215.f/255.f,25.f/255.f,28.f/255.f,0.75f}, {44.f/255.f,123.f/255.f,182.f/255.f,0.75f}};
        } iso;

        struct {
            bool enabled = true;
            vec4_t colors[3] = {{0.f / 255.f, 255.f / 255.f, 255.f / 255.f, 1.f},
                {255.f / 255.f, 0.f / 255.f, 255.f / 255.f, 1.f}};
            float vector_scale = 1.0f;
            bool show_angle = false;
        } dipole;

        GBuffer gbuf = {};
        Camera camera = {};
        PickingData picking = {};

        struct {
            quat_t ori = {};
            vec3_t pos = {};
            float dist = {};
        } target;

        float distance_scale = 2.0f;

        bool show_coordinate_system_widget = true;
    } nto;

    struct Rsp {
        bool show_window = false;
        bool show_export_window = false;
        int hovered = -1;
        int selected = -1;
        int focused_plot = -1;

        double* x_ev_samples;
        double* x_unit_samples;
        double* x_unit_peaks;
        //Spectra Y values, calculated from osc
        double* eps;
        //Spectra y values, calculated from rot
        double* ecd;
        double* vib_y;
        double* vib_x;
        double* vib_points;
        double* osc_points;
        double* cgs_points;
        const char* x_unit;

        bool first_plot_rot_ecd = true;
        bool first_plot_vib = true;
    } rsp;

    // Arena for persistent allocations for the veloxchem module (tied to the lifetime of the VLX object)
    md_allocator_i* arena = 0;

    size_t num_orbitals() const {
        return vlx.scf.alpha.orbitals.dim[1];
    }

    size_t num_cgtos() const {
        return vlx.scf.alpha.orbitals.dim[0];
    }

    void process_events(const viamd::Event* events, size_t num_events) final {
        for (size_t event_idx = 0; event_idx < num_events; ++event_idx) {
            const viamd::Event& e = events[event_idx];

            switch (e.type) {
            case viamd::EventType_ViamdInitialize: {
                ASSERT(e.payload_type == viamd::EventPayloadType_ApplicationState);
                ApplicationState& state = *(ApplicationState*)e.payload;
                arena = md_arena_allocator_create(state.allocator.persistent, MEGABYTES(1));
                glGetIntegerv(GL_MAJOR_VERSION, &gl_version.major);
                glGetIntegerv(GL_MINOR_VERSION, &gl_version.minor);
                break;
            }
            case viamd::EventType_ViamdShutdown:
                md_arena_allocator_destroy(arena);
                break;
            case viamd::EventType_ViamdFrameTick: {
                ASSERT(e.payload_type == viamd::EventPayloadType_ApplicationState);
                ApplicationState& state = *(ApplicationState*)e.payload;

                draw_orb_window(state);
                draw_nto_window(state);
                draw_summary_window(state);
                draw_rsp_window(state);
                break;
            }
            case viamd::EventType_ViamdDrawMenu:
                ImGui::Checkbox("VeloxChem Summary", &scf.show_window);
                ImGui::Checkbox("VeloxChem RSP", &rsp.show_window);
                ImGui::Checkbox("VeloxChem ORB", &orb.show_window);
                ImGui::Checkbox("VeloxChem NTO", &nto.show_window);
                break;
            case viamd::EventType_ViamdRenderTransparent: {
                ASSERT(e.payload_type == viamd::EventPayloadType_ApplicationState);
                //ApplicationState& state = *(ApplicationState*)e.payload;
                //draw_orb_volume(state);
                break;
            }
            case HASH_STR_LIT("Secret Sauce"): {
                struct Payload {
                    ApplicationState* state;
                    str_t filename;
                };
                Payload* payload = (Payload*)e.payload;
                init_from_file(payload->filename, *payload->state);
                break;
            }
            case viamd::EventType_ViamdTopologyInit: {
                ASSERT(e.payload_type == viamd::EventPayloadType_ApplicationState);
                ApplicationState& state = *(ApplicationState*)e.payload;
                init_from_file(str_from_cstr(state.files.molecule), state);
                break;
            }
            case viamd::EventType_ViamdTopologyFree:
                reset_data();
                break;

            case viamd::EventType_RepresentationInfoFill: {
                ASSERT(e.payload_type == viamd::EventPayloadType_RepresentationInfo);
                RepresentationInfo& info = *(RepresentationInfo*)e.payload;

                info.mo_homo_idx = homo_idx;
                info.mo_lumo_idx = lumo_idx;

                for (size_t i = 0; i < num_orbitals(); ++i) {
                    MolecularOrbital mo = {
                        .idx = (int)i,
                        .occupation = (float)vlx.scf.alpha.occupations.data[i],
                        .energy = (float)vlx.scf.alpha.energies.data[i],
                    };
                    md_array_push(info.molecular_orbitals, mo, info.alloc);
                }
                
                auto push_dipole = [&info](md_vlx_dipole_moment_t vlx_dp) {
                    DipoleMoment dp = {
                        .label = str_copy(vlx_dp.ident, info.alloc),
                        .vector = vec3_set((float)vlx_dp.x, (float)vlx_dp.y, (float)vlx_dp.z),
                    };
                    md_array_push(info.dipole_moments, dp, info.alloc);
                };

                push_dipole(vlx.scf.ground_state_dipole_moment);
                for (size_t i = 0; i < vlx.rsp.num_excited_states; ++i)
                    push_dipole(vlx.rsp.electronic_transition_length[i]);
                for (size_t i = 0; i < vlx.rsp.num_excited_states; ++i)
                    push_dipole(vlx.rsp.electronic_transition_velocity[i]);
                for (size_t i = 0; i < vlx.rsp.num_excited_states; ++i)
                    push_dipole(vlx.rsp.magnetic_transition[i]);
                break;
            }
            case viamd::EventType_RepresentationComputeOrbital: {
                ASSERT(e.payload_type == viamd::EventPayloadType_ComputeOrbital);
                ComputeOrbital& data = *(ComputeOrbital*)e.payload;

                if (!data.output_written) {
                    md_gto_eval_mode_t mode = MD_GTO_EVAL_MODE_PSI;
                    if (data.type == OrbitalType::PsiSquared) {
                       mode = MD_GTO_EVAL_MODE_PSI_SQUARED;
                    }
                    if (gl_version.major >= 4 && gl_version.minor >= 3) {
                        data.output_written = compute_mo_GPU(&data.tex_mat, &data.voxel_spacing, data.dst_texture, data.orbital_idx, mode, data.samples_per_angstrom);
                    } else {
                        data.output_written = (bool)compute_mo_async(&data.tex_mat, &data.voxel_spacing, data.dst_texture, data.orbital_idx, mode, data.samples_per_angstrom);
                    }
                }

                break;
            }
            default:
                break;
            }
        }
    }

    void reset_data() {
        //md_gl_mol_destroy(gl_mol);
        md_gl_rep_destroy(gl_rep);
        md_arena_allocator_reset(arena);
        vlx = {};
        orb = {};
        nto = {};
        rsp = {};
    }

    void update_nto_group_colors() {
        ScopedTemp temp_reset;
        uint32_t* colors = (uint32_t*)md_temp_push(sizeof(uint32_t) * nto.num_atoms);
        for (size_t i = 0; i < nto.num_atoms; ++i) {
            const size_t group_idx = nto.atom_group_idx[i];
            const uint32_t color = group_idx < nto.group.count ? convert_color(nto.group.color[group_idx]) : U32_MAGENTA;
            colors[i] = color;
        }

        md_gl_rep_set_color(nto.gl_rep, 0, (uint32_t)nto.num_atoms, colors, 0);
    }

    void init_from_file(str_t filename, ApplicationState& state) {
        str_t file_ext;
        if (extract_ext(&file_ext, filename) && str_eq_ignore_case(file_ext, STR_LIT("out"))) {
            MD_LOG_INFO("Attempting to load VeloxChem data from file '" STR_FMT "'", STR_ARG(filename));
            md_vlx_data_free(&vlx);
            if (md_vlx_data_parse_file(&vlx, filename, arena)) {
                MD_LOG_INFO("Successfully loaded VeloxChem data");

                if (!vol_fbo) glGenFramebuffers(1, &vol_fbo);

                // Scf
                scf.show_window = true;

                homo_idx = (int)vlx.scf.homo_idx;
                lumo_idx = (int)vlx.scf.lumo_idx;

                vec4_t min_box = vec4_set1( FLT_MAX);
                vec4_t max_box = vec4_set1(-FLT_MAX);

                nto.atom_xyz = (vec3_t*)md_arena_allocator_push(arena, sizeof(vec3_t) * vlx.geom.num_atoms);
                nto.atom_r   = (float*) md_arena_allocator_push(arena, sizeof(float)  * vlx.geom.num_atoms);
                nto.num_atoms = vlx.geom.num_atoms;

                // Compute the PCA of the provided geometry
                // This is used in determining a better fitting volume for the orbitals
                vec4_t* xyzw = (vec4_t*)md_vm_arena_push(state.allocator.frame, sizeof(vec4_t) * vlx.geom.num_atoms);
                for (size_t i = 0; i < vlx.geom.num_atoms; ++i) {
                    nto.atom_xyz[i] = vec3_set((float)vlx.geom.coord_x[i], (float)vlx.geom.coord_y[i], (float)vlx.geom.coord_z[i]) * ANGSTROM_TO_BOHR;
                    nto.atom_r[i]   = md_util_element_vdw_radius(vlx.geom.atomic_number[i]) * ANGSTROM_TO_BOHR;
                    xyzw[i] = {(float)vlx.geom.coord_x[i], (float)vlx.geom.coord_y[i], (float)vlx.geom.coord_z[i], 1.0f};
                    min_box = vec4_min(min_box, xyzw[i]);
                    max_box = vec4_max(max_box, xyzw[i]);
                }
                min_aabb = vec3_from_vec4(min_box);
                max_aabb = vec3_from_vec4(max_box);

                md_molecule_t mol = {0};
                md_vlx_molecule_init(&mol, &vlx, state.allocator.frame);
                md_util_molecule_postprocess(&mol, state.allocator.frame, MD_UTIL_POSTPROCESS_ELEMENT_BIT | MD_UTIL_POSTPROCESS_RADIUS_BIT | MD_UTIL_POSTPROCESS_BOND_BIT);
                //gl_mol = md_gl_mol_create(&mol);

                uint32_t* colors = (uint32_t*)md_vm_arena_push(state.allocator.frame, mol.atom.count * sizeof(uint32_t));
                color_atoms_cpk(colors, mol.atom.count, mol);

                gl_rep = md_gl_rep_create(state.mold.gl_mol);
                md_gl_rep_set_color(gl_rep, 0, (uint32_t)mol.atom.count, colors, 0);

                com =  md_util_com_compute_vec4(xyzw, 0, vlx.geom.num_atoms, 0);
                mat3_t C = mat3_covariance_matrix_vec4(xyzw, 0, vlx.geom.num_atoms, com);
                mat3_eigen_t eigen = mat3_eigen(C);
                PCA = mat3_extract_rotation(eigen.vectors);
                PCA = mat3_orthonormalize(PCA);

                // NTO
                if (vlx.rsp.num_excited_states > 0 && vlx.rsp.nto) {

                    nto.show_window = true;
                    camera_compute_optimal_view(&nto.target.pos, &nto.target.ori, &nto.target.dist, min_aabb, max_aabb, nto.distance_scale);
                    nto.atom_group_idx = (uint8_t*)md_alloc(arena, sizeof(uint8_t) * mol.atom.count);
                    MEMSET(nto.atom_group_idx, 1, sizeof(uint8_t) * mol.atom.count);

                    snprintf(nto.group.label[0], sizeof(nto.group.label[0]), "Unassigned");
                    nto.group.color[0] = vec4_t{ 0, 0, 0, 1 };

                    for (int i = 1; i < (int)ARRAY_SIZE(nto.group.color); ++i) {
                        ImVec4 color = ImPlot::GetColormapColor(i - 1, ImPlotColormap_Deep);
                        nto.group.color[i] = vec_cast(color);
                        snprintf(nto.group.label[i], sizeof(nto.group.label[i]), "Group %i", i);
                    }

                    str_t file = {};
                    extract_file(&file, filename);

                    if (str_eq_cstr(file, "tq.out")) {
                        uint8_t index_from_text[23] = { 1, 1, 1, 1, 1, 1, 1, 1, 2, 2, 2, 2, 2, 2, 2, 2, 2, 2, 2, 2, 2, 2, 2 };
                        //nto.atom_group_idx = index_from_text;
                        nto.group.count = 3;
                        MEMCPY(nto.atom_group_idx, index_from_text, sizeof(index_from_text));
                        snprintf(nto.group.label[1], sizeof(nto.group.label[1]), "Thio");
                        snprintf(nto.group.label[2], sizeof(nto.group.label[2]), "Quin");
                    }
                    else {

                        // @TODO: Remove once proper interface is there
					    nto.group.count = 3;
					    // Assign half of the atoms to group 1
<<<<<<< HEAD
                        MEMSET(nto.atom_group_idx, 2, sizeof(uint8_t) * mol.atom.count / 2);
=======
                        for (size_t i = 0; i < mol.atom.count; ++i) {
                            nto.atom_group_idx[i] = i < mol.atom.count / 2 ? 1 : 2;
                        }
>>>>>>> 565bf10d
                    }
                    nto.gl_rep = md_gl_rep_create(state.mold.gl_mol);
                    update_nto_group_colors();

                    // Callculate ballpark scaling factor for dipole vectors
                    vec3_t ext = max_aabb - min_aabb;
                    float max_ext = MAX(ext.x, MAX(ext.y, ext.z));
                    float max_len = 0;
                    for (int i = 0; i < vlx.rsp.num_excited_states; ++i) {
                        vec3_t magn_vec = { (float)vlx.rsp.magnetic_transition[i].x, (float)vlx.rsp.magnetic_transition[i].y, (float)vlx.rsp.magnetic_transition[i].z };
                        vec3_t elec_vec = { (float)vlx.rsp.electronic_transition_length[0].x, (float)vlx.rsp.electronic_transition_length[i].y, (float)vlx.rsp.electronic_transition_length[i].z };
                        float magn_len = vec3_length(magn_vec);
                        float elec_len = vec3_length(elec_vec);
                        if (magn_len > max_len) {
                            max_len = magn_len;
                        }
                        if (elec_len > max_len) {
                            max_len = elec_len;
                        }
                    }

					nto.dipole.vector_scale = CLAMP((max_ext * 0.75f) / max_len, 0.1f, 10.0f);
                }

                // RSP
                rsp.show_window = true;
                rsp.hovered  = -1;
                rsp.selected = -1;

                // ORB
                orb.show_window = true;
                camera_compute_optimal_view(&orb.target.pos, &orb.target.ori, &orb.target.dist, min_aabb, max_aabb, orb.distance_scale);
                orb.mo_idx = homo_idx;
                orb.scroll_to_idx = homo_idx;

            } else {
                MD_LOG_INFO("Failed to load VeloxChem data");
                reset_data();
            }
        }
    }

    void eval_gtos_GPU(uint32_t vol_tex, const OBB& vol_obb, const int vol_dim[3], const md_gto_t* gtos, size_t num_gtos, md_gto_eval_mode_t mode) {
        const vec3_t extent = vol_obb.max_ext - vol_obb.min_ext;
        const vec3_t stepsize = vec3_div(extent, vec3_set((float)vol_dim[0], (float)vol_dim[1], (float)vol_dim[2]));

        mat4_t vol_mat = compute_vol_mat(vol_obb);
        mat4_t world_to_model = compute_world_to_model_mat(vol_obb);
        mat4_t index_to_world = compute_index_to_world_mat(vol_obb, stepsize);

        // Dispatch Compute shader evaluation
        md_gto_grid_evaluate_GPU(vol_tex, vol_dim, stepsize.elem, (const float*)world_to_model.elem, (const float*)index_to_world.elem, gtos, num_gtos, mode);
    }

    bool compute_nto_GPU(mat4_t* out_vol_mat, vec3_t* out_voxel_spacing, uint32_t* in_out_vol_tex, size_t nto_idx, size_t lambda_idx, md_vlx_nto_type_t type, md_gto_eval_mode_t mode, float samples_per_angstrom = DEFAULT_SAMPLES_PER_ANGSTROM) {
        ScopedTemp temp_reset;

        size_t num_gtos = md_vlx_nto_gto_count(&vlx);
        md_gto_t* gtos  = (md_gto_t*)md_temp_push(sizeof(md_gto_t) * num_gtos);

        if (!md_vlx_nto_gto_extract(gtos, &vlx, nto_idx, lambda_idx, type)) {
            MD_LOG_ERROR("Failed to extract NTO gto for nto index: %zu and lambda: %zu", nto_idx, lambda_idx);
            return task_system::INVALID_ID;
        }
        md_gto_cutoff_compute(gtos, num_gtos, 1.0e-6);

        OBB obb = compute_gto_obb(PCA, gtos, num_gtos);
        vec3_t extent = obb.max_ext - obb.min_ext;

        // Target resolution per spatial unit (We want this number of samples per Ångström in each dimension)
        // Round up to some multiple of 8 -> 8x8x8 is the chunksize we process in parallel

        // Compute required volume dimensions
        int dim[3] = {
            CLAMP(ALIGN_TO((int)(extent.x * samples_per_angstrom * BOHR_TO_ANGSTROM), 8), 8, 512),
            CLAMP(ALIGN_TO((int)(extent.y * samples_per_angstrom * BOHR_TO_ANGSTROM), 8), 8, 512),
            CLAMP(ALIGN_TO((int)(extent.z * samples_per_angstrom * BOHR_TO_ANGSTROM), 8), 8, 512),
        };

        // Init and clear volume texture
        gl::init_texture_3D(in_out_vol_tex, dim[0], dim[1], dim[2], GL_R16F);

        eval_gtos_GPU(*in_out_vol_tex, obb, dim, gtos, num_gtos, mode);

        // WRITE OUTPUT
        *out_vol_mat = compute_vol_mat(obb);
        *out_voxel_spacing = vec3_div(extent, vec3_set((float)dim[0], (float)dim[1], (float)dim[2])) * BOHR_TO_ANGSTROM;

        return true;
    }

    task_system::ID compute_nto_async(mat4_t* out_vol_mat, vec3_t* out_voxel_spacing, uint32_t* in_out_vol_tex, size_t nto_idx, size_t lambda_idx, md_vlx_nto_type_t type, md_gto_eval_mode_t mode, float samples_per_angstrom = DEFAULT_SAMPLES_PER_ANGSTROM) {
		md_allocator_i* alloc = md_get_heap_allocator();
        size_t num_gtos = md_vlx_nto_gto_count(&vlx);
        md_gto_t* gtos  = (md_gto_t*)md_alloc(alloc, sizeof(md_gto_t) * num_gtos);

        if (!md_vlx_nto_gto_extract(gtos, &vlx, nto_idx, lambda_idx, type)) {
            MD_LOG_ERROR("Failed to extract NTO gto for nto index: %zu and lambda: %zu", nto_idx, lambda_idx);
            md_free(alloc, gtos, sizeof(md_gto_t) * num_gtos);
            return task_system::INVALID_ID;
        }
        md_gto_cutoff_compute(gtos, num_gtos, 1.0e-6);

        OBB obb = compute_gto_obb(PCA, gtos, num_gtos);

        vec3_t extent = obb.max_ext - obb.min_ext;

        // Target resolution per spatial unit (We want this number of samples per Ångström in each dimension)
        // Round up to some multiple of 8 -> 8x8x8 is the chunksize we process in parallel

        // Compute required volume dimensions
        int dim[3] = {
            CLAMP(ALIGN_TO((int)(extent.x * samples_per_angstrom * BOHR_TO_ANGSTROM), 8), 8, 512),
            CLAMP(ALIGN_TO((int)(extent.y * samples_per_angstrom * BOHR_TO_ANGSTROM), 8), 8, 512),
            CLAMP(ALIGN_TO((int)(extent.z * samples_per_angstrom * BOHR_TO_ANGSTROM), 8), 8, 512),
        };

        const vec3_t stepsize = vec3_div(extent, vec3_set((float)dim[0], (float)dim[1], (float)dim[2]));
        mat4_t vol_mat = compute_vol_mat(obb);

        vec3_t step_x = obb.basis.col[0] * stepsize.x;
        vec3_t step_y = obb.basis.col[1] * stepsize.y;
        vec3_t step_z = obb.basis.col[2] * stepsize.z;
        vec3_t origin = obb.basis * (obb.min_ext + stepsize * 0.5f);

        mat4_t world_to_model = compute_world_to_model_mat(obb);

        // Init and clear volume texture
        const float zero[4] = { 0,0,0,0 };
        glBindFramebuffer(GL_DRAW_FRAMEBUFFER, vol_fbo);
        gl::init_texture_3D(in_out_vol_tex, dim[0], dim[1], dim[2], GL_R16F);
        glFramebufferTexture(GL_DRAW_FRAMEBUFFER, GL_COLOR_ATTACHMENT0, *in_out_vol_tex, 0);
        glClearBufferfv(GL_COLOR, 0, zero);
        glBindFramebuffer(GL_DRAW_FRAMEBUFFER, 0);

        // WRITE OUTPUT
        *out_vol_mat = vol_mat;
        *out_voxel_spacing = stepsize * BOHR_TO_ANGSTROM;

        struct Payload {
            AsyncGridEvalArgs args;
            md_allocator_i* alloc;
            size_t mem_size;
            void* mem;
            uint32_t* tex_ptr;
        };

        size_t mem_size = sizeof(Payload) + sizeof(float) * dim[0] * dim[1] * dim[2];
        void* mem = md_alloc(alloc, mem_size);
        Payload* payload = (Payload*)mem;
        *payload = {
            .args = {
                .world_to_model = world_to_model,
                .model_step = stepsize,
                .grid = {
                    .data = (float*)((char*)mem + sizeof(Payload)),
                    .dim = {dim[0], dim[1], dim[2]},
                    .origin = {origin.x, origin.y, origin.z},
                    .step_x = {step_x.x, step_x.y, step_x.z},
                    .step_y = {step_y.x, step_y.y, step_y.z},
                    .step_z = {step_z.x, step_z.y, step_z.z},
                },
                .gtos = gtos,
                .num_gtos = num_gtos,
                .mode = mode,
            },
            .alloc = alloc,
            .mem_size = mem_size,
            .mem = mem,
            .tex_ptr = in_out_vol_tex,
        };

        task_system::ID async_task = evaluate_gto_on_grid_async(&payload->args);

        // Launch task for main (render) thread to update the volume texture
        task_system::ID main_task = task_system::create_main_task(STR_LIT("##Update Volume"), [](void* user_data) {
            Payload* data = (Payload*)user_data;

            // The init here is just to ensure that the volume has not changed its dimensions during the async evaluation
            gl::init_texture_3D(data->tex_ptr, data->args.grid.dim[0], data->args.grid.dim[1], data->args.grid.dim[2], GL_R16F);
            gl::set_texture_3D_data(*data->tex_ptr, data->args.grid.data, GL_R32F);

            md_free(data->alloc, data->args.gtos, data->args.num_gtos * sizeof(md_gto_t));
            md_free(data->alloc, data->mem, data->mem_size);
            }, payload);

        task_system::set_task_dependency(main_task, async_task);
        task_system::enqueue_task(async_task);

        return async_task;
    }

	struct AsyncGridEvalArgs {
        mat4_t     world_to_model;
        vec3_t     model_step;
		md_grid_t  grid;
		md_gto_t*  gtos;
		size_t num_gtos;
		md_gto_eval_mode_t mode;
	};

    bool compute_mo_GPU(mat4_t* out_vol_mat, vec3_t* out_voxel_spacing, uint32_t* in_out_vol_tex, size_t mo_idx, md_gto_eval_mode_t mode, float samples_per_angstrom = DEFAULT_SAMPLES_PER_ANGSTROM) {
        md_allocator_i* alloc = md_get_heap_allocator();

        size_t num_gtos = md_vlx_mol_gto_count(&vlx);
        md_gto_t* gtos  = (md_gto_t*)md_alloc(alloc, sizeof(md_gto_t) * num_gtos);
        defer { md_free(alloc, gtos, sizeof(md_gto_t) * num_gtos); };

        if (!md_vlx_mol_gto_extract(gtos, &vlx, mo_idx)) {
            MD_LOG_ERROR("Failed to extract molecular gto for orbital index: %zu", mo_idx);
            return false;
        }
        md_gto_cutoff_compute(gtos, num_gtos, 1.0e-6);

        OBB obb = compute_gto_obb(PCA, gtos, num_gtos);
        vec3_t extent = obb.max_ext - obb.min_ext;

        // Target resolution per spatial unit (We want this number of samples per Ångström in each dimension)
        // Round up to some multiple of 8 -> 8x8x8 is the chunksize we process in parallel

        // Compute required volume dimensions
        int dim[3] = {
            CLAMP(ALIGN_TO((int)(extent.x * samples_per_angstrom * BOHR_TO_ANGSTROM), 8), 8, 512),
            CLAMP(ALIGN_TO((int)(extent.y * samples_per_angstrom * BOHR_TO_ANGSTROM), 8), 8, 512),
            CLAMP(ALIGN_TO((int)(extent.z * samples_per_angstrom * BOHR_TO_ANGSTROM), 8), 8, 512),
        };

        // Init and clear volume texture
        gl::init_texture_3D(in_out_vol_tex, dim[0], dim[1], dim[2], GL_R16F);

        eval_gtos_GPU(*in_out_vol_tex, obb, dim, gtos, num_gtos, mode);

        // WRITE OUTPUT
        *out_vol_mat = compute_vol_mat(obb);
        *out_voxel_spacing = vec3_div(extent, vec3_set((float)dim[0], (float)dim[1], (float)dim[2])) * BOHR_TO_ANGSTROM;

        return true;
    }

    task_system::ID compute_mo_async(mat4_t* out_vol_mat, vec3_t* out_voxel_spacing, uint32_t* in_out_vol_tex, size_t mo_idx, md_gto_eval_mode_t mode, float samples_per_angstrom = DEFAULT_SAMPLES_PER_ANGSTROM) {
		md_allocator_i* alloc = md_get_heap_allocator();
        size_t num_gtos = md_vlx_mol_gto_count(&vlx);
        md_gto_t* gtos  = (md_gto_t*)md_alloc(alloc, sizeof(md_gto_t)* num_gtos);

        if (!md_vlx_mol_gto_extract(gtos, &vlx, mo_idx)) {
            MD_LOG_ERROR("Failed to extract molecular gto for orbital index: %zu", mo_idx);
            md_free(md_get_heap_allocator(), gtos, sizeof(md_gto_t) * num_gtos);
            return task_system::INVALID_ID;
        }
        md_gto_cutoff_compute(gtos, num_gtos, 1.0e-6);

        OBB obb = compute_gto_obb(PCA, gtos, num_gtos);
        vec3_t extent = obb.max_ext - obb.min_ext;

        // Target resolution per spatial unit (We want this number of samples per Ångström in each dimension)
        // Round up to some multiple of 8 -> 8x8x8 is the chunksize we process in parallel

        // Compute required volume dimensions
        int dim[3] = {
            CLAMP(ALIGN_TO((int)(extent.x * samples_per_angstrom * BOHR_TO_ANGSTROM), 8), 8, 512),
            CLAMP(ALIGN_TO((int)(extent.y * samples_per_angstrom * BOHR_TO_ANGSTROM), 8), 8, 512),
            CLAMP(ALIGN_TO((int)(extent.z * samples_per_angstrom * BOHR_TO_ANGSTROM), 8), 8, 512),
        };

        const vec3_t stepsize = vec3_div(extent, vec3_set((float)dim[0], (float)dim[1], (float)dim[2]));
        mat4_t vol_mat = compute_vol_mat(obb);

        vec3_t step_x = obb.basis.col[0] * stepsize.x;
        vec3_t step_y = obb.basis.col[1] * stepsize.y;
        vec3_t step_z = obb.basis.col[2] * stepsize.z;
        vec3_t origin = obb.basis * (obb.min_ext + stepsize * 0.5f);

        mat4_t world_to_model = compute_world_to_model_mat(obb);

        // Init and clear volume texture
        const float zero[4] = {0,0,0,0};
        glBindFramebuffer(GL_DRAW_FRAMEBUFFER, vol_fbo);
        gl::init_texture_3D(in_out_vol_tex, dim[0], dim[1], dim[2], GL_R16F);
        glFramebufferTexture(GL_DRAW_FRAMEBUFFER, GL_COLOR_ATTACHMENT0, *in_out_vol_tex, 0);
        glClearBufferfv(GL_COLOR, 0, zero);
        glBindFramebuffer(GL_DRAW_FRAMEBUFFER, 0);

        // WRITE OUTPUT
        *out_vol_mat = vol_mat;
        *out_voxel_spacing = stepsize * BOHR_TO_ANGSTROM;

        struct Payload {
            AsyncGridEvalArgs args;
            uint32_t* tex_ptr;
            md_allocator_i* alloc;
            size_t alloc_size;
        };

		size_t mem_size = sizeof(Payload) + sizeof(float) * dim[0] * dim[1] * dim[2];
		void*       mem = md_alloc(alloc, mem_size);
		Payload* payload = (Payload*)mem;
		*payload = {
			.args = {
                .world_to_model = world_to_model,
                .model_step = stepsize,
				.grid = {
					.data = (float*)((char*)mem + sizeof(Payload)),
					.dim = {dim[0], dim[1], dim[2]},
					.origin = {origin.x, origin.y, origin.z},
					.step_x = {step_x.x, step_x.y, step_x.z},
                    .step_y = {step_y.x, step_y.y, step_y.z},
                    .step_z = {step_z.x, step_z.y, step_z.z},
				},
				.gtos = gtos,
				.num_gtos = num_gtos,
				.mode = mode,
			},
			.tex_ptr = in_out_vol_tex,
			.alloc = alloc,
			.alloc_size = mem_size,
		};

		task_system::ID async_task = evaluate_gto_on_grid_async(&payload->args);

        // Launch task for main (render) thread to update the volume texture
        task_system::ID main_task = task_system::create_main_task(STR_LIT("##Update Volume"), [](void* user_data) {
            Payload* data = (Payload*)user_data;

            // The init here is just to ensure that the volume has not changed its dimensions during the async evaluation
            gl::init_texture_3D(data->tex_ptr, data->args.grid.dim[0], data->args.grid.dim[1], data->args.grid.dim[2], GL_R16F);
            gl::set_texture_3D_data(*data->tex_ptr, data->args.grid.data, GL_R32F);

            md_free(data->alloc, data->args.gtos, data->args.num_gtos * sizeof(md_gto_t));
            md_free(data->alloc, data, data->alloc_size);
            }, payload);

        task_system::set_task_dependency(main_task, async_task);
        task_system::enqueue_task(async_task);

        return async_task;
    }

    static inline ImVec4 make_highlight_color(const ImVec4& color, float factor = 1.3f) {
        // Ensure the factor is not too high, to avoid over-brightening
        factor = (factor < 1.0f) ? 1.0f : factor;

        // Increase the brightness of each component by the factor
        float r = color.x * factor;
        float g = color.y * factor;
        float b = color.z * factor;

        // Clamp the values to the range [0, 1]
        r = (r > 1.0f) ? 1.0f : r;
        g = (g > 1.0f) ? 1.0f : g;
        b = (b > 1.0f) ? 1.0f : b;

        // Return the new highlighted color with the same alpha
        return ImVec4(r, g, b, color.w);
    }

    static inline ImVec2 draw_vertical_sankey_flow(ImDrawList* draw_list, ImVec2 source_pos, ImVec2 dest_pos, float thickness, ImU32 flow_color) {
        // Get the draw list from the current window

        // Define the control points for the Bezier curve
        ImVec2 p1 = ImVec2(source_pos.x + thickness / 2, source_pos.y);  // Start point (bottom-center of source node)
        ImVec2 p4 = ImVec2(dest_pos.x + thickness / 2, dest_pos.y);  // End point (top-center of destination node)

        float dist = fabsf(p1.y - p4.y);
        float curve_offset = dist / 4;

        ImVec2 p2 = ImVec2(source_pos.x + thickness / 2, source_pos.y - curve_offset);  // Control point 1
        ImVec2 p3 = ImVec2(dest_pos.x + thickness / 2, dest_pos.y + curve_offset);  // Control point 2

        const int num_segments = 50;

        // Define the color and thickness for the flow
        //ImU32 flow_color = IM_COL32(100, 149, 237, 255);  // Cornflower Blue
        // ImBezierCubicCalc Use this for calculating mouse distance to curve
        // Draw the Bezier curve representing the flow
        draw_list->AddBezierCubic(p1, p2, p3, p4, flow_color, thickness, num_segments);

        ImVec2 mouse_pos = ImGui::GetMousePos();
        float min_y = ImMin(p1.y, p4.y);
        float max_y = ImMax(p1.y, p4.y);
        float y = ImClamp(mouse_pos.y, min_y, max_y);

        float t = (max_y - y) / dist;
        ImVec2 bezier = ImBezierCubicCalc(p1, p2, p3, p4, t);
        ImVec2 delta = mouse_pos - bezier;
        return {ImAbs(delta.x), ImAbs(y - mouse_pos.y)};
    }

    static inline void draw_aligned_text(ImDrawList* draw_list, const char* text, ImVec2 pos, ImVec2 alignment = { 0,0 }) {
        ImVec2 text_size = ImGui::CalcTextSize(text);
        ImVec2 text_pos = pos - text_size * alignment;
        draw_list->AddText(text_pos, ImGui::ColorConvertFloat4ToU32({ 0,0,0,1 }), text);
    }

    static inline void im_sankey_diagram(ApplicationState* state, ImRect area, Nto* nto) {
        ScopedTemp temp_reset;
        md_allocator_i* temp_alloc = md_get_temp_allocator();
        /*
        * A sankey diagram needs to implement bezier curves, that are connecting two points
        */
        ImDrawList* draw_list = ImGui::GetWindowDrawList();

        //Draw background
        //draw_list->AddRectFilled(area.Min, area.Max, ImGui::ColorConvertFloat4ToU32({ 1,1,1,1 }));
        //draw_list->AddRect(area.Min, area.Max, ImGui::ColorConvertFloat4ToU32({ 0,0,0,1 }));

        ImRect plot_area = area;
        const float plot_percent = 0.8;
        plot_area.Expand({ area.GetWidth() * -(1 - plot_percent), area.GetHeight() * -(1 - plot_percent) });
        //draw_list->AddRect(plot_area.Min, plot_area.Max, ImGui::ColorConvertFloat4ToU32({ 1,0,0,1 })); //Use this to draw debug of plot area

        ////The given data
        //const char* names[] = { "THIO", "QUIN" };
        //float initial_percentages[2] = { 0.3, 0.7 };
        //float transitions[2][2] = {
        //    /*
        //    *   A B   col -->
        //    * A
        //    * B
        //    * |
        //    * |
        //    * v
        //    * row
        //    */
        //    {0.22, 0.78}, //Read as "Starting from A, 22% of A_Start goes to A_End, and 78% goes to B_End
        //    {0.0, 1.0}
        //};

        //Bar definitions
        const float bar_height = plot_area.GetHeight() * 0.05;
        int num_bars = 0;
        for (size_t i = 0; i < nto->group.count; i++) {
            if (nto->transition_density_hole[i] != 0.0) {
                num_bars++;
            }
        }
        int num_gaps = num_bars - 1;
        float gap_size = plot_area.GetWidth() * 0.05;
        float bars_avail_width = plot_area.GetWidth() - gap_size * num_gaps;

        //Calculate bar percentages
        float hole_sum = 0;
        float part_sum = 0;
        for (size_t i = 0; i < nto->group.count; i++) {
            hole_sum += nto->transition_density_hole[i];
            part_sum += nto->transition_density_part[i];
        }

		// Prevent division by zero
		hole_sum = MAX(hole_sum, 1.0e-6);
		part_sum = MAX(part_sum, 1.0e-6);

        md_array(float) hole_percentages = md_array_create(float, nto->group.count, temp_alloc);
        md_array(float) part_percentages = md_array_create(float, nto->group.count, temp_alloc);
        for (size_t i = 0; i < nto->group.count; i++) {
            hole_percentages[i] = nto->transition_density_hole[i] / hole_sum;
            part_percentages[i] = nto->transition_density_part[i] / part_sum;
        }

        //Calculate start positions
        md_array(float) start_positions = md_array_create(float, nto->group.count, temp_alloc);
        float cur_bottom_pos = plot_area.Min.x;
        for (int i = 0; i < nto->group.count; i++) {
            start_positions[i] = cur_bottom_pos;
            cur_bottom_pos += bars_avail_width * hole_percentages[i];
            if (hole_percentages[i] != 0.0) {
                cur_bottom_pos += gap_size;
            }
        }

        //Calculate end positions
        md_array(float) end_positions = md_array_create(float, nto->group.count, temp_alloc);
        md_array(float) sub_end_positions = md_array_create(float, nto->group.count, temp_alloc);
        float cur_pos = plot_area.Min.x;
        for (int end_i = 0; end_i < nto->group.count; end_i++) {
            end_positions[end_i] = cur_pos;
            sub_end_positions[end_i] = cur_pos;
            cur_pos += bars_avail_width * part_percentages[end_i];
            if (hole_percentages[end_i] != 0.0) {
                cur_pos += gap_size;
            }
        }

        int flow_hover_idx = -1;
        ImVec2 mouse_pos = ImGui::GetMousePos();

        char mouse_label[16] = { 0 };

        //Draw curves
        md_array(float) curve_widths = md_array_create(float, nto->group.count * nto->group.count, temp_alloc);
        md_array(ImVec2) curve_midpoints = md_array_create(ImVec2, nto->group.count * nto->group.count, temp_alloc);
        md_array(ImVec2) curve_directions = md_array_create(ImVec2, nto->group.count * nto->group.count, temp_alloc);
        md_array(float) curve_percentages = md_array_create(float, nto->group.count * nto->group.count, temp_alloc);
        for (size_t i = 0; i < nto->group.count * nto->group.count; i++) {
            curve_widths[i] = 0;
            curve_midpoints[i] = { 0, 0 };
            curve_directions[i] = { 0, 0 };
            curve_percentages[i] = 0;
        }
        /*for (size_t start_i = 0; start_i < nto->group.count; start_i++) {
            for (size_t end_i = 0; end_i < nto->group.count; end_i++) {
                curve_widths[start_i * nto->group.count + end_i] = 0.0;
                curve_midpoints[start_i * nto->group.count + end_i] = ImVec2{};
                curve_directions[start_i * nto->group.count + end_i] = ImVec2{};
            }
        }*/

        for (int start_i = 0; start_i < nto->group.count; start_i++) {
            if (hole_percentages[start_i] != 0.0) {

                ImVec2 start_pos = { start_positions[start_i], plot_area.Max.y - bar_height + 0.1f * bar_height };

                ImVec4 start_col = vec_cast(nto->group.color[start_i]);

                start_col.w = 0.5;
                for (int end_i = 0; end_i < nto->group.count; end_i++) {
                    float percentage = nto->transition_matrix[end_i * nto->group.count + start_i];
                    ImVec4 end_col = vec_cast(nto->group.color[end_i]);

                    if (percentage != 0) {
                        float width = bars_avail_width * percentage;
                        ImVec2 end_pos = { sub_end_positions[end_i], plot_area.Min.y + bar_height - 0.1f * bar_height };

                        int vert_beg = draw_list->VtxBuffer.Size;
                        ImVec2 mouse_delta = draw_vertical_sankey_flow(draw_list, start_pos, end_pos, width, ImGui::ColorConvertFloat4ToU32(start_col));
                        int vert_end = draw_list->VtxBuffer.Size;

                        bool flow_hovered = mouse_delta.x < width * 0.5f && mouse_delta.y < 1.0e-4;

                        // Apply a gradient based on y-value from start color to end color if they belong to different groups
                        if (end_i != start_i) {
                            ImVec2 grad_p0 = { start_pos.x, start_pos.y };
                            ImVec2 grad_p1 = { start_pos.x, end_pos.y };
                            ImGui::ShadeVertsLinearColorGradientKeepAlpha(draw_list, vert_beg, vert_end, grad_p0, grad_p1, ImGui::ColorConvertFloat4ToU32(start_col), ImGui::ColorConvertFloat4ToU32(end_col));
                        }

                        char label[16];
                        sprintf(label, "%3.2f%%", percentage * 100);
                        const ImVec2 label_size = ImGui::CalcTextSize(label);

                        if (flow_hovered) {
                            for (int i = vert_beg; i < vert_end; ++i) {
                                ImVec4 col = ImColor(draw_list->VtxBuffer[i].col);
                                draw_list->VtxBuffer[i].col = ImColor(make_highlight_color(col));
                            }
                            MEMCPY(mouse_label, label, sizeof(label));
                        }

                        if (width > label_size.x) {
                            ImVec2 midpoint = (start_pos + end_pos) * 0.5 + ImVec2{ width / 2, 0 };
                            ImVec2 direction = vec_cast(vec2_normalize(vec_cast(start_pos - end_pos)));
                            curve_midpoints[start_i * nto->group.count + end_i] = midpoint;
                            curve_directions[start_i * nto->group.count + end_i] = direction;
                            curve_widths[start_i * nto->group.count + end_i] = width;
                            curve_percentages[start_i * nto->group.count + end_i] = percentage;
                            //draw_aligned_text(draw_list, label, midpoint, { 0.5, 0.5 });
                        }

                        start_pos.x += width;
                        sub_end_positions[end_i] += width;
                    }
                }
            }
        }

        //Draw Curve Text
        //For every midpoint, we check if another midpoint is to close to that midpoint
        bool text_overlap = true;
        ImVec2 text_size = ImGui::CalcTextSize("99.99%");
        float text_spacing = 4;

        while (text_overlap) {
            text_overlap = false;
            for (size_t start_i = 0; start_i < nto->group.count; start_i++) {
                for (size_t end_i = 0; end_i < nto->group.count; end_i++) {
                    size_t index1 = start_i * nto->group.count + end_i;
                    ImVec2 midpoint1 = curve_midpoints[index1];
                    ImVec2 direction1 = curve_directions[index1];
                    ImRect rect1 = { midpoint1 - (text_size / 2), midpoint1 + (text_size / 2) };

                    for (size_t start_j = 0; start_j < nto->group.count; start_j++) {
                        for (size_t end_j = 0; end_j < nto->group.count; end_j++) {
                            size_t index2 = (start_j * nto->group.count + end_j);
                            if (index1 != index2) {
                                ImVec2 midpoint2 = curve_midpoints[index2];
                                ImVec2 direction2 = curve_directions[index2] * -1.0;
                                ImRect rect2 = { midpoint2 - (text_size / 2), midpoint2 + (text_size / 2) };

                    
                                if ((midpoint1.y != 0 && midpoint2.y != 0)) {
                                    while (rect1.Overlaps(rect2)){
                                        text_overlap = true;
                                        curve_midpoints[index1] += direction1 * text_size.y * text_spacing;
                                        curve_midpoints[index2] += direction2 * text_size.y * text_spacing;
                                        rect1 = { curve_midpoints[index1] - (text_size / 2), curve_midpoints[index1] + (text_size / 2) };
                                        rect2 = { curve_midpoints[index2] - (text_size / 2), curve_midpoints[index2] + (text_size / 2) };
                                    }
                                }
                            }
                        }
                    }


                }
            }
        }

        for (size_t start_i = 0; start_i < nto->group.count; start_i++) {
            for (size_t end_i = 0; end_i < nto->group.count; end_i++) {
                int index = start_i * nto->group.count + end_i;
                ImVec2 midpoint = curve_midpoints[index];
                float percentage = curve_percentages[index];
                if (percentage > 0) {
                    char label[16];
                    sprintf(label, "%3.2f%%", curve_percentages[start_i * nto->group.count + end_i] * 100);
                    const ImVec2 label_size = ImGui::CalcTextSize(label);
                    draw_aligned_text(draw_list, label, midpoint, {0.5, 0.5});
                }
            }
        }



        //Draw bars
        for (int i = 0; i < nto->group.count; i++) {
            if (hole_percentages[i] != 0.0) {
                ImVec4 bar_color = vec_cast(nto->group.color[i]);

                char start_label[16];
                char end_label[16];

                snprintf(start_label, sizeof(start_label), "%3.2f%%", hole_percentages[i] * 100);
                snprintf(end_label, sizeof(end_label), "%3.2f%%", part_percentages[i] * 100);

                //Calculate start
                ImVec2 start_p0 = { start_positions[i], plot_area.Max.y - bar_height };
                ImVec2 start_p1 = { start_positions[i] + bars_avail_width * hole_percentages[i], plot_area.Max.y };
                ImVec2 start_midpoint = { (start_p0.x + start_p1.x) * 0.5f, start_p1.y };
                ImRect start_bar = ImRect{ start_p0, start_p1 };

                //Calculate end
                ImVec2 end_p0 = { end_positions[i], plot_area.Min.y };
                ImVec2 end_p1 = { end_positions[i] + bars_avail_width * part_percentages[i], plot_area.Min.y + bar_height };
                ImRect end_bar = ImRect{ end_p0, end_p1 };
                ImVec2 end_midpoint = { (end_p0.x + end_p1.x) * 0.5f, end_p0.y };

                bool index_hovered = false;
                if (start_bar.Contains(mouse_pos)) {
                    MEMCPY(mouse_label, start_label, sizeof(start_label));
                    index_hovered = true;
                }
                else if (end_bar.Contains(mouse_pos)) {
                    MEMCPY(mouse_label, end_label, sizeof(end_label));
                    index_hovered = true;
                }

                if (index_hovered) {
                    nto->group.hovered_index = (int8_t)i;
                    bar_color = make_highlight_color(bar_color);
                    for (size_t atom_i = 0; atom_i < nto->num_atoms; atom_i++) {
                        if (nto->atom_group_idx[atom_i] == i) {
                            md_bitfield_set_bit(&state->selection.highlight_mask, atom_i);
                        }
                    }
                }

                //Draw start
                draw_list->AddRectFilled(start_p0, start_p1, ImGui::ColorConvertFloat4ToU32(bar_color));
                draw_list->AddRect(start_p0, start_p1, ImGui::ColorConvertFloat4ToU32({ 0,0,0,0.5 }));
                draw_aligned_text(draw_list, nto->group.label[i], start_midpoint, { 0.5, -0.2 });
                draw_aligned_text(draw_list, start_label, start_midpoint, { 0.5, -1.2 });

                //Draw end
                draw_list->AddRectFilled(end_p0, end_p1, ImGui::ColorConvertFloat4ToU32(bar_color));
                draw_list->AddRect(end_p0, end_p1, ImGui::ColorConvertFloat4ToU32({ 0,0,0,0.5 }));
                draw_aligned_text(draw_list, nto->group.label[i], end_midpoint, { 0.5, 1.2 });
                draw_aligned_text(draw_list, end_label, end_midpoint, { 0.5, 2.2 });
            }

        }
<<<<<<< HEAD
        if (mouse_label[0] != '\0') {
            ImVec2 offset = { 15, 15 };
            ImVec2 pos = ImGui::GetMousePos() + offset;
            draw_list->AddText(pos, IM_COL32_BLACK, mouse_label);
=======

        bool is_hovered = plot_area.Contains(ImGui::GetMousePos());
        if (!bar_hovered && is_hovered) {
            md_bitfield_clear(&state->selection.highlight_mask);
>>>>>>> 565bf10d
        }
    }
    
    bool compute_transition_group_values_async(task_system::ID* out_eval_task, task_system::ID* out_segment_task, float* out_group_values, size_t num_groups, const uint8_t* point_group_idx, const vec3_t* point_xyz, const float* point_r, size_t num_points, size_t nto_idx, md_vlx_nto_type_t type, md_gto_eval_mode_t mode, float samples_per_angstrom = DEFAULT_SAMPLES_PER_ANGSTROM) {       
        md_allocator_i* alloc = md_get_heap_allocator();
        size_t num_gtos_per_lambda = md_vlx_nto_gto_count(&vlx);
        size_t cap_gto =  num_gtos_per_lambda * 4;
        md_gto_t* gtos = (md_gto_t*)md_alloc(alloc, sizeof(md_gto_t) * cap_gto);

        const double lambda_cutoff = 0.10;

        size_t num_gtos = 0;

        // Only add GTOs from lambdas that has a contribution more than a certain percentage
        for (size_t lambda_idx = 0; lambda_idx < 4; ++lambda_idx) {
            double lambda = vlx.rsp.nto[nto_idx].occupations.data[lumo_idx + lambda_idx];
            if (lambda < lambda_cutoff) {
                break;
            }
            if (!md_vlx_nto_gto_extract(gtos + num_gtos, &vlx, nto_idx, lambda_idx, type)) {
                MD_LOG_ERROR("Failed to extract NTO gto for nto index: %zu and lambda: %zu", nto_idx, lambda_idx);
                md_free(alloc, gtos, sizeof(md_gto_t) * cap_gto);
                return false;
            }
            // Scale the added GTOs with the lambda value
			// The sqrt is to ensure that the scaling is linear with the lambda value
			double scale = sqrt(lambda);
            for (size_t i = num_gtos; i < num_gtos + num_gtos_per_lambda; ++i) {
                gtos[i].coeff *= scale;
            }
            num_gtos += num_gtos_per_lambda;
        }

        md_gto_cutoff_compute(gtos, num_gtos, 1.0e-7);

        vec3_t min_ext = { FLT_MAX,  FLT_MAX,  FLT_MAX};
        vec3_t max_ext = {-FLT_MAX, -FLT_MAX, -FLT_MAX};

        for (size_t i = 0; i < nto.num_atoms; ++i) {
            vec3_t xyz = nto.atom_xyz[i];
            float    r = nto.atom_r[i] + 2.0f;
            min_ext = vec3_min(min_ext, xyz - r);
            max_ext = vec3_max(max_ext, xyz + r);
        }

        vec3_t extent = max_ext - min_ext;

        // Target resolution per spatial unit (We want this number of samples per Ångström in each dimension)
        // Round up to some multiple of 8 -> 8x8x8 is the chunksize we process in parallel

        // Compute required volume dimensions
        int dim[3] = {
            CLAMP(ALIGN_TO((int)(extent.x * samples_per_angstrom * BOHR_TO_ANGSTROM), 8), 8, 512),
            CLAMP(ALIGN_TO((int)(extent.y * samples_per_angstrom * BOHR_TO_ANGSTROM), 8), 8, 512),
            CLAMP(ALIGN_TO((int)(extent.z * samples_per_angstrom * BOHR_TO_ANGSTROM), 8), 8, 512),
        };

        const vec3_t stepsize = vec3_div(extent, vec3_set((float)dim[0], (float)dim[1], (float)dim[2]));
        //mat4_t vol_mat = compute_vol_mat(obb);

        vec3_t step_x = {stepsize.x, 0, 0};
        vec3_t step_y = {0, stepsize.y, 0};
        vec3_t step_z = {0, 0, stepsize.z};
        vec3_t origin = min_ext + stepsize * 0.5f;

        mat4_t world_to_model = mat4_translate_vec3(-min_ext);

        struct Payload {
            AsyncGridEvalArgs args;

            float* dst_group_values;
			size_t num_groups;

            const uint8_t* point_group_idx;
            const vec3_t* point_xyz;
            const float* point_r;
            size_t num_points;

            md_allocator_i* alloc;
            size_t alloc_size;
        };

        size_t mem_size = sizeof(Payload) + sizeof(float) * dim[0] * dim[1] * dim[2];
        void* mem = md_alloc(alloc, mem_size);
        Payload* payload = (Payload*)mem;
        *payload = {
            .args = {
                .world_to_model = world_to_model,
                .model_step = stepsize,
                .grid = {
                    .data = (float*)((char*)mem + sizeof(Payload)),
                    .dim = {dim[0], dim[1], dim[2]},
                    .origin = {origin.x, origin.y, origin.z},
                    .step_x = {step_x.x, step_x.y, step_x.z},
                    .step_y = {step_y.x, step_y.y, step_y.z},
                    .step_z = {step_z.x, step_z.y, step_z.z},
                },
                .gtos = gtos,
                .num_gtos = num_gtos,
                .mode = mode,
            },
			.dst_group_values = out_group_values,
            .num_groups = num_groups,
            
			.point_group_idx = point_group_idx,
			.point_xyz = point_xyz,
            .point_r = point_r,
			.num_points = num_points,
            .alloc = alloc,
            .alloc_size = mem_size,
        };

        task_system::ID eval_task = evaluate_gto_on_grid_async(&payload->args);

        // @TODO: This should be performed as a range task in parallel
        task_system::ID segment_task = task_system::create_pool_task(STR_LIT("##Segment Volume"), [](void* user_data) {
            Payload* data = (Payload*)user_data;

#if DEBUG
            double sum = 0.0;
            size_t len = data->args.grid.dim[0] * data->args.grid.dim[1] * data->args.grid.dim[2];
            for (size_t i = 0; i < len; ++i) {
                sum += data->args.grid.data[i];
            }
            MD_LOG_DEBUG("SUM: %g", sum);
#endif

            MD_LOG_DEBUG("Starting segmentation of volume");
            grid_segment_and_attribute(data->dst_group_values, data->num_groups, data->point_group_idx, data->point_xyz, data->point_r, data->num_points, &data->args.grid);
            MD_LOG_DEBUG("Finished segmentation of volume");

            md_free(data->alloc, data->args.gtos, data->args.num_gtos * sizeof(md_gto_t));
            md_free(data->alloc, data, data->alloc_size);
        }, payload);

        task_system::set_task_dependency(segment_task, eval_task);

        if (out_eval_task) {
            *out_eval_task = eval_task;
        }
        if (out_segment_task) {
            *out_segment_task = segment_task;
        }

        return true;
    }

	// This sets up and returns a async task which evaluates and orbital data on a grid in parallel
    task_system::ID evaluate_gto_on_grid_async(AsyncGridEvalArgs* args) {
        ASSERT(args);

        // We evaluate the in parallel over smaller NxNxN blocks
        const uint32_t num_blocks = (args->grid.dim[0] / BLK_DIM) * (args->grid.dim[1] / BLK_DIM) * (args->grid.dim[2] / BLK_DIM);
        task_system::ID async_task = task_system::create_pool_task(STR_LIT("Evaluate Orbital"), 0, num_blocks, [](uint32_t range_beg, uint32_t range_end, void* user_data, uint32_t thread_num) {
            (void)thread_num;
            AsyncGridEvalArgs* data = (AsyncGridEvalArgs*)user_data;
            MD_LOG_DEBUG("Starting async eval of orbital grid [%i][%i][%i]", data->grid.dim[0], data->grid.dim[1], data->grid.dim[2]);

            // Number of NxNxN blocks in each dimension
            int num_blk[3] = {
                data->grid.dim[0] / BLK_DIM,
                data->grid.dim[1] / BLK_DIM,
                data->grid.dim[2] / BLK_DIM,
            };

			md_grid_t* grid = &data->grid;

            size_t temp_pos = md_temp_get_pos();
            md_gto_t* sub_gtos = (md_gto_t*)md_temp_push(sizeof(md_gto_t) * data->num_gtos);

            for (uint32_t blk_idx = range_beg; blk_idx < range_end; ++blk_idx) {
                // Determine block index from linear input index i
                int blk[3] = {
                    (blk_idx % num_blk[0]),
                    (blk_idx / num_blk[0]) % num_blk[1],
                    (blk_idx / (num_blk[0] * num_blk[1])),
                };

                int off_idx[3] = { blk[0] * BLK_DIM, blk[1] * BLK_DIM, blk[2] * BLK_DIM };
                int len_idx[3] = { BLK_DIM, BLK_DIM, BLK_DIM };

                int beg_idx[3] = {off_idx[0], off_idx[1], off_idx[2]};
                int end_idx[3] = {off_idx[0] + len_idx[0], off_idx[1] + len_idx[1], off_idx[2] + len_idx[2]};

                // The aabb is in model space
                vec4_t aabb_min = {
                    beg_idx[0] * data->model_step.x,
                    beg_idx[1] * data->model_step.y,
                    beg_idx[2] * data->model_step.z,
                    0
                };
                vec4_t aabb_max = {
                    end_idx[0] * data->model_step.x,
                    end_idx[1] * data->model_step.y,
                    end_idx[2] * data->model_step.z,
                    0
                };

                size_t num_sub_gtos = 0;

                // Transform GTO xyz into model space of the volume and AABB overlap test
                for (size_t i = 0; i < data->num_gtos; ++i) {
                    float cutoff = data->gtos[i].cutoff;
                    if (cutoff == 0.0f) continue;

                    vec4_t coord = data->world_to_model * vec4_set(data->gtos[i].x, data->gtos[i].y, data->gtos[i].z, 1.0f);
                    coord.w = 0.f;
                    vec4_t clamped = vec4_clamp(coord, aabb_min, aabb_max);
                    float  r2 = vec4_distance_squared(coord, clamped);
                    if (r2 < cutoff * cutoff) {
                        sub_gtos[num_sub_gtos++] = data->gtos[i];
                    }
                }

                md_gto_grid_evaluate_sub(grid, off_idx, len_idx, sub_gtos, num_sub_gtos, data->mode);
            }

            md_temp_set_pos_back(temp_pos);
        }, args);

        return async_task;
    }

    static inline double axis_conversion_multiplier(const double* y1_array, const double* y2_array, size_t y1_array_size, size_t y2_array_size) {
        double y1_max = 0;
        double y2_max = 0;
        for (size_t i = 0; i < y1_array_size; i++) {
            y1_max = MAX(y1_max, fabs(y1_array[i]));
        }
        for (size_t i = 0; i < y2_array_size; i++) {
            y2_max = MAX(y2_max, fabs(y2_array[i]));
        }


        return y2_max / y1_max;
    }


    enum x_unit_t {
        X_UNIT_EV,
        X_UNIT_NM,
        X_UNIT_CM_INVERSE,
        X_UNIT_HARTREE,
    };

    enum broadening_mode_t {
        BROADENING_GAUSSIAN,
        BROADENING_LORENTZIAN,
    };

    static inline void convert_values(double* out_values, const double* in_values, size_t num_values, x_unit_t unit) {
        switch (unit) {
        case X_UNIT_EV:
            for (size_t i = 0; i < num_values; ++i) {
                out_values[i] = in_values[i];
            }
            break;
        case X_UNIT_NM:
            for (size_t i = 0; i < num_values; ++i) {
                out_values[i] = 1239.84193 / in_values[i];
            }
            break;
        case X_UNIT_CM_INVERSE:
            for (size_t i = 0; i < num_values; ++i) {
                out_values[i] = in_values[i] * 8065.73;
            }
            break;
        case X_UNIT_HARTREE:
            for (size_t i = 0; i < num_values; ++i) {
                out_values[i] = in_values[i] * 0.0367502;
            }
            break;
        default:
            ASSERT(false); // Should not happen
            break;
        }
    }

    static inline double lorentzian(double x, double x_0, double gamma) {
        double sigma = gamma / 2;
        double res = (1 / PI) * sigma / (pow((x - x_0), 2) + pow(sigma, 2));
        return res;
    }

    static inline double phys_lorentzian(double x, double x_0, double gamma, double intensity) {
        double sigma = gamma / 2;
        double res = intensity * pow(sigma, 2) / (pow((x - x_0), 2) + pow(sigma, 2));
        return res;
    }

    static inline double gaussian(double x, double x_0, double gamma) {
        double sigma = gamma / 2.3548;
        return (1 / (sigma * sqrt(2 * PI))) * exp(-(pow(x - x_0, 2) / (2 * pow(sigma, 2)))); 
    }

    //TODO: Check that phys_gaussian implementation is actually correct
    static inline double phys_gaussian(double p, double p_0, double gamma, double intensity) {
        double sigma = gamma / 2;
        double x = (p - p_0) / sigma;
        return intensity * exp(-log(2) * pow(x,2));
    }

    
    /*
    * We return to this at a later stage
    void save_absorption(str_t filename, md_array(double)* x_values, const char* x_lable, md_array(double)* y_values_osc, md_array(double)* y_values_cgs, int step) {
        md_file_o* file = md_file_open(filename, MD_FILE_WRITE);
        if (!file) {
            MD_LOG_ERROR("Could not open workspace file for writing: '%.*s", (int)filename.len, filename.ptr);
            return;
        }
        defer{ md_file_close(file); };

        // md_array(char*) rows = md_array_create(char*, md_array_size(*x_values), )
        //double* x_values = (double*)md_temp_push(sizeof(double) * num_samples);
        // I want to create an array with the rows to print to the file. What type should this be, and how do I create it?

        
        for (int i = 0; i < md_array_size(*x_values); i += 5) {

        }
    }
    */

    static inline void general_broadening(double* y_out, const double* x, size_t num_samples, const double* y_peaks, const double* x_peaks, size_t num_peaks, double (*distr_func)(double x, double x_0, double gamma, double intensity), double gamma) {
        double integral = 0;
        double dist = x[1] - x[0];
        for (size_t si = 0; si < num_samples; si++) {
            double sum = 0;
            double b = 0;
            for (size_t pi = 0; pi < num_peaks; pi++) {
                b = (*distr_func)(x[si], x_peaks[pi], gamma, y_peaks[pi]);
                sum += b;
            }
            y_out[si] = sum;
            integral += y_out[si] * dist;
        }

        double i_sum = integral;
    }

    static inline void osc_to_eps(double* eps_out, const double* x, size_t num_samples, const double* osc_peaks, const double* x_peaks, size_t num_peaks, double (*distr_func)(double x, double x_0, double gamma), double gamma) {
        double c = 137.035999;
        double a_0 = 5.29177210903e-11;
        double NA = 6.02214076e23;
        double eV2au = 1 / 27.211396;

        for (size_t si = 0; si < num_samples; si++) {
            double sum = 0;
            for (size_t pi = 0; pi < num_peaks; pi++) {
                sum += (*distr_func)(x[si] * eV2au, x_peaks[pi] * eV2au, gamma * eV2au) * (osc_peaks[pi] / (x_peaks[pi] * eV2au));
            }
            double sigma = 2 * pow(PI, 2) * x[si] * eV2au * sum / c;
            double sigma_cm2 = sigma * pow(a_0, 2) * 1e4;
            eps_out[si] = sigma_cm2 * NA / (log(10) * 1e3);
        }
    }

    static inline void rot_to_eps_delta(double* eps_out, const double* x, size_t num_samples, const double* rot_peaks, const double* x_peaks, size_t num_peaks, double (*distr_func)(double x, double x_0, double gamma), double gamma) {
        double inv = 1 / (22.94);
        double eV2au = 1 / 27.211396;

        for (size_t si = 0; si < num_samples; si++) {
            double sum = 0;
            for (size_t pi = 0; pi < num_peaks; pi++) {
                sum += (*distr_func)(x[si], x_peaks[pi], gamma) * rot_peaks[pi] * x_peaks[pi];
            }
            
            eps_out[si] = sum * inv;
        }
    }

    //Constructs plot limits from peaks
    static inline ImPlotRect get_plot_limits(const double* x_samples, const double* y_peaks, size_t num_peaks, size_t num_samples, double ext_fac = 0.1) {
        ImPlotRect lim = { MIN(x_samples[0],x_samples[num_samples - 1]), MAX(x_samples[0],x_samples[num_samples - 1]),0,0};
        for (size_t i = 0; i < num_peaks; i++) {
            //Use Contains to check if values are within the limits, or if they should extend the limits
            if (lim.Y.Max < y_peaks[i]) {
                lim.Y.Max = y_peaks[i];
            }
            else if (lim.Y.Min > y_peaks[i]) {
                lim.Y.Min = y_peaks[i];
            }
        }

        double height = lim.Y.Max - lim.Y.Min;
        double width = lim.X.Max - lim.X.Min;

        lim.Y.Max += height * ext_fac;
        lim.Y.Min -= height * ext_fac;
        lim.X.Max += width * ext_fac;
        lim.X.Min -= width * ext_fac;

        //The y limits needs to be symmetric so that the spectra is not clipped. For example, if the y peak max is a positive value but the y spectra value is negative, we get issues otherwise. This ensures space for all the data.
        //This is needed because Y2 scaling is based on the maximum peak value
        double abs_max_y = MAX(fabs(lim.Y.Min), fabs(lim.Y.Max));
        lim.Y.Min = -abs_max_y;
        lim.Y.Max = abs_max_y;
        return lim;
    }

    //converts x and y peaks into pixel points in context of the current plot. Use between BeginPlot() and EndPlot()
    static inline void peaks_to_pixels(ImVec2* pixel_peaks, const double* x_peaks, const double* y_peaks, size_t num_peaks) {
        for (size_t i = 0; i < num_peaks; i++) {
            pixel_peaks[i] = ImPlot::PlotToPixels(ImPlotPoint{ x_peaks[i], y_peaks[i] });
        }
    }
    // Returns peak index closest to mouse pixel position, assumes that x-values are sorted.
    static inline int get_hovered_peak(const ImVec2 mouse_pos, const ImVec2* pixel_peaks, const ImVec2* pixel_points, size_t num_peaks, bool y_flipped = false, double proxy_distance = 10.0) {
        int closest_idx = 0;
        double x = mouse_pos.x;
        double y = mouse_pos.y;
        double y_max = 0;
        double y_min = 0;
        double distance_x = 0;
        double distance_y = 0;
        double closest_distance = 0;
        double pixel_y0 = ImPlot::PlotToPixels(0, 0).y;

        //Keep in mind that pixel y is 0 at the top, so you flip the comparison compared to plot y. The code below still seems to work as intended though.

        for (int i = 0; i < num_peaks; i++) {
            y_max = MAX(pixel_peaks[i].y, pixel_y0);
            y_min = MIN(pixel_peaks[i].y, pixel_y0);

            //Check if the y location is within the range of y_min,ymax
            if (y > y_max) {
                distance_y = fabs(y - y_max);
                if (y_flipped) {
                    distance_y = fabs(y - pixel_points[i].y) < distance_y ? fabs(y - pixel_points[i].y) : distance_y;
                }
            }
            else if (y < y_min) {
                distance_y = fabs(y - y_min);
                if (!y_flipped) {
                    distance_y = fabs(y - pixel_points[i].y) < distance_y ? fabs(y - pixel_points[i].y) : distance_y;
                }
            }
            else {
                distance_y = 0;
            }

            distance_x = fabs(pixel_peaks[i].x - x);

            // We need a special case for i == 0 to set a reference for comparison, so that closest_distance does not start on 0;
            if (i == 0 && distance_y == 0 ){
                closest_distance = distance_x;
                closest_idx = 0;

            }
            else if (i == 0) {
                closest_distance = sqrt(pow(distance_x, 2) + pow(distance_y, 2)); // Is there a better function for doing this? Is this expensive?
                closest_idx = 0;
            }
            else if (distance_y == 0 && distance_x < closest_distance) {
                closest_distance = fabs(pixel_peaks[i].x - x);
                closest_idx = i;
            }
            else if (sqrt(pow(distance_x, 2) + pow(distance_y, 2)) < closest_distance) {
                closest_distance = sqrt(pow(distance_x, 2) + pow(distance_y, 2));
                closest_idx = i;
                //ImPlot::Annotation()
            }
            else if (distance_x > closest_distance){
                // We are now so far away that a closer bar will not occur, no matter the y value.
                break;
            }
        }
        return closest_distance < proxy_distance ? closest_idx : -1;
    }

    static inline void draw_bar(int id, double x, double y, double width, ImVec4 color) {
        double x1 = x - width / 2;
        double x2 = x + width / 2;
        double y1 = 0;
        ImPlot::DragRect(id, &x1, &y1, &x2, &y, color, ImPlotDragToolFlags_NoInputs);
    }

    //Calculates the maximum point and populates out_point with it
    static inline void max_points(double* out_points, const double* in_peaks, size_t num_peaks, double offset = 0.05) {
        double y_max = in_peaks[0];
        for (size_t i = 0; i < num_peaks; i++) {
            y_max = MAX(y_max, in_peaks[i]);
        }
        for (size_t i = 0; i < num_peaks; i++) {
            out_points[i] = y_max + y_max * offset;
        }
    }

    static inline bool is_all_zero(const double* array, size_t count) {
        for (size_t i = 0; i < count; i++) {
            if (array[i] != 0.0) {
                return false;
            }
        }
        return true;
    }

    /*
    static inline void osc_to_eps(double* eps_out, const double* x_peaks, const double* osc_peaks, size_t num_peaks) {
        double NA = 6.02214076e23;
        double ln10 = 2.30258509299;
        //double eps_0 = 8.854188e-12;
        double c = 137.035999; //in au
        double a_0 = 5.29177210903e-11;
        // me = 1
        double sigma = 0;
        double sigma_cm2 = 0;
        for (size_t i = 0; i < num_peaks; i++) {
            sigma = ((2 * pow(PI, 2) * x_peaks[i]) / c) * osc_peaks[i];
            sigma_cm2 = sigma * pow(a_0, 2) * 1e4;
            eps_out[i] = (sigma_cm2 * NA) / (ln10 * 1000);
        }
        //We do the broadening in the next, external step
    }
    */

    void draw_summary_window(ApplicationState& state) {
        if (!scf.show_window) { return; }
        if (vlx.scf.iter.count == 0) { return; }

        size_t temp_pos = md_temp_get_pos();
        defer {  md_temp_set_pos_back(temp_pos); };

        // We set up iterations as doubles for easier use
        double* iter = (double*)md_temp_push(sizeof(double) * vlx.scf.iter.count);
        for (int i = 0; i < vlx.scf.iter.count; ++i) {
            iter[i] = (double)vlx.scf.iter.iteration[i];
        }
        static ImPlotRect lims{ 0,1,0,1 };
        // The actual plot


        double* energy_offsets = (double*)md_temp_push(sizeof(double) * (int)vlx.scf.iter.count);
        double ref_energy = vlx.scf.iter.energy_total[vlx.scf.iter.count - 1];
        for (size_t i = 0; i < vlx.scf.iter.count; i++) {
            energy_offsets[i] = fabs(vlx.scf.iter.energy_total[i] - ref_energy);
        }
        double y1_to_y2_mult = axis_conversion_multiplier(vlx.scf.iter.gradient_norm, energy_offsets, vlx.scf.iter.count, vlx.scf.iter.count);

        ImGui::SetNextWindowSize({ 300, 350 }, ImGuiCond_FirstUseEver);
        if (ImGui::Begin("Summary", &scf.show_window)) {
            if (ImGui::TreeNode("Level of calculation")) {
                ImGui::Text("Method:");
                ImGui::Text("Basis Set: %s", (const char*)vlx.basis.ident.ptr);
                ImGui::Spacing();
                
                ImGui::TreePop();
            }
            if (ImGui::TreeNode("System Information")) {
                ImGui::Text("Num Atoms:           %6zu", vlx.geom.num_atoms);
                ImGui::Text("Num Alpha Electrons: %6zu", vlx.geom.num_alpha_electrons);
                ImGui::Text("Num Beta Electrons:  %6zu", vlx.geom.num_beta_electrons);
                ImGui::Text("Molecular Charge:    %6i", vlx.geom.molecular_charge);
                ImGui::Text("Spin Multiplicity:   %6i", vlx.geom.spin_multiplicity);
                ImGui::Spacing();
                ImGui::TreePop();
            }
            if (ImGui::TreeNode("SCF")) {
                if (ImPlot::BeginPlot("SCF")) {
                    ImPlot::SetupAxisLimits(ImAxis_X1, 1.0, (int)vlx.scf.iter.count);
                    ImPlot::SetupLegend(ImPlotLocation_East, ImPlotLegendFlags_Outside);
                    ImPlot::SetupAxes("Iteration", "Gradient Norm (au)");
                    // We draw 2 y axis as "Energy total" has values in a different range then the rest of the data
                    ImPlot::SetupAxis(ImAxis_Y2, "Energy (hartree)", ImPlotAxisFlags_AuxDefault);
                    ImPlot::SetupAxisScale(ImAxis_Y1, ImPlotScale_Log10);

                    ImPlot::PlotLine("Gradient", iter, vlx.scf.iter.gradient_norm, (int)vlx.scf.iter.count);
                    ImPlot::SetAxes(ImAxis_X1, ImAxis_Y2);
                    ImPlot::PlotLine("Energy", iter, energy_offsets, (int)vlx.scf.iter.count - 1);
                    lims = ImPlot::GetPlotLimits(ImAxis_X1, ImAxis_Y1);
                    //ImPlot::PlotLine("Density Change", iter, vlx.scf.iter.density_change, (int)vlx.scf.iter.count);
                    //ImPlot::PlotLine("Energy Change", iter, vlx.scf.iter.energy_change, (int)vlx.scf.iter.count);
                    //ImPlot::PlotLine("Max Gradient", iter, vlx.scf.iter.max_gradient, (int)vlx.scf.iter.count);
                    ImPlot::EndPlot();
                }
                ImGui::Spacing();
                ImGui::Text("Total energy:              %16.10f a.u.", vlx.scf.total_energy);
                ImGui::Text("Electronic energy:         %16.10f a.u.", vlx.scf.electronic_energy);
                ImGui::Text("Nuclear repulsion energy:  %16.10f a.u.", vlx.scf.nuclear_repulsion_energy);
                ImGui::Text("Gradient norm:             %16.10f a.u.", vlx.scf.gradient_norm);
                ImGui::Spacing();
                ImGui::TreePop();
            }

            if (ImGui::TreeNode("Geometry")) {
                if (vlx.geom.num_atoms) {
                    static const ImGuiTableFlags flags = ImGuiTableFlags_RowBg | ImGuiTableFlags_Borders | ImGuiTableFlags_ScrollX |
                                                         ImGuiTableFlags_ScrollY | ImGuiTableFlags_SizingFixedFit;

                    static const ImGuiTableColumnFlags columns_base_flags = ImGuiTableColumnFlags_NoSort;

                    if (ImGui::BeginTable("Geometry Table", 5, flags, ImVec2(500, -1), 0)) {
                        ImGui::TableSetupColumn("Atom", columns_base_flags, 0.0f);
                        ImGui::TableSetupColumn("Symbol", columns_base_flags, 0.0f);
                        ImGui::TableSetupColumn("Coord X", columns_base_flags, 0.0f);
                        ImGui::TableSetupColumn("Coord Y", columns_base_flags, 0.0f);
                        ImGui::TableSetupColumn("Coord Z", columns_base_flags | ImGuiTableColumnFlags_WidthFixed, 0.0f);
                        ImGui::TableSetupScrollFreeze(0, 1);
                        ImGui::TableHeadersRow();

                        ImGui::PushStyleColor(ImGuiCol_HeaderHovered, IM_YELLOW);
                        ImGui::PushStyleColor(ImGuiCol_Header, IM_BLUE);
                        bool item_hovered = false;
                        for (int row_n = 0; row_n < vlx.geom.num_atoms; row_n++) {

                            ImGuiSelectableFlags selectable_flags = ImGuiSelectableFlags_SpanAllColumns | ImGuiSelectableFlags_AllowOverlap;
                            bool is_sel = md_bitfield_test_bit(&state.selection.selection_mask, row_n); //If atom is selected, mark it as such
                            bool is_hov = md_bitfield_test_bit(&state.selection.highlight_mask, row_n); //If atom is hovered,  mark it as such
                            bool hov_col = false;
                            ImGui::TableNextRow(ImGuiTableRowFlags_None, 0);
                            ImGui::TableNextColumn();

                            if (is_hov) {
                                ImGui::PushStyleColor(ImGuiCol_Header, IM_YELLOW);
                            }
                            else {
                                ImGui::PushStyleColor(ImGuiCol_Header, IM_BLUE);
                            }

                            char lable[16];
                            sprintf(lable, "%i", row_n + 1);
                            ImGui::Selectable(lable, is_sel || is_hov, selectable_flags);
                            if (ImGui::TableGetHoveredRow() == row_n + 1) {
                                if (state.mold.mol.atom.count > row_n) {
                                    md_bitfield_clear(&state.selection.highlight_mask);
                                    md_bitfield_set_bit(&state.selection.highlight_mask, row_n);
                                    item_hovered = true;

                                    //Selection
                                    if (ImGui::IsKeyDown(ImGuiKey_MouseLeft) && ImGui::IsKeyDown(ImGuiKey_LeftShift)) {
                                        md_bitfield_set_bit(&state.selection.selection_mask, row_n);
                                    }
                                    //Deselect
                                    else if (ImGui::IsKeyDown(ImGuiKey_MouseRight) && ImGui::IsKeyDown(ImGuiKey_LeftShift)) {
                                        md_bitfield_clear_bit(&state.selection.selection_mask, row_n);
                                    }
                                }
                            }

                            ImGui::TableNextColumn();
                            ImGui::Text(vlx.geom.atom_symbol[row_n].buf);
                            ImGui::TableNextColumn();
                            ImGui::Text("%12.6f", vlx.geom.coord_x[row_n]);
                            ImGui::TableNextColumn();
                            ImGui::Text("%12.6f", vlx.geom.coord_y[row_n]);
                            ImGui::TableNextColumn();
                            ImGui::Text("%12.6f", vlx.geom.coord_z[row_n]);

                            ImGui::PopStyleColor(1);
                                
                        }
                        if (!item_hovered && ImGui::IsWindowHovered()) {
                            //Makes sure that we clear the highlight if we are in this window, but don't hover an item
                            md_bitfield_clear(&state.selection.highlight_mask);
                        }

                        ImGui::PopStyleColor(2);
                        ImGui::EndTable();
                    }
                }
                ImGui::TreePop();
            }
        }
        ImGui::End();
    }

    typedef struct {
        double har_freq;
        double redu_mass;
        double force_const;
        double ir_intens;
        double* x;
        double* y;
        double* z;
    } vibration_mode;

    void draw_rsp_spectra_export_window(ApplicationState& state) {
        ASSERT(&state);

        struct ExportFormat {
            str_t lbl;
            str_t ext;
        };

        ExportFormat table_formats[]{
            {STR_LIT("XVG"), STR_LIT("xvg")},
            {STR_LIT("CSV"), STR_LIT("csv")}
        };

        struct ExportProperty {
            double* x = 0;
            double* y = 0;
            str_t lable;
            str_t y_unit;
        };

        ExportProperty properties[]{
            {rsp.x_unit_samples, rsp.eps, str_from_cstr("Absorption"), str_from_cstr((const char*)u8"ε (L mol⁻¹ cm⁻¹)")},
            {rsp.x_unit_samples, rsp.ecd, str_from_cstr("ECD"), str_from_cstr((const char*)u8"Δε(ω) (L mol⁻¹ cm⁻¹)")},
            {rsp.vib_x, rsp.vib_y, str_from_cstr("Vibration"), str_from_cstr("IR Intensity (km/mol)")}
        };

        int num_properties = ARRAY_SIZE(properties);
        
        if (ImGui::Begin("Spectra Export", &rsp.show_export_window)) {
            static int table_format = 0;
            static int property_idx = 0;
            const char* x_unit = "DEBUG";
            
            //TODO: Add sanity checks
            
            ImGui::PushItemWidth(200);

            str_t file_extension = {};
            if (ImGui::BeginCombo("File Format", table_formats[table_format].lbl.ptr)) {
                for (int i = 0; i < (int)ARRAY_SIZE(table_formats); ++i) {
                    if (ImGui::Selectable(table_formats[i].lbl.ptr, table_format == i)) {
                        table_format = i;
                    }
                }
                ImGui::EndCombo();
            }
            file_extension = table_formats[table_format].ext;

            if (ImGui::BeginCombo("Property", properties[property_idx].lable.ptr)) {
                for (int i = 0; i < num_properties; ++i) {
                    if (ImGui::Selectable(properties[i].lable.ptr, property_idx == i)) {
                        property_idx = i;
                    }
                }
                ImGui::EndCombo();
            }

            if (property_idx == 0 || property_idx == 1) {
                x_unit = rsp.x_unit;
            }
            else if (property_idx == 2) {
                x_unit = (const char*)u8"Harmonic Frequency (cm⁻¹)";
            }

            static bool export_valid = true;
            bool export_clicked = ImGui::Button("Export");
            if (export_clicked) {
                export_valid = rsp.x_unit_samples && rsp.eps && rsp.ecd;

                if (export_valid) {
                    char path_buf[1024];
                    md_array(const float*)  column_data = 0;
                    md_array(str_t)   column_labels = 0;
                    md_array(str_t)         legends = 0;

                    md_array(float) x_values = md_array_create(float, 1024, arena);
                    md_array(float) y_values = md_array_create(float, 1024, arena);

                    for (size_t i = 0; i < 1024; i++) {
                        x_values[i] = (float)properties[property_idx].x[i];
                        y_values[i] = (float)properties[property_idx].y[i];
                    }

                    //str_t x_label = str_from_cstr(x_unit);
                    md_array_push(column_labels, str_from_cstr(x_unit), arena);
                    //str_t y_label = str_from_cstr("Y");
                    md_array_push(column_labels, properties[property_idx].y_unit, arena);



                    md_array_push(column_data, x_values, arena);
                    md_array_push(column_data, y_values, arena);

                    if (application::file_dialog(path_buf, sizeof(path_buf), application::FileDialogFlag_Save, file_extension)) {
                        str_t path = { path_buf, strnlen(path_buf, sizeof(path_buf)) };
                        if (table_format == 0) {
                            //md_xvg_write
                            //TODO: Implement md_xvg_write_to_file
                            str_t header = md_xvg_format_header(properties[property_idx].lable, str_from_cstr(x_unit), properties[property_idx].y_unit, 0, legends, arena);
                            str_t xvg = md_xvg_format(header, 2, 1024, column_data, arena);
                            md_file_o* file = md_file_open(path, MD_FILE_WRITE | MD_FILE_BINARY);
                            if (file) {
                                const size_t written_bytes = md_file_write(file, xvg.ptr, xvg.len);
                                if (written_bytes != xvg.len) {
                                    MD_LOG_ERROR("CSV: Unexpected error, some bytes were not written");
                                }
                            }
                            else {
                                MD_LOG_ERROR("CSV: File could not be opened for writing: '%.*s'", (int)path.len, path.ptr);
                            }

                        }
                        else if (table_format == 1) {
                            //export_csv(column_data, column_labels, 0, 0, path);
                            md_csv_write_to_file(column_data, column_labels, 2, 1024, path);
                        }
                    }
                }
            }
            ImGui::PopItemWidth();
            if (!export_valid) { ImGui::TextWrapped("Values are not valid, make sure that you have opened plot windows once to trigger calculations"); }
        }
        ImGui::End();
    }

    void draw_rsp_window(ApplicationState& state) {
        if (!rsp.show_window) return;
        if (vlx.rsp.num_excited_states == 0) return;
        // Keep track of the temp position so we can reset to it after we are done
        size_t temp_pos = md_temp_get_pos();
        defer { md_temp_set_pos_back(temp_pos); };

        static ImVec2 mouse_pos = { 0,0 };

        const char* broadening_str[] = { "Gaussian","Lorentzian" };

        const int num_samples = 1024;

        ImGui::SetNextWindowSize({ 300, 350 }, ImGuiCond_FirstUseEver);
        if (ImGui::Begin("Spectra", &rsp.show_window, ImGuiWindowFlags_MenuBar)) {
            if (ImGui::BeginMenuBar())
            {
                if (ImGui::BeginMenu("File")) {
                    char path_buf[1024] = "";
                    if (ImGui::MenuItem("Export")) {
                        rsp.show_export_window = true;
                    }
                    ImGui::EndMenu();
                }
                ImGui::EndMenuBar();
            }
            
            if (rsp.first_plot_rot_ecd) { ImGui::SetNextItemOpen(true); }
            if (ImGui::TreeNode("Absorption & ECD")) {
                bool refit1 = false;
                bool recalculate1 = false;

                static float gamma1 = 0.123;
                static x_unit_t x_unit = X_UNIT_EV;
                static broadening_mode_t broadening_mode1 = BROADENING_LORENTZIAN;
                const char* x_unit_str[] = {"Energy (eV)", "Wavelength (nm)", (const char*)u8"Wavenumber (cm⁻¹)", "Energy (hartree)"};

                recalculate1 = ImGui::SliderFloat((const char*)u8"Broadening γ HWHM (eV)", &gamma1, 0.01f, 1.0f);
                refit1 |= ImGui::Combo("Broadening mode", (int*)(&broadening_mode1), broadening_str, IM_ARRAYSIZE(broadening_str));
                refit1 |= ImGui::Combo("X unit", (int*)(&x_unit), x_unit_str, IM_ARRAYSIZE(x_unit_str));
                rsp.x_unit = x_unit_str[x_unit];

                const int num_peaks = (int)vlx.rsp.num_excited_states;
                const double* y_osc_peaks = vlx.rsp.absorption_osc_str;
                const double* y_cgs_peaks = vlx.rsp.electronic_circular_dichroism_cgs;

                if (rsp.first_plot_rot_ecd) {
                    rsp.x_ev_samples = md_array_create(double, num_samples, arena);
                    rsp.x_unit_samples = md_array_create(double, num_samples, arena);
                    rsp.x_unit_peaks = md_array_create(double, num_peaks, arena);
                    rsp.eps = md_array_create(double, num_samples, arena);
                    rsp.ecd = md_array_create(double, num_samples, arena);

                    // Populate x_values
                    const double x_min = vlx.rsp.absorption_ev[0] - 1.0;
                    const double x_max = vlx.rsp.absorption_ev[num_peaks - 1] + 1.0;
                    for (int i = 0; i < num_samples; ++i) {
                        double t = (double)i / (double)(num_samples - 1);
                        double value = lerp(x_min, x_max, t);
                        rsp.x_ev_samples[i] = value;
                    }
                }

                // double* temp_x_values  = (double*)md_temp_push(sizeof(double) * num_samples);
                // double* y_ecd_str = (double*)md_temp_push(sizeof(double) * num_samples);
                // double* y_eps_str   = (double*)md_temp_push(sizeof(double) * num_samples);

                ImVec2* pixel_osc_peaks = (ImVec2*)md_temp_push(sizeof(ImVec2) * num_peaks);
                ImVec2* pixel_cgs_peaks = (ImVec2*)md_temp_push(sizeof(ImVec2) * num_peaks); 
                ImVec2* pixel_osc_points = (ImVec2*)md_temp_push(sizeof(ImVec2) * num_peaks);
                ImVec2* pixel_cgs_points = (ImVec2*)md_temp_push(sizeof(ImVec2) * num_peaks);

                double (*distr_func)(double x, double x_o, double gamma) = 0;
                // @NOTE: Do broadening in eV
                switch (broadening_mode1) {
                    case BROADENING_GAUSSIAN:
                        distr_func = &gaussian;
                        break;
                    case BROADENING_LORENTZIAN:
                        distr_func = &lorentzian;
                        break;
                    default:
                        ASSERT(false);  // Should not happen
                        break;
                }

                if (recalculate1 || rsp.first_plot_rot_ecd) {
                    osc_to_eps(rsp.eps, rsp.x_ev_samples, num_samples, y_osc_peaks, vlx.rsp.absorption_ev, num_peaks, distr_func, gamma1 * 2);
                    rot_to_eps_delta(rsp.ecd, rsp.x_ev_samples, num_samples, y_cgs_peaks, vlx.rsp.absorption_ev, num_peaks, distr_func, gamma1 * 2);
                }

                static ImPlotRect osc_lim_constraint = {0, 0, 0, 0};
                static ImPlotRect cgs_lim_constraint = {0, 0, 0, 0};
                if (refit1 || rsp.first_plot_rot_ecd) {
                    // Do conversions
                    convert_values(rsp.x_unit_peaks, vlx.rsp.absorption_ev, num_peaks, x_unit);
                    convert_values(rsp.x_unit_samples, rsp.x_ev_samples, num_samples, x_unit);

                    osc_lim_constraint = get_plot_limits(rsp.x_unit_samples, y_osc_peaks, num_peaks, num_samples);
                    cgs_lim_constraint = get_plot_limits(rsp.x_unit_samples, y_cgs_peaks, num_peaks, num_samples);
                    if (is_all_zero(y_osc_peaks, num_peaks)) {
                        osc_lim_constraint.Y.Min = -1;
                        osc_lim_constraint.Y.Max = 1;
                    }
                    if (is_all_zero(y_cgs_peaks, num_peaks)) {
                        cgs_lim_constraint.Y.Min = -1;
                        cgs_lim_constraint.Y.Max = 1;
                    }
                }

                if (rsp.first_plot_rot_ecd) {
                    rsp.osc_points = md_array_create(double, num_peaks, arena);
                    rsp.cgs_points = md_array_create(double, num_peaks, arena);
                    max_points(rsp.osc_points, y_osc_peaks, num_peaks);
                    max_points(rsp.cgs_points, y_cgs_peaks, num_peaks);
                }

#if 1
                // Hovered display text
                /*if (rsp.hovered != -1 && rsp.focused_plot == 0) {
                    ImGui::BulletText("Hovered: %s = %f, Y = %f", x_unit_str[x_unit], (float)x_peaks[rsp.hovered], (float)y_osc_peaks[rsp.hovered]);

                }
                else if (rsp.hovered != -1 && rsp.focused_plot == 1){
                    ImGui::BulletText("Hovered: %s = %f, Y = %f", x_unit_str[x_unit], (float)x_peaks[rsp.hovered], (float)y_cgs_peaks[rsp.hovered]);
                }
                else {
                    ImGui::BulletText("Hovered:");
                }*/

                // Selected display text
                if (rsp.selected != -1) {
                    ImGui::Text((const char*)u8"Selected: State %i: Energy = %.2f eV, Wavelength = %.0f nm, f = %.3f, R = %.3f 10⁻⁴⁰ cgs",
                                rsp.selected + 1, (float)rsp.x_unit_peaks[rsp.selected], 1239.84193 / (float)rsp.x_unit_peaks[rsp.selected],
                                (float)y_osc_peaks[rsp.selected], (float)y_cgs_peaks[rsp.selected]);
                } else {
                    ImGui::Text("Selected:");
                }
#endif
                rsp.focused_plot = -1;
                if (ImPlot::BeginSubplots("##AxisLinking", 2, 1, ImVec2(-1, -1), ImPlotSubplotFlags_LinkCols)) {
                    // Absorption
                    static double osc_to_eps_mult = 1;
                    if (recalculate1 || rsp.first_plot_rot_ecd) {
                        osc_to_eps_mult = is_all_zero(y_osc_peaks, num_peaks) ? 1 : axis_conversion_multiplier(y_osc_peaks, rsp.eps, num_peaks, num_samples);
                    }

                    static ImPlotRect cur_osc_lims = {0, 1, 0, 1};
                    if (refit1 || rsp.first_plot_rot_ecd) {
                        ImPlot::SetNextAxisToFit(ImAxis_X1);
                    }
                    if (ImPlot::BeginPlot("Absorption")) {
                        ImPlot::SetupLegend(ImPlotLocation_NorthEast, ImPlotLegendFlags_None);
                        ImPlot::SetupAxis(ImAxis_X1, x_unit_str[x_unit]);
                        ImPlot::SetupAxis(ImAxis_Y1, "f", ImPlotAxisFlags_AuxDefault);
                        ImPlot::SetupAxis(ImAxis_Y2, (const char*)u8"ε (L mol⁻¹ cm⁻¹)");
                        if (refit1 || rsp.first_plot_rot_ecd) {
                            ImPlot::SetupAxisLimits(ImAxis_X1, osc_lim_constraint.X.Min, osc_lim_constraint.X.Max);
                            ImPlot::SetupAxisLimits(ImAxis_Y1, osc_lim_constraint.Y.Min, osc_lim_constraint.Y.Max);
                            cur_osc_lims = osc_lim_constraint;
                        }
                        ImPlot::SetupAxisLimitsConstraints(ImAxis_X1, osc_lim_constraint.X.Min, osc_lim_constraint.X.Max);
                        ImPlot::SetupAxisLimitsConstraints(ImAxis_Y1, osc_lim_constraint.Y.Min, osc_lim_constraint.Y.Max);
                        ImPlot::SetupAxisLimits(ImAxis_Y2, cur_osc_lims.Y.Min * osc_to_eps_mult, cur_osc_lims.Y.Max * osc_to_eps_mult,
                                                ImPlotCond_Always);
                        ImPlot::SetupFinish();

                        peaks_to_pixels(pixel_osc_peaks, rsp.x_unit_peaks, y_osc_peaks, num_peaks);
                        peaks_to_pixels(pixel_osc_points, rsp.x_unit_peaks, rsp.osc_points, num_peaks);
                        mouse_pos = ImPlot::PlotToPixels(ImPlot::GetPlotMousePos(IMPLOT_AUTO));
                        if (ImPlot::IsPlotHovered()) {
                            rsp.hovered = get_hovered_peak(mouse_pos, pixel_osc_peaks, pixel_osc_points, num_peaks);
                            rsp.focused_plot = 0;
                        }

                        // @HACK: Compute pixel width of 2 'plot' units
                        const double bar_width = ImPlot::PixelsToPlot(ImVec2(2, 0)).x - ImPlot::PixelsToPlot(ImVec2(0, 0)).x;

                        ImPlot::SetAxis(ImAxis_Y2);
                        ImPlot::PlotLine("Spectrum", rsp.x_unit_samples, rsp.eps, num_samples);
                        ImPlot::SetAxis(ImAxis_Y1);
                        ImPlot::PlotBars("Oscillator Strength", rsp.x_unit_peaks, y_osc_peaks, num_peaks, bar_width);
                        ImPlot::SetNextMarkerStyle(ImPlotMarker_Circle, 3);
                        ImPlot::PlotScatter("##Peak marker", rsp.x_unit_peaks, rsp.osc_points, num_peaks);

                        // Check hovered state
                        if (rsp.hovered != -1) {
                            draw_bar(0, rsp.x_unit_peaks[rsp.hovered], y_osc_peaks[rsp.hovered], bar_width, IM_GREEN);
                            ImPlot::DragPoint(0, &rsp.x_unit_peaks[rsp.hovered], &rsp.osc_points[rsp.hovered], IM_GREEN, 4, ImPlotDragToolFlags_NoInputs);
                        }

                        // Update selected peak on click
                        if (ImGui::IsMouseReleased(ImGuiMouseButton_Left) && !ImGui::IsMouseDragPastThreshold(ImGuiMouseButton_Left) &&
                            ImPlot::IsPlotHovered()) {
                            rsp.selected = rsp.hovered == rsp.selected ? -1 : rsp.hovered;
                        }
                        // Check selected state
                        if (rsp.selected != -1) {
                            draw_bar(1, rsp.x_unit_peaks[rsp.selected], y_osc_peaks[rsp.selected], bar_width, IM_RED);
                            ImPlot::DragPoint(0, &rsp.x_unit_peaks[rsp.selected], &rsp.osc_points[rsp.selected], IM_RED, 4, ImPlotDragToolFlags_NoInputs);
                        }

                        cur_osc_lims = ImPlot::GetPlotLimits(ImAxis_X1, ImAxis_Y1);
                        ImPlot::EndPlot();
                    }

                    // Rotatory ECD
                    static double cgs_to_ecd_mult = 1;
                    if (recalculate1 || rsp.first_plot_rot_ecd) {
                        cgs_to_ecd_mult = is_all_zero(y_cgs_peaks, num_peaks) ? 1 : axis_conversion_multiplier(y_cgs_peaks, rsp.ecd, num_peaks, num_samples);
                    }
                    static ImPlotRect cur_cgs_lims = {0, 1, 0, 1};
                    if (refit1 || rsp.first_plot_rot_ecd) {
                        ImPlot::SetNextAxisToFit(ImAxis_X1);
                    }

                    if (ImPlot::BeginPlot("ECD")) {
                        ImPlot::SetupLegend(ImPlotLocation_NorthEast, ImPlotLegendFlags_None);
                        ImPlot::SetupAxis(ImAxis_X1, x_unit_str[x_unit]);
                        ImPlot::SetupAxis(ImAxis_Y1, (const char*)u8"R (10⁻⁴⁰ cgs)", ImPlotAxisFlags_AuxDefault);
                        ImPlot::SetupAxis(ImAxis_Y2, (const char*)u8"Δε(ω) (L mol⁻¹ cm⁻¹)");
                        if (refit1 || rsp.first_plot_rot_ecd) {
                            ImPlot::SetupAxisLimits(ImAxis_X1, cgs_lim_constraint.X.Min, cgs_lim_constraint.X.Max);
                            ImPlot::SetupAxisLimits(ImAxis_Y1, cgs_lim_constraint.Y.Min, cgs_lim_constraint.Y.Max);
                            cur_cgs_lims = cgs_lim_constraint;
                        }
                        ImPlot::SetupAxisLimitsConstraints(ImAxis_X1, cgs_lim_constraint.X.Min, cgs_lim_constraint.X.Max);
                        ImPlot::SetupAxisLimitsConstraints(ImAxis_Y1, cgs_lim_constraint.Y.Min, cgs_lim_constraint.Y.Max);
                        ImPlot::SetupAxisLimits(ImAxis_Y2, cur_cgs_lims.Y.Min * cgs_to_ecd_mult, cur_cgs_lims.Y.Max * cgs_to_ecd_mult,
                                                ImPlotCond_Always);
                        ImPlot::SetupFinish();

                        peaks_to_pixels(pixel_cgs_peaks, rsp.x_unit_peaks, y_cgs_peaks, num_peaks);
                        peaks_to_pixels(pixel_cgs_points, rsp.x_unit_peaks, rsp.cgs_points, num_peaks);
                        mouse_pos = ImPlot::PlotToPixels(ImPlot::GetPlotMousePos(IMPLOT_AUTO));

                        if (ImPlot::IsPlotHovered()) {
                            rsp.hovered = get_hovered_peak(mouse_pos, pixel_cgs_peaks, pixel_cgs_points, num_peaks);
                            rsp.focused_plot = 1;
                        }
                        // @HACK: Compute pixel width of 2 'plot' units

                        const double bar_width = ImPlot::PixelsToPlot(ImVec2(2, 0)).x - ImPlot::PixelsToPlot(ImVec2(0, 0)).x;

                        ImPlot::SetAxis(ImAxis_Y2);
                        ImPlot::PlotLine("Spectrum", rsp.x_unit_samples, rsp.ecd, num_samples);
                        ImPlot::SetAxis(ImAxis_Y1);
                        ImPlot::PlotBars("Rotatory Strength", rsp.x_unit_peaks, y_cgs_peaks, num_peaks, bar_width);
                        ImPlot::SetNextMarkerStyle(ImPlotMarker_Circle, 3);
                        ImPlot::PlotScatter("##Peak marker", rsp.x_unit_peaks, rsp.cgs_points, num_peaks);

                        if (rsp.hovered != -1) {
                            draw_bar(2, rsp.x_unit_peaks[rsp.hovered], y_cgs_peaks[rsp.hovered], bar_width, IM_GREEN);
                            ImPlot::DragPoint(0, &rsp.x_unit_peaks[rsp.hovered], &rsp.cgs_points[rsp.hovered], IM_GREEN, 4, ImPlotDragToolFlags_NoInputs);

                        }

                        // Update selected peak on click
                        if (ImGui::IsMouseReleased(ImGuiMouseButton_Left) && !ImGui::IsMouseDragPastThreshold(ImGuiMouseButton_Left) &&
                            ImPlot::IsPlotHovered()) {
                            rsp.selected = rsp.hovered == rsp.selected ? -1 : rsp.hovered;
                        }
                        if (rsp.selected != -1) {
                            draw_bar(3, rsp.x_unit_peaks[rsp.selected], y_cgs_peaks[rsp.selected], bar_width, IM_RED);
                            ImPlot::DragPoint(0, &rsp.x_unit_peaks[rsp.selected], &rsp.cgs_points[rsp.selected], IM_RED, 4, ImPlotDragToolFlags_NoInputs);

                        }
                        cur_cgs_lims = ImPlot::GetPlotLimits(ImAxis_X1, ImAxis_Y1);
                        ImPlot::EndPlot();
                    }
                    ImPlot::EndSubplots();
                }
                rsp.first_plot_rot_ecd = false;
                ImGui::TreePop();
            }
#if 0
            if (rsp.first_plot_vib) { ImGui::SetNextItemOpen(true); }
            if (ImGui::TreeNode("Vibrational Analysis")) {
                // draw the vibrational analysis
                double har_freqs[3] = {1562.20, 3663.36, 3677.39};
                double irs[3] = {132.6605, 14.2605, 5.8974};

                double x0[3] = {0, 0, 0};
                double y0[3] = {0, 0.4272, -0.4272};
                double z0[3] = {-0.0707, 0.5612, 0.5612};

                double x1[3] = {0, 0, 0};
                double y1[3] = {0.0701, -0.5563, -0.5563};
                double z1[3] = {0, 0.4337, -0.4337};

                double x2[3] = {0, 0, 0};
                double y2[3] = {0, -0.5851, 0.5851};
                double z2[3] = {-0.0498, 0.3955, 0.3955};

                vibration_mode vib_modes[3] = {
                    {1562.20, 0, 0, 132.6605, x0, y0, z0},
                    {3663.36, 0, 0, 14.2605, x1, y1, z1},
                    {3677.39, 0, 0, 5.8974, x2, y2, z2},
                };

                // ASSERT(ARRAY_SIZE(har_freqs) == ARRAY_SIZE(irs));
                size_t num_vibs = ARRAY_SIZE(vib_modes);
                size_t num_atoms = 3;
                static int hov_vib = -1;
                static int sel_vib = -1;

                bool refit2 = false;
                bool recalculate2 = false;
                static float gamma2 = 5.0f;
                static broadening_mode_t broadening_mode2 = BROADENING_LORENTZIAN;
                recalculate2 = ImGui::SliderFloat((const char*)u8"Broadening γ HWHM (cm⁻¹)", &gamma2, 1.0f, 10.0f);
                refit2 |= ImGui::Combo("Broadening mode", (int*)(&broadening_mode2), broadening_str, IM_ARRAYSIZE(broadening_str));



                ImVec2* pixel_peaks = (ImVec2*)md_temp_push(sizeof(ImVec2) * num_vibs);
                ImVec2* pixel_points = (ImVec2*)md_temp_push(sizeof(ImVec2) * num_vibs);

                static bool coord_modified = false;
                static float amp_mult = 1;
                static float speed_mult = 1;
                static float time = 0;

                double (*distr_func)(double x, double x_o, double gamma, double intensity) = 0;
                switch (broadening_mode2) {
                    case BROADENING_GAUSSIAN:
                        distr_func = &phys_gaussian;
                        break;
                    case BROADENING_LORENTZIAN:
                        distr_func = &phys_lorentzian;
                        break;
                    default:
                        ASSERT(false);  // Should not happen
                        break;
                }

                if (rsp.first_plot_vib) {
                    rsp.vib_x = md_array_create(double, num_samples, arena);
                    rsp.vib_y = md_array_create(double, num_samples, arena);


                    // Populate x_values
                    const double x_min = har_freqs[0] - 100.0;
                    const double x_max = har_freqs[num_vibs - 1] + 100.0;
                    for (int i = 0; i < num_samples; ++i) {
                        double t = (double)i / (double)(num_samples - 1);
                        double value = lerp(x_min, x_max, t);
                        rsp.vib_x[i] = value;
                    }
                }

                if (rsp.first_plot_vib || recalculate2 || refit2) {
                    general_broadening(rsp.vib_y, rsp.vib_x, num_samples, irs, har_freqs, num_vibs, distr_func, gamma2 * 2);
                }

                if (rsp.first_plot_vib) {
                    rsp.vib_points = md_array_create(double, num_vibs, arena);
                    max_points(rsp.vib_points, irs, num_vibs);
                }
                static bool invert_x = false;
                static bool invert_y = false;
                ImGui::Checkbox("Invert X", &invert_x); ImGui::SameLine();
                ImGui::Checkbox("Invert Y", &invert_y);

                ImPlotAxisFlags x_flag = invert_x ? ImPlotAxisFlags_Invert : 0;
                ImPlotAxisFlags y_flag = invert_y ? ImPlotAxisFlags_Invert : 0;

                static ImPlotRect lim_constraint = { 0, 0, 0, 0 };
                if (refit2 || rsp.first_plot_vib) {
                    lim_constraint = get_plot_limits(rsp.vib_x, irs, num_vibs, num_samples);
                }

                if (ImPlot::BeginPlot("Vibrational analysis")) {
                    // @HACK: Compute pixel width of 2 'plot' units
                    ImPlot::SetupLegend(ImPlotLocation_NorthEast, ImPlotLegendFlags_None);
                    ImPlot::SetupAxis(ImAxis_X1, (const char*)u8"Harmonic Frequency (cm⁻¹)", x_flag);
                    ImPlot::SetupAxis(ImAxis_Y1, "IR Intensity (km/mol)", y_flag);
                    if (refit2 || rsp.first_plot_vib) {
                        ImPlot::SetupAxisLimits(ImAxis_X1, lim_constraint.X.Min, lim_constraint.X.Max);
                        ImPlot::SetupAxisLimits(ImAxis_Y1, lim_constraint.Y.Min, lim_constraint.Y.Max);
                    }
                    ImPlot::SetupAxisLimitsConstraints(ImAxis_X1, lim_constraint.X.Min, lim_constraint.X.Max);
                    ImPlot::SetupAxisLimitsConstraints(ImAxis_Y1, lim_constraint.Y.Min, lim_constraint.Y.Max);
                    ImPlot::SetupFinish();

                    ImPlot::PlotLine("Spectrum", rsp.vib_x, rsp.vib_y, num_samples);

                    const double bar_width = ImPlot::PixelsToPlot(ImVec2(2, 0)).x - ImPlot::PixelsToPlot(ImVec2(0, 0)).x;
                    ImPlot::PlotBars("IR Intensity", har_freqs, irs, (int)num_vibs, bar_width);

                    ImPlot::SetNextMarkerStyle(ImPlotMarker_Circle, 3);
                    ImPlot::PlotScatter("##Peak markers", har_freqs, rsp.vib_points, (int)num_vibs);

                    peaks_to_pixels(pixel_peaks, har_freqs, irs, num_vibs);
                    peaks_to_pixels(pixel_points, har_freqs, rsp.vib_points, num_vibs);
                    mouse_pos = ImPlot::PlotToPixels(ImPlot::GetPlotMousePos(IMPLOT_AUTO));
                    if (ImPlot::IsPlotHovered()) {
                        hov_vib = get_hovered_peak(mouse_pos, pixel_peaks, pixel_points, num_vibs, invert_y);
                    }

                    // Check hovered state
                    if (hov_vib != -1) {
                        draw_bar(0, har_freqs[hov_vib], irs[hov_vib], bar_width, IM_GREEN);
                        ImPlot::DragPoint(0, &har_freqs[hov_vib], &rsp.vib_points[hov_vib], IM_GREEN, 4, ImPlotDragToolFlags_NoInputs);
                    }

                    // Update selected peak on click
                    if (ImGui::IsMouseReleased(ImGuiMouseButton_Left) && !ImGui::IsMouseDragPastThreshold(ImGuiMouseButton_Left) &&
                        ImPlot::IsPlotHovered()) {
                        sel_vib = hov_vib == sel_vib ? -1 : hov_vib;
                    }
                    // Check selected state
                    if (sel_vib != -1) {
                        draw_bar(1, har_freqs[sel_vib], irs[sel_vib], bar_width, IM_RED);
                        ImPlot::DragPoint(1, &har_freqs[sel_vib], &rsp.vib_points[sel_vib], IM_RED, 4, ImPlotDragToolFlags_NoInputs);

                        //Animation
                        time += state.app.timing.delta_s * speed_mult * 7;
                        for (size_t id = 0; id < num_atoms; id++) {
                            state.mold.mol.atom.x[id] = vlx.geom.coord_x[id] + amp_mult * 0.5 * vib_modes[sel_vib].x[id] * sin(time);
                            state.mold.mol.atom.y[id] = vlx.geom.coord_y[id] + amp_mult * 0.5 * vib_modes[sel_vib].y[id] * sin(time);
                            state.mold.mol.atom.z[id] = vlx.geom.coord_z[id] + amp_mult * 0.5 * vib_modes[sel_vib].z[id] * sin(time);
                        }
                        state.mold.dirty_buffers |= MolBit_DirtyPosition;
                        coord_modified = true;
                    }
                    // If all is deselected, reset coords once
                    else if (coord_modified) {
                        for (size_t id = 0; id < num_atoms; id++) {
                            state.mold.mol.atom.x[id] = (float)vlx.geom.coord_x[id];
                            state.mold.mol.atom.y[id] = (float)vlx.geom.coord_y[id];
                            state.mold.mol.atom.z[id] = (float)vlx.geom.coord_z[id];
                        }
                        state.mold.dirty_buffers |= MolBit_DirtyPosition | MolBit_ClearVelocity;
                        coord_modified = false;
                    }
                    rsp.first_plot_vib = false;
                    ImPlot::EndPlot();
                }

                // ImGui::Text("%i is hovered", hov_vib);
                // ImGui::Text("%f is z coord", (float)state.mold.mol.atom.z[2]);

                ImGui::SliderFloat((const char*)"Amplitude", &amp_mult, 0.2f, 2.0f);
                ImGui::SliderFloat((const char*)"Speed", &speed_mult, 0.5f, 2.0f);

                //Table
                static ImGuiTableFlags flags = ImGuiTableFlags_RowBg | ImGuiTableFlags_Borders |
                    ImGuiTableFlags_ScrollY | ImGuiTableFlags_SizingFixedFit | ImGuiTableFlags_Sortable;

                static ImGuiTableColumnFlags columns_base_flags = ImGuiTableColumnFlags_DefaultSort;

                double height = ImGui::GetTextLineHeightWithSpacing();

                if (ImGui::BeginTable("table_advanced", 3, flags, ImVec2(460, height * (num_vibs + 1)), 0)) {
                    ImGui::TableSetupColumn("Vibration mode", columns_base_flags, 0.0f);
                    ImGui::TableSetupColumn("Harmonic Frequency", columns_base_flags, 0.0f);
                    ImGui::TableSetupColumn("IR Intensity", columns_base_flags, 0.0f);
                    ImGui::TableSetupScrollFreeze(0, 1);
                    ImGui::TableHeadersRow();

                    //TODO: Add sorting to the table once the vibs data structure is properly defined

                    ImGui::PushStyleColor(ImGuiCol_HeaderHovered, IM_YELLOW);
                    ImGui::PushStyleColor(ImGuiCol_Header, IM_BLUE);
                    bool item_hovered = false;
                    for (int row_n = 0; row_n < num_vibs; row_n++) {

                        ImGuiSelectableFlags selectable_flags = ImGuiSelectableFlags_SpanAllColumns | ImGuiSelectableFlags_AllowOverlap;
                        bool is_sel = row_n == sel_vib; //If atom is selected, mark it as such
                        bool is_hov = row_n == hov_vib; //If atom is hovered, mark it as such
                        bool hov_col = false;
                        ImGui::TableNextRow(ImGuiTableRowFlags_None, 0);
                        ImGui::TableNextColumn();

                        if (is_sel) {
                            ImGui::PushStyleColor(ImGuiCol_HeaderHovered, IM_BLUE);
                        }
                        else {
                            ImGui::PushStyleColor(ImGuiCol_HeaderHovered, IM_YELLOW);
                        }

                        char lable[16];
                        sprintf(lable, "%i", row_n + 1);
                        if (ImGui::Selectable(lable, is_sel || is_hov, selectable_flags)) {
                            sel_vib = sel_vib == row_n ? -1 : row_n;
                        }
                        ImGui::TableNextColumn();
                        ImGui::Text("%12.6f", har_freqs[row_n]);
                        ImGui::TableNextColumn();
                        ImGui::Text("%12.6f", irs[row_n]);

                        ImGui::PopStyleColor(1);

                    }
                    if (ImGui::IsWindowHovered() && ImGui::TableGetHoveredRow() > 0) {
                        hov_vib = ImGui::TableGetHoveredRow() - 1;
                    }
                    else {
                        hov_vib = -1;
                    }

                    ImGui::PopStyleColor(2);
                    ImGui::EndTable();
                }

                ImGui::TreePop();
            }
#endif
        }
        ImGui::End();

        if (rsp.show_export_window) { draw_rsp_spectra_export_window(state); }
    }

    void draw_orb_window(const ApplicationState& state) {
        if (!orb.show_window) return;
        if (num_orbitals() == 0) return;
        ImGui::SetNextWindowSize({600,300}, ImGuiCond_FirstUseEver);
        if (ImGui::Begin("VeloxChem Orbital Grid", &orb.show_window)) {
#if 0
            if (vlx.geom.num_atoms) {
                if (ImGui::TreeNode("Geometry")) {
                    ImGui::Text("Num Atoms:           %6zu", vlx.geom.num_atoms);
                    ImGui::Text("Num Alpha Electrons: %6zu", vlx.geom.num_alpha_electrons);
                    ImGui::Text("Num Beta Electrons:  %6zu", vlx.geom.num_beta_electrons);
                    ImGui::Text("Molecular Charge:    %6i",  vlx.geom.molecular_charge);
                    ImGui::Text("Spin Multiplicity:   %6i",  vlx.geom.spin_multiplicity);
                    ImGui::Spacing();
                    ImGui::Text("Atom      Coord X      Coord Y      Coord Z");
                    for (size_t i = 0; i < vlx.geom.num_atoms; ++i) {
                        ImGui::Text("%4s %12.6f %12.6f %12.6f", vlx.geom.atom_symbol[i].buf, vlx.geom.coord_x[i], vlx.geom.coord_y[i], vlx.geom.coord_z[i]);
                    }
                    ImGui::TreePop();
                }
            }
#endif
            const ImVec2 outer_size = {300.f, 0.f};
            ImGui::PushItemWidth(outer_size.x);
            ImGui::BeginGroup();

            ImGui::SliderInt("##Rows", &orb.num_y, 1, 4);
            ImGui::SliderInt("##Cols", &orb.num_x, 1, 4);

            const int num_mos = orb.num_x * orb.num_y;
            const int beg_mo_idx = orb.mo_idx - num_mos / 2 + (num_mos % 2 == 0 ? 1 : 0);

            const double iso_min = 1.0e-4;
            const double iso_max = 5.0;
            double iso_val = orb.iso.values[0];
            ImGui::SliderScalar("##Iso Value", ImGuiDataType_Double, &iso_val, &iso_min, &iso_max, "%.6f", ImGuiSliderFlags_Logarithmic);
            ImGui::SetItemTooltip("Iso Value");

            orb.iso.values[0] =  (float)iso_val;
            orb.iso.values[1] = -(float)iso_val;
            orb.iso.count = 2;
            orb.iso.enabled = true;



            ImGui::ColorEdit4("##Color Positive", orb.iso.colors[0].elem);
            ImGui::SetItemTooltip("Color Positive");
            ImGui::ColorEdit4("##Color Negative", orb.iso.colors[1].elem);
            ImGui::SetItemTooltip("Color Negative");

            const float TEXT_BASE_HEIGHT = ImGui::GetTextLineHeightWithSpacing();
            enum {
                Col_Idx,
                Col_Occ,
                Col_Ene,
            };

            if (ImGui::IsWindowAppearing()) {
                orb.scroll_to_idx = orb.mo_idx;
            }
            if (ImGui::Button("Goto HOMO", ImVec2(outer_size.x,0))) {
                orb.scroll_to_idx = homo_idx;
            }

            const ImGuiTableFlags flags =
                ImGuiTableFlags_Resizable | ImGuiTableFlags_Reorderable | ImGuiTableFlags_Hideable | ImGuiTableFlags_RowBg |
                ImGuiTableFlags_BordersOuter | ImGuiTableFlags_BordersV | ImGuiTableFlags_NoBordersInBody | ImGuiTableFlags_ScrollY;
            if (ImGui::BeginTable("Molecular Orbitals", 3, flags, outer_size))//, ImVec2(0.0f, TEXT_BASE_HEIGHT * 15), 0.0f))
            {
                // Declare columns
                // We use the "user_id" parameter of TableSetupColumn() to specify a user id that will be stored in the sort specifications.
                // This is so our sort function can identify a column given our own identifier. We could also identify them based on their index!
                // Demonstrate using a mixture of flags among available sort-related flags:
                // - ImGuiTableColumnFlags_DefaultSort
                // - ImGuiTableColumnFlags_NoSort / ImGuiTableColumnFlags_NoSortAscending / ImGuiTableColumnFlags_NoSortDescending
                // - ImGuiTableColumnFlags_PreferSortAscending / ImGuiTableColumnFlags_PreferSortDescending
                ImGui::TableSetupColumn("Index",        ImGuiTableColumnFlags_DefaultSort          | ImGuiTableColumnFlags_WidthFixed,   0.0f, Col_Idx);
                ImGui::TableSetupColumn("Occupation",   ImGuiTableColumnFlags_PreferSortDescending | ImGuiTableColumnFlags_WidthFixed,   0.0f, Col_Occ);
                ImGui::TableSetupColumn("Energy",       ImGuiTableColumnFlags_PreferSortDescending | ImGuiTableColumnFlags_WidthFixed,   0.0f, Col_Ene);
                ImGui::TableSetupScrollFreeze(0, 1); // Make row always visible
                ImGui::TableHeadersRow();

                for (int n = (int)num_orbitals() - 1; n >= 0; n--) {
                    ImGui::PushID(n + 1);
                    ImGui::TableNextRow();
                    bool is_selected = (beg_mo_idx <= n && n < beg_mo_idx + num_mos);
                    ImGui::TableNextColumn();
                    if (orb.scroll_to_idx != -1 && n == orb.scroll_to_idx) {
                        orb.scroll_to_idx = -1;
                        ImGui::SetScrollHereY();
                    }
                    char buf[32];
                    const char* lbl = (n == homo_idx) ? " (HOMO)" : (n == lumo_idx) ? " (LUMO)" : "";
                    snprintf(buf, sizeof(buf), "%i%s", n + 1, lbl);
                    ImGuiSelectableFlags selectable_flags = ImGuiSelectableFlags_SpanAllColumns | ImGuiSelectableFlags_AllowOverlap;
                    if (ImGui::Selectable(buf, is_selected, selectable_flags)) {
                        if (orb.mo_idx != n) {
                            orb.mo_idx = n;
                        }
                    }
                    ImGui::TableNextColumn();
                    ImGui::Text("%.1f", vlx.scf.alpha.occupations.data[n]);
                    ImGui::TableNextColumn();
                    ImGui::Text("%.4f", vlx.scf.alpha.energies.data[n]);
                    ImGui::PopID();
                }

                ImGui::EndTable();
            }

            ImGui::EndGroup();
            ImGui::PopItemWidth();

            ImGui::SameLine();

            // These represent the new mo_idx we want to have in each slot
            int vol_mo_idx[16] = {-1,-1,-1,-1,-1,-1,-1,-1,-1,-1,-1,-1,-1,-1,-1,-1};
            for (int i = 0; i < num_mos; ++i) {
                int mo_idx = beg_mo_idx + i;
                if (-1 < mo_idx && mo_idx < num_orbitals()) {
                    vol_mo_idx[i] = mo_idx;
                }
            }

            int job_queue[16];
            int num_jobs = 0;
            // Find and reuse volume data from existing slots (if applicable)
            // If there is no existing volume, we queue up a new job
            for (int i = 0; i < num_mos; ++i) {
                // Check if we already have that entry in the correct slot
                if (orb.vol_mo_idx[i] == vol_mo_idx[i]) continue;

                // Try to find the entry in the existing list
                bool found = false;
                for (int j = 0; j < num_mos; ++j) {
                    if (i == j) continue;
                    if (vol_mo_idx[i] == orb.vol_mo_idx[j]) {
                        // Swap to correct location
                        ImSwap(orb.vol[i], orb.vol[j]);
                        ImSwap(orb.vol_mo_idx[i], orb.vol_mo_idx[j]);
                        found = true;
                        break;
                    }
                }

                // If not found, put in job queue to compute the volume
                if (!found) {
                    job_queue[num_jobs++] = i;
                }
            }

            if (num_jobs > 0) {
                const float samples_per_angstrom = 6.0f;
                for (int i = 0; i < num_jobs; ++i) {
                    int slot_idx = job_queue[i];
                    int mo_idx = vol_mo_idx[slot_idx];
                    orb.vol_mo_idx[slot_idx] = mo_idx;

                    if (-1 < mo_idx && mo_idx < num_orbitals()) {
                        if (task_system::task_is_running(orb.vol_task[slot_idx])) {
                            task_system::task_interrupt(orb.vol_task[slot_idx]);
                        }
                        if (gl_version.major >= 4 && gl_version.minor >= 3) {
                            compute_mo_GPU(&orb.vol[slot_idx].tex_to_world, &orb.vol[slot_idx].step_size, &orb.vol[slot_idx].tex_id, mo_idx, MD_GTO_EVAL_MODE_PSI, samples_per_angstrom);
                        } else {
                            orb.vol_task[slot_idx] = compute_mo_async(&orb.vol[slot_idx].tex_to_world, &orb.vol[slot_idx].step_size, &orb.vol[slot_idx].tex_id, mo_idx, MD_GTO_EVAL_MODE_PSI, samples_per_angstrom);
                        }
                    }
                }
            }

            // Animate camera towards targets
            const double dt = state.app.timing.delta_s;
            camera_animate(&orb.camera, orb.target.ori, orb.target.pos, orb.target.dist, dt);

            ImVec2 canvas_sz = ImGui::GetContentRegionAvail();   // Resize canvas to what's available
            canvas_sz.x = MAX(canvas_sz.x, 50.0f);
            canvas_sz.y = MAX(canvas_sz.y, 50.0f);

            // This will catch our interactions
            ImGui::InvisibleButton("canvas", canvas_sz, ImGuiButtonFlags_MouseButtonLeft | ImGuiButtonFlags_MouseButtonRight | ImGuiButtonFlags_AllowOverlap);

            // Draw border and background color
            ImGuiIO& io = ImGui::GetIO();

            ImVec2 canvas_p0 = ImGui::GetItemRectMin();
            ImVec2 canvas_p1 = ImGui::GetItemRectMax();

            ImVec2 orb_win_sz = (canvas_p1 - canvas_p0) / ImVec2((float)orb.num_x, (float)orb.num_y);
            orb_win_sz.x = floorf(orb_win_sz.x);
            orb_win_sz.y = floorf(orb_win_sz.y);
            canvas_p1.x = canvas_p0.x + orb.num_x * orb_win_sz.x;
            canvas_p1.y = canvas_p0.y + orb.num_y * orb_win_sz.y;

            ImDrawList* draw_list = ImGui::GetWindowDrawList();
            draw_list->AddRectFilled(canvas_p0, canvas_p1, IM_COL32(255, 255, 255, 255));
            for (int i = 0; i < num_mos; ++i) {
                int mo_idx = beg_mo_idx + i;
                int x = orb.num_x - i % orb.num_x - 1;
                int y = orb.num_y - i / orb.num_x - 1;
                ImVec2 p0 = canvas_p0 + orb_win_sz * ImVec2((float)(x+0), (float)(y+0));
                ImVec2 p1 = canvas_p0 + orb_win_sz * ImVec2((float)(x+1), (float)(y+1));
                if (-1 < mo_idx && mo_idx < num_orbitals()) {
                    ImVec2 text_pos = ImVec2(p0.x + TEXT_BASE_HEIGHT * 0.5f, p1.y - TEXT_BASE_HEIGHT);
                    char buf[32];
                    const char* lbl = (mo_idx == homo_idx) ? " (HOMO)" : (mo_idx == lumo_idx) ? " (LUMO)" : "";
                    snprintf(buf, sizeof(buf), "%i%s", mo_idx + 1, lbl);
                    draw_list->AddImage((ImTextureID)(intptr_t)orb.gbuf.tex.transparency, p0, p1, { 0,1 }, { 1,0 });
                    draw_list->AddImage((ImTextureID)(intptr_t)orb.iso_tex[i], p0, p1, { 0,1 }, { 1,0 });
                    draw_list->AddText(text_pos, ImColor(0,0,0), buf);
                }
            }
            for (int x = 1; x < orb.num_x; ++x) {
                ImVec2 p0 = {canvas_p0.x + orb_win_sz.x * x, canvas_p0.y};
                ImVec2 p1 = {canvas_p0.x + orb_win_sz.x * x, canvas_p1.y};
                draw_list->AddLine(p0, p1, IM_COL32(0, 0, 0, 255));
            }
            for (int y = 1; y < orb.num_y; ++y) {
                ImVec2 p0 = {canvas_p0.x, canvas_p0.y + orb_win_sz.y * y};
                ImVec2 p1 = {canvas_p1.x, canvas_p0.y + orb_win_sz.y * y};
                draw_list->AddLine(p0, p1, IM_COL32(0, 0, 0, 255));
            }

            const bool is_hovered = ImGui::IsItemHovered();
            const bool is_active = ImGui::IsItemActive();
            const ImVec2 origin(canvas_p0.x, canvas_p0.y);  // Lock scrolled origin
            const ImVec2 mouse_pos_in_canvas(io.MousePos.x - origin.x, io.MousePos.y - origin.y);

            int width  = MAX(1, (int)orb_win_sz.x);
            int height = MAX(1, (int)orb_win_sz.y);

            auto& gbuf = orb.gbuf;
            if ((int)gbuf.width != width || (int)gbuf.height != height) {
                init_gbuffer(&gbuf, width, height);
                for (int i = 0; i < num_mos; ++i) {
                    gl::init_texture_2D(orb.iso_tex + i, width, height, GL_RGBA8);
                }
            }

            bool reset_hard = false;
            bool reset_view = false;
            if (is_hovered) {
                if (ImGui::IsMouseDoubleClicked(ImGuiMouseButton_Left)) {
                    reset_view = true;
                }
            }

            if (reset_view) {
                camera_compute_optimal_view(&orb.target.pos, &orb.target.ori, &orb.target.dist, min_aabb, max_aabb, orb.distance_scale);

                if (reset_hard) {
                    orb.camera.position         = orb.target.pos;
                    orb.camera.orientation      = orb.target.ori;
                    orb.camera.focus_distance   = orb.target.dist;
                }
            }

            if (is_active || is_hovered) {
                const vec2_t delta = { io.MouseDelta.x, io.MouseDelta.y };
                const vec2_t curr = {mouse_pos_in_canvas.x, mouse_pos_in_canvas.y};
                const vec2_t prev = curr - delta;

                TrackballControllerInput input = {
                    .rotate_button = is_active && ImGui::IsMouseDown(ImGuiMouseButton_Left),
                    .pan_button    = is_active && ImGui::IsMouseDown(ImGuiMouseButton_Right),
                    .dolly_button  = is_active && ImGui::IsMouseDown(ImGuiMouseButton_Middle),
                    .dolly_delta   = is_hovered ? io.MouseWheel : 0.0f,
                    .mouse_coord_prev = prev,
                    .mouse_coord_curr = curr,
                    .screen_size = {canvas_sz.x, canvas_sz.y},
                    .fov_y = orb.camera.fov_y,
                };
                camera_controller_trackball(&orb.target.pos, &orb.target.ori, &orb.target.dist, input);
            }

            if (orb.show_coordinate_system_widget) {
                float  ext = MIN(orb_win_sz.x, orb_win_sz.y) * 0.4f;
                float  pad = 20.0f;

                ImVec2 min = ImGui::GetItemRectMin() - ImGui::GetWindowPos();
                ImVec2 max = ImGui::GetItemRectMax() - ImGui::GetWindowPos();

                CoordSystemWidgetParam param = {
                    .pos = ImVec2(min.x + pad, max.y - ext - pad),
                    .size = {ext, ext},
                    .view_matrix = camera_world_to_view_matrix(orb.camera),
                    .camera_ori  = orb.target.ori,
                    .camera_pos  = orb.target.pos,
                    .camera_dist = orb.target.dist,
                };

                ImGui::DrawCoordinateSystemWidget(param);
            }

            if (gl_rep.id) {
                const float aspect_ratio = orb_win_sz.x / orb_win_sz.y;
                mat4_t view_mat = camera_world_to_view_matrix(orb.camera);
                mat4_t proj_mat = camera_perspective_projection_matrix(orb.camera, aspect_ratio);
                mat4_t inv_proj_mat = camera_inverse_perspective_projection_matrix(orb.camera, aspect_ratio);

                clear_gbuffer(&gbuf);

                const GLenum draw_buffers[] = { GL_COLOR_ATTACHMENT_COLOR, GL_COLOR_ATTACHMENT_NORMAL, GL_COLOR_ATTACHMENT_VELOCITY,
                    GL_COLOR_ATTACHMENT_PICKING, GL_COLOR_ATTACHMENT_TRANSPARENCY };

                glEnable(GL_CULL_FACE);
                glCullFace(GL_BACK);

                glEnable(GL_DEPTH_TEST);
                glDepthFunc(GL_LESS);
                glDepthMask(GL_TRUE);
                glEnable(GL_SCISSOR_TEST);

                glBindFramebuffer(GL_DRAW_FRAMEBUFFER, gbuf.fbo);
                glDrawBuffers((int)ARRAY_SIZE(draw_buffers), draw_buffers);
                glViewport(0, 0, gbuf.width, gbuf.height);
                glScissor(0, 0, gbuf.width, gbuf.height);

                md_gl_draw_op_t draw_op = {};
                draw_op.type = MD_GL_REP_BALL_AND_STICK;
                draw_op.args.ball_and_stick.ball_scale   = 1.0f;
                draw_op.args.ball_and_stick.stick_radius = 1.0f;
                draw_op.rep = gl_rep;

                md_gl_draw_args_t draw_args = {
                    .shaders = state.mold.gl_shaders,
                    .draw_operations = {
                        .count = 1,
                        .ops = &draw_op
                    },
                    .view_transform = {
                        .view_matrix = (const float*)view_mat.elem,
                        .proj_matrix = (const float*)proj_mat.elem,
                    },
                };

                md_gl_draw(&draw_args);

                glDrawBuffer(GL_COLOR_ATTACHMENT_TRANSPARENCY);
                glClearColor(1, 1, 1, 0);
                glClear(GL_COLOR_BUFFER_BIT);

                PUSH_GPU_SECTION("Postprocessing")
                postprocessing::Descriptor postprocess_desc = {
                    .background = {
                        .color = {24.f, 24.f, 24.f},
                    },
                    .tonemapping = {
                        .enabled    = state.visuals.tonemapping.enabled,
                        .mode       = state.visuals.tonemapping.tonemapper,
                        .exposure   = state.visuals.tonemapping.exposure,
                        .gamma      = state.visuals.tonemapping.gamma,
                    },
                    .ambient_occlusion = {
                        .enabled = false
                    },
                    .depth_of_field = {
                        .enabled = false,
                    },
                    .fxaa = {
                        .enabled = true,
                    },
                    .temporal_aa = {
                        .enabled = false,
                    },
                    .sharpen = {
                        .enabled = false,
                    },
                    .input_textures = {
                        .depth          = orb.gbuf.tex.depth,
                        .color          = orb.gbuf.tex.color,
                        .normal         = orb.gbuf.tex.normal,
                        .velocity       = orb.gbuf.tex.velocity,
                    }
                };

                ViewParam view_param = {
                    .matrix = {
                        .curr = {
                        .view = view_mat,
                        .proj = proj_mat,
                        .norm = view_mat,
                    },
                    .inv = {
                        .proj = inv_proj_mat,
                    }
                    },
                    .clip_planes = {
                        .near = orb.camera.near_plane,
                        .far  = orb.camera.far_plane,
                    },
                    .resolution = {orb_win_sz.x, orb_win_sz.y},
                    .fov_y = orb.camera.fov_y,
                };

                postprocessing::shade_and_postprocess(postprocess_desc, view_param);
                POP_GPU_SECTION()

                glBindFramebuffer(GL_DRAW_FRAMEBUFFER, 0);
                glDrawBuffer(GL_BACK);
                glDisable(GL_SCISSOR_TEST);

                if (orb.iso.enabled) {
                    PUSH_GPU_SECTION("ORB GRID RAYCAST")
                        for (int i = 0; i < num_mos; ++i) {
                            volume::RenderDesc vol_desc = {
                                .render_target = {
                                    .depth  = orb.gbuf.tex.depth,
                                    .color  = orb.iso_tex[i],
                                    .width  = orb.gbuf.width,
                                    .height = orb.gbuf.height,
                                    .clear_color = true,
                                },
                                .texture = {
                                    .volume = orb.vol[i].tex_id,
                                },
                                .matrix = {
                                    .model = orb.vol[i].tex_to_world,
                                    .view  = view_mat,
                                    .proj  = proj_mat,
                                    .inv_proj = inv_proj_mat,
                                },
                                .iso = {
                                    .enabled = true,
                                    .count  = (size_t)orb.iso.count,
                                    .values = orb.iso.values,
                                    .colors = orb.iso.colors,
                                },
                                .shading = {
                                    .env_radiance = state.visuals.background.color * state.visuals.background.intensity * 0.25f,
                                    .roughness = 0.3f,
                                    .dir_radiance = {10,10,10},
                                    .ior = 1.5f,
                                },
                                .voxel_spacing = orb.vol[i].step_size,
                            };
                            volume::render_volume(vol_desc);
                        }
                    POP_GPU_SECTION();
                }
            }
        }
        ImGui::End();
    }

    //Calculates the transition matrix heuristic
    static inline void compute_transition_matrix(float* out_matrix, const size_t num_groups, const float* hole_charges, const float* part_charges) {
        size_t temp_pos = md_temp_get_pos();

        int* donors         = (int*)   md_temp_push_zero(sizeof(int)    * num_groups);
        int* acceptors      = (int*)   md_temp_push_zero(sizeof(int)    * num_groups);
        double* charge_diff = (double*)md_temp_push_zero(sizeof(double) * num_groups);

        int num_donors = 0;
        int num_acceptors = 0;

        double hole_sum = 0;
        double part_sum = 0;

        for (size_t i = 0; i < num_groups; i++) {
            hole_sum += hole_charges[i];
            part_sum += part_charges[i];
        }

        for (size_t i = 0; i < num_groups; i++) {
            // percentages
            double gsCharge = hole_charges[i] / hole_sum;
            double esCharge = part_charges[i] / part_sum;

            if (gsCharge > esCharge) {
                donors[num_donors++] = (int)i;
            } else {
                acceptors[num_acceptors++] = (int)i;
            }

            out_matrix[i * num_groups + i] = MIN(gsCharge, esCharge);
            charge_diff[i] = esCharge - gsCharge;
        }

        double total_acceptor_charge = 0;
        for (int i = 0; i < num_acceptors; i++) {
            total_acceptor_charge += charge_diff[acceptors[i]];
        }

        for (int i = 0; i < num_donors; i++) {
            int donor = donors[i];
            double charge_deficit = -charge_diff[donor];
            for (int j = 0; j < num_acceptors; j++) {
                int acceptor = acceptors[j];
                double contrib = charge_deficit * charge_diff[acceptor] / total_acceptor_charge;
                out_matrix[acceptor * num_groups + donor] = (float)contrib;
            }
        }

        md_temp_set_pos_back(temp_pos);
    }

    //Takes the hole and particle charges of all atoms, and calculates the per group charges
    static inline void accumulate_subgroup_charges(const float* hole_charges, const float* particle_charges, size_t num_charges, size_t num_subgroups, float* ligandGSCharges, float* ligandESCharges, int* atom_subgroup_map) {
        md_allocator_i* temp_alloc = md_get_temp_allocator();
        float sumGSCharges = 0;
        float sumESCharges = 0;
        for (size_t i = 0; i < num_charges; i++) {
            sumGSCharges += hole_charges[i];
            sumESCharges += particle_charges[i];
        }

        for (size_t i = 0; i < num_charges; i++) {
            int subgroup_index = atom_subgroup_map[i];
            ligandGSCharges[subgroup_index] += hole_charges[i] / sumGSCharges;
            ligandESCharges[subgroup_index] += particle_charges[i] / sumESCharges;
        }
    }

    //Calculates the subgroup charges and the transition matrix
    static inline void compute_subgroup_charges(float* hole_charges, float* particle_charges, size_t num_charges, size_t num_subgroups, int* atom_subgroup_map) {
        md_allocator_i* temp_alloc = md_get_temp_allocator();

        //These two arrays are the group charges. They are already defined in the GroupData.
        float* ligandGSCharges = md_array_create(float, num_subgroups, temp_alloc);
        md_array(float) ligandESCharges = md_array_create(float, num_subgroups, temp_alloc);
        accumulate_subgroup_charges(hole_charges, particle_charges, num_charges, num_subgroups, ligandGSCharges, ligandESCharges, atom_subgroup_map);
        

    }

    struct InteractionCanvasState {
        md_bitfield_t* highlight_mask;
        md_bitfield_t* selection_mask;

        bool out_canvas_pressed;
        bool out_open_context_menu;
    };

    struct SelectionState {
        int hovered_atom_idx;
        int hovered_bond_idx;
        md_bitfield_t* highlight_mask;
        md_bitfield_t* selection_mask;
        SingleSelectionSequence* single_selection_sequence;
        SelectionGranularity granularity;
    };

    struct ViewState {
        const Camera& camera;
        const mat4_t& MVP;
        const TrackballControllerParam& trackball_param;
        const vec3_t& picking_world_coord;
        float picking_depth;
        quat_t* target_ori;
        vec3_t* target_pos;
        float*  target_dist;
    };

    static void interaction_canvas(ImVec2 size, SelectionState& select, ViewState& view, const md_molecule_t& mol) {
        enum class RegionMode { Append, Remove };

        bool is_selecting = false;

        ScopedTemp temp_reset;
        md_allocator_i* temp_alloc = md_get_temp_allocator();

        bool open_context_menu = false;

        ImGuiWindow* window = ImGui::GetCurrentWindow();
        if (window) {
            bool pressed = ImGui::InvisibleButton("canvas", size, ImGuiButtonFlags_MouseButtonLeft | ImGuiButtonFlags_MouseButtonRight | ImGuiButtonFlags_AllowOverlap);
            bool hovered = ImGui::IsItemHovered();
            bool focused = ImGui::IsItemFocused();

            ImVec2 coord = ImGui::GetMousePos() - ImGui::GetWindowPos();

            ImVec2 canvas_min = ImGui::GetItemRectMin();
            ImVec2 canvas_max = ImGui::GetItemRectMax();
            ImVec2 canvas_size = ImGui::GetItemRectSize();

            ImDrawList* dl = window->DrawList;
            ASSERT(dl);

            ImVec2 win_pos = ImGui::GetWindowPos();

            if (pressed || ImGui::IsItemActive() || ImGui::IsItemDeactivated()) {
                if (ImGui::IsKeyPressed(ImGuiMod_Shift, false)) {
                    ImGui::ResetMouseDragDelta();
                }

                if (ImGui::IsKeyDown(ImGuiMod_Shift)) {
                    RegionMode mode = RegionMode::Append;
                    if (ImGui::IsMouseDown(ImGuiMouseButton_Left) || ImGui::IsMouseReleased(ImGuiMouseButton_Left)) {
                        mode = RegionMode::Append;
                    }
                    else if (ImGui::IsMouseDown(ImGuiMouseButton_Right) || ImGui::IsMouseReleased(ImGuiMouseButton_Right)) {
                        mode = RegionMode::Remove;
                    }

                    const ImVec2 ext = ImGui::GetMouseDragDelta(mode == RegionMode::Append ? ImGuiMouseButton_Left : ImGuiMouseButton_Right);
                    const ImVec2 pos = ImGui::GetMousePos() - ext;
                    const ImU32 fill_col = 0x22222222;
                    const ImU32 line_col = 0x88888888;

                    // This is relative to the window, clip selection region to canvas
                    ImVec2 sel_min = ImClamp(ImMin(pos, pos + ext), canvas_min, canvas_max);
                    ImVec2 sel_max = ImClamp(ImMax(pos, pos + ext), canvas_min, canvas_max);

                    dl->AddRectFilled(sel_min, sel_max, fill_col);
                    dl->AddRect      (sel_min, sel_max, line_col);

                    // Make it relative to the Canvas
                    sel_min = sel_min - canvas_min;
                    sel_max = sel_max - canvas_min;

                    md_bitfield_t mask = md_bitfield_create(temp_alloc);

                    if (sel_min != sel_max) {
                        md_bitfield_clear(select.highlight_mask);
                        is_selecting = true;

                        // We probably will not use a visibility mask here to filter out only visible atoms
                        // But in the case that we will transition back to that, this code snipped is left here
                        
                        //md_bitfield_iter_t it = md_bitfield_iter_create(&state.representation.visibility_mask);
                        //while (md_bitfield_iter_next(&it)) {
                        //    const uint64_t i = md_bitfield_iter_idx(&it);

                        for (size_t i = 0; i < mol.atom.count; ++i) {
                            const vec4_t p = mat4_mul_vec4(view.MVP, vec4_set(mol.atom.x[i], mol.atom.y[i], mol.atom.z[i], 1.0f));
                            const vec2_t c = {
                                ( p.x / p.w * 0.5f + 0.5f) * canvas_size.x,
                                (-p.y / p.w * 0.5f + 0.5f) * canvas_size.y,
                            };

                            // Test projected point if within selection region
                            if (sel_min.x <= c.x && c.x <= sel_max.x && sel_min.y <= c.y && c.y <= sel_max.y) {
                                md_bitfield_set_bit(&mask, i);
                            }
                        }
                        grow_mask_by_selection_granularity(&mask, select.granularity, mol);

                        if (mode == RegionMode::Append) {
                            md_bitfield_or(select.highlight_mask, select.selection_mask, &mask);
                        }
                        else if (mode == RegionMode::Remove) {
                            md_bitfield_andnot(select.highlight_mask, select.selection_mask, &mask);
                        }
                        if (pressed || ImGui::IsMouseReleased(0)) {
                            md_bitfield_copy(select.selection_mask, select.highlight_mask);
                        }
                    }
                    else if (pressed) {
                        if (select.hovered_atom_idx != -1 || select.hovered_bond_idx != -1) {
                            if (0 <= select.hovered_atom_idx && select.hovered_atom_idx < (int)mol.atom.count) {
                                if (mode == RegionMode::Append) {
                                    single_selection_sequence_push_idx(select.single_selection_sequence, select.hovered_atom_idx);
                                } else {
                                    single_selection_sequence_pop_idx (select.single_selection_sequence, select.hovered_atom_idx);
                                }
                                md_bitfield_set_bit(&mask, select.hovered_atom_idx);
                            } else if (mol.bond.pairs && 0 <= select.hovered_bond_idx && select.hovered_bond_idx < (int)mol.bond.count) {
                                md_bond_pair_t pair = mol.bond.pairs[select.hovered_bond_idx];
                                md_bitfield_set_bit(&mask, pair.idx[0]);
                                md_bitfield_set_bit(&mask, pair.idx[1]);
                            }
                            grow_mask_by_selection_granularity(&mask, select.granularity, mol);
                            if (mode == RegionMode::Append) {
                                md_bitfield_or_inplace(select.selection_mask, &mask);
                            } else {
                                md_bitfield_andnot_inplace(select.selection_mask, &mask);
                            }
                        }
                        else {
                            single_selection_sequence_clear(select.single_selection_sequence);
                            md_bitfield_clear(select.selection_mask);
                            md_bitfield_clear(select.highlight_mask);
                        }
                    }
                }
            }
            else if (ImGui::IsItemHovered() && !ImGui::IsAnyItemActive()) {
                md_bitfield_clear(select.highlight_mask);
                if (select.hovered_atom_idx != -1 || select.hovered_bond_idx != -1) {
                    if (0 <= select.hovered_atom_idx && select.hovered_atom_idx < (int)mol.atom.count) {
                        md_bitfield_set_bit(select.highlight_mask, select.hovered_atom_idx);
                    } else if (mol.bond.pairs && 0 <= select.hovered_bond_idx && select.hovered_bond_idx < (int)mol.bond.count) {
                        md_bond_pair_t pair = mol.bond.pairs[select.hovered_bond_idx];
                        md_bitfield_set_bit(select.highlight_mask, pair.idx[0]);
                        md_bitfield_set_bit(select.highlight_mask, pair.idx[1]);
                    }
                    grow_mask_by_selection_granularity(select.highlight_mask, select.granularity, mol);
                    //draw_info_window(state, select.hovered_atom_idx);
                }
            }

            if (ImGui::IsItemActive() || ImGui::IsItemHovered()) {
                if (!ImGui::IsKeyDown(ImGuiMod_Shift) && !is_selecting) {
                    const ImVec2 delta = ImGui::GetIO().MouseDelta;
                    const ImVec2 coord = ImGui::GetMousePos() - canvas_min;
                    const vec2_t mouse_delta = {delta.x, delta.y};
                    const vec2_t mouse_coord = {coord.x, coord.y};
                    const float  scroll_delta = ImGui::GetIO().MouseWheel;

                    TrackballControllerInput input;
                    input.rotate_button = ImGui::IsMouseDown(ImGuiMouseButton_Left);
                    input.pan_button    = ImGui::IsMouseDown(ImGuiMouseButton_Right);
                    input.dolly_button  = ImGui::IsMouseDown(ImGuiMouseButton_Middle);
                    input.mouse_coord_curr = mouse_coord;
                    input.mouse_coord_prev = mouse_coord - mouse_delta;
                    input.screen_size = {canvas_size.x, canvas_size.y};
                    input.dolly_delta = scroll_delta;
                    input.fov_y = view.camera.fov_y;

                    TrackballFlags flags = TrackballFlags_AnyInteractionReturnsTrue;
                    if (ImGui::IsItemActive()) {
                        flags |= TrackballFlags_EnableAllInteractions;
                    } else {
                        flags |= TrackballFlags_DollyEnabled;
                    }

                    camera_controller_trackball(view.target_pos, view.target_ori, view.target_dist, input, view.trackball_param, flags);
                }
            }
        }
    }

    static void update_picking_data(PickingData& picking, const vec2_t& coord, GBuffer& gbuffer, mat4_t inv_MVP) {
        picking = {};

#if MD_PLATFORM_OSX
        coord = coord * vec_cast(ImGui::GetIO().DisplayFramebufferScale);
#endif
        if (0.f < coord.x && coord.x < (float)gbuffer.width && 0.f < coord.y && coord.y < (float)gbuffer.height) {
            extract_picking_data(&picking.idx, &picking.depth, &gbuffer, (int)coord.x, (int)coord.y);
            const vec4_t viewport = {0, 0, (float)gbuffer.width, (float)gbuffer.height};
            picking.world_coord = mat4_unproject({coord.x, coord.y, picking.depth}, inv_MVP, viewport);
            picking.screen_coord = {coord.x, coord.y};
        }
    }

    void draw_nto_window(ApplicationState& state) {
        if (!nto.show_window) return;
        if (vlx.rsp.num_excited_states == 0) return;
        if (vlx.rsp.nto == NULL) return;

        bool open_context_menu = false;

        uint8_t group_count = nto.group.count; //We use this later to check if group count has been updated

        bool refresh = false;

        ImGui::SetNextWindowSize(ImVec2(500, 300), ImGuiCond_FirstUseEver);
        if (ImGui::Begin("NTO viewer", &nto.show_window, ImGuiWindowFlags_MenuBar)) {
            nto.group.hovered_index = -1;
            bool viewport_hovered = false;

            if (ImGui::BeginMenuBar()) {
                if (ImGui::BeginMenu("Settings")) {
                    ImGui::Text("Orbital Colors");
                    ImGui::ColorEdit4("##Color Positive", nto.iso.colors[0].elem);
                    ImGui::SetItemTooltip("Color Positive");
                    ImGui::ColorEdit4("##Color Negative", nto.iso.colors[1].elem);
                    ImGui::SetItemTooltip("Color Negative");

                    ImGui::Text("Transition Dipole Moments");
                    ImGui::Checkbox("Enabled", &nto.dipole.enabled);
                    ImGui::SliderFloat("Scale", &nto.dipole.vector_scale, 1.0f, 10.0f);
                    ImGui::Checkbox("Show Angle", &nto.dipole.show_angle);
                    ImGui::ColorEdit4("Color Electric", nto.dipole.colors[0].elem);
                    ImGui::SetItemTooltip("Color Electric");
                    ImGui::ColorEdit4("Color Magnetic", nto.dipole.colors[1].elem);
                    ImGui::SetItemTooltip("Color Magnetic");
                    ImGui::EndMenu();
                }
                ImGui::EndMenuBar();
            }

            const ImVec2 outer_size = {300.f, 0.f};
            ImGui::PushItemWidth(outer_size.x);
            ImGui::BeginGroup();

            ImGui::Text("Transition State Index");
            ImGui::Spacing();
            if (ImGui::BeginListBox("##NTO Index", outer_size)) {
                if (ImGui::IsWindowHovered()) {
                    rsp.hovered = -1;
                }
                for (int i = 0; i < (int)vlx.rsp.num_excited_states; ++i) {
                    bool is_selected = rsp.selected == i;
                    bool is_hovered  = rsp.hovered  == i;
                    char buf[32];
                    snprintf(buf, sizeof(buf), "%i", i + 1);
                    if (is_hovered) {
                        ImGui::PushStyleColor(ImGuiCol_Header, ImGui::GetColorU32(ImGuiCol_HeaderHovered));
                    }
                    if (ImGui::Selectable(buf, is_selected || is_hovered)) {
                        rsp.selected = i;
                    }
                    if (is_hovered) {
                        ImGui::PopStyleColor();
                    }
                    if (ImGui::IsItemHovered()) {
                        rsp.hovered = i;
                    }
                }
                ImGui::EndListBox();
            }
            ImGui::Spacing();
            const double iso_min = 1.0e-4;
            const double iso_max = 5.0;
            double iso_val = nto.iso.values[0];             
            ImGui::Spacing();
            ImGui::Text("Isovalue"); 
            ImGui::SliderScalar("##Iso Value", ImGuiDataType_Double, &iso_val, &iso_min, &iso_max, "%.6f", ImGuiSliderFlags_Logarithmic);
            ImGui::SetItemTooltip("Iso Value");

            nto.iso.values[0] = (float)iso_val;
            nto.iso.values[1] = -(float)iso_val;
            nto.iso.count = 2;
            nto.iso.enabled = true;

            ImGui::Spacing();

            static const ImGuiTableFlags flags = ImGuiTableFlags_RowBg | ImGuiTableFlags_BordersH | ImGuiTableFlags_SizingFixedFit;
            static const ImGuiTableColumnFlags columns_base_flags = ImGuiTableColumnFlags_NoSort;

            static bool edit_mode = false;

            ImGui::Checkbox("Edit mode", &edit_mode);
            ImGui::SameLine();
            refresh = ImGui::Button("Refresh");

            int group_counts[MAX_NTO_GROUPS] = {0};
            for (size_t i = 0; i < nto.num_atoms; ++i) {
                int group_idx = nto.atom_group_idx[i] < nto.group.count ? nto.atom_group_idx[i] : 0;
                group_counts[group_idx] += 1;
            }

            if (ImGui::BeginTable("Group Table", 3 + edit_mode, flags, outer_size, 0)) {
                ImGui::TableSetupColumn("Group", columns_base_flags, 150.f);
                ImGui::TableSetupColumn("Count", columns_base_flags, 0.0f);
                ImGui::TableSetupColumn("Color", columns_base_flags, 0.0f);
                if (edit_mode) {
                    ImGui::TableSetupColumn("##Delete", columns_base_flags, 100.0f);
                }

                //ImGui::TableSetupColumn("Coord Y", columns_base_flags, 0.0f);
                //ImGui::TableSetupColumn("Coord Z", columns_base_flags | ImGuiTableColumnFlags_WidthFixed, 0.0f);
                ImGui::TableSetupScrollFreeze(0, 1);
                ImGui::TableHeadersRow();

                ImGui::PushStyleColor(ImGuiCol_HeaderHovered, IM_YELLOW);
                ImGui::PushStyleColor(ImGuiCol_Header, IM_BLUE);
                bool item_hovered = false;
                bool show_unassigned = group_counts[0] > 0;
                int row_n = show_unassigned ? 0 : 1;
                for (; row_n < nto.group.count; row_n++) {
                    ImGui::PushID(row_n);
                    ImGuiSelectableFlags selectable_flags = ImGuiSelectableFlags_SpanAllColumns | ImGuiSelectableFlags_AllowOverlap;
                    ImGui::TableNextRow(ImGuiTableRowFlags_None, 0);

                    ImGui::TableNextColumn();
                    ImGui::AlignTextToFramePadding();
                    if (edit_mode) {
                        ImGui::PushItemWidth(150.f);
                        if (row_n > 0) {
                            ImGui::InputText("##label", nto.group.label[row_n], sizeof(nto.group.label[row_n]));
                        } else {
                            ImGui::Text(nto.group.label[0]);
                        }
                        ImGui::PopItemWidth();
                    }
                    else {
                        ImGui::Selectable(nto.group.label[row_n], false, selectable_flags);
                        if (ImGui::TableGetHoveredRow() == row_n + show_unassigned) {
                            nto.group.hovered_index = (int8_t)row_n;
                            md_bitfield_clear(&state.selection.highlight_mask);
                            for (size_t j = 0; j < nto.num_atoms; j++) {
                                if (nto.atom_group_idx[j] == row_n) {
                                    //Add j to highlight mask
                                    md_bitfield_set_bit(&state.selection.highlight_mask, j); //TODO: Hover only works if you hold leftMouseBtn
                                }
                            }

                            //Selection
                            if (ImGui::IsKeyDown(ImGuiKey_MouseLeft) && ImGui::IsKeyDown(ImGuiKey_LeftShift)) {
                                md_bitfield_or_inplace(&state.selection.selection_mask, &state.selection.highlight_mask);
                            }
                            //Deselect
                            else if (ImGui::IsKeyDown(ImGuiKey_MouseRight) && ImGui::IsKeyDown(ImGuiKey_LeftShift)) {
                                md_bitfield_andnot_inplace(&state.selection.selection_mask, &state.selection.highlight_mask);
                            }
                        }
                    }


                    ImGui::TableNextColumn();
                    ImGui::Text("%i", group_counts[row_n]);

                    ImGui::TableNextColumn();

                    //Center the color picker
                    ImVec2 cell_size = ImGui::GetContentRegionAvail();
                    float color_size = ImGui::GetFrameHeight();
                    ImVec2 padding((cell_size.x - color_size) * 0.5, 0.0);
                    ImGui::SetCursorPos(ImGui::GetCursorPos() + padding);

                    if (edit_mode && row_n > 0) { //You cannot edit the Unassigned color
                        ImGui::ColorEdit4Minimal("##color", nto.group.color[row_n].elem);
                    } else {
                        ImGui::ColorButton("##color", vec_cast(nto.group.color[row_n]));
                    }

                    if (edit_mode) {
                        ImGui::TableNextColumn();
                        if (row_n > 0) {
                            ImVec2 button_size(ImGui::GetFontSize() + ImGui::GetStyle().FramePadding.x, 0.f);
                            ImGui::SetCursorPosX(ImGui::GetCursorPosX() + ImGui::GetContentRegionAvail().x - button_size.x);
                            if (ImGui::DeleteButton("\xef\x80\x8d", button_size)) {
                                vec4_t deleted_color = nto.group.color[row_n];
                                for (size_t i = 0; i < nto.num_atoms; i++) {
                                    if (nto.atom_group_idx[i] == row_n) {
                                        nto.atom_group_idx[i] = 0;
                                    } else if (nto.atom_group_idx[i] > row_n) {
                                        nto.atom_group_idx[i] -= 1;
                                    }
                                }
                                for (int i = row_n; i < (int)nto.group.count - 1; ++i) {
                                    nto.group.color[i] = nto.group.color[i+1];
                                    MEMCPY(nto.group.label[i], nto.group.label[i+1], sizeof(nto.group.label[i]));
                                }
                                nto.group.count--;
                                sprintf(nto.group.label[nto.group.count], "Group %i", (int)nto.group.count);
                                nto.group.color[nto.group.count] = deleted_color;
                            }
                        }
                    }
                    ImGui::PopID();
                }

                ImGui::PopStyleColor(2);
                ImGui::EndTable();
            }

            if (ImGui::Button("Add new group")) {
                nto.group.count++;
            }

            ImGui::EndGroup();
            ImGui::PopItemWidth();

            ImGui::SameLine();

            // Animate camera towards targets
            const double dt = state.app.timing.delta_s;
            camera_animate(&nto.camera, nto.target.ori, nto.target.pos, nto.target.dist, dt);

            ImVec2 canvas_sz = ImGui::GetContentRegionAvail();   // Resize canvas to what's available
            canvas_sz.x = MAX(canvas_sz.x, 50.0f);
            canvas_sz.y = MAX(canvas_sz.y, 50.0f);

            ImGui::Dummy(canvas_sz);

            ImVec2 cursor = ImGui::GetCursorPos();

            // Draw border and background color
            ImGuiIO& io = ImGui::GetIO();

            ImVec2 canvas_p0 = ImGui::GetItemRectMin();
            ImVec2 canvas_p1 = ImGui::GetItemRectMax();

            double nto_lambda[4] = {};
            int num_lambdas = 1;
            bool reset_view = false;

            if (rsp.selected != -1) {
                // This represents the cutoff for contributing orbitals to be part of the orbital 'grid'
                // If the occupation parameter is less than this it will not be displayed
                const double lambda_cutoff = 0.10f;
                for (size_t i = 0; i < MIN(ARRAY_SIZE(nto_lambda), vlx.rsp.nto[rsp.selected].occupations.count); ++i) {
                    nto_lambda[i] = vlx.rsp.nto[rsp.selected].occupations.data[lumo_idx + i];
                    if (nto_lambda[i] < lambda_cutoff) {
                        num_lambdas = (int)i;
                        break;
                    }
                }
                
                num_lambdas = MIN(num_lambdas, MAX_NTO_LAMBDAS);

                if (nto.sel_nto_idx != rsp.selected) {
                    nto.sel_nto_idx  = rsp.selected;
                    const float samples_per_angstrom = 6.0f;
                    size_t nto_idx = (size_t)rsp.selected;
                    for (int i = 0; i < num_lambdas; ++i) {
                        int pi = i * 2 + 0;
                        int hi = i * 2 + 1;
                        size_t lambda_idx = (size_t)i;

                        if (task_system::task_is_running(nto.vol_task[pi])) {
                            task_system::task_interrupt(nto.vol_task[pi]);
                        }
                        if (task_system::task_is_running(nto.vol_task[hi])) {
                            task_system::task_interrupt(nto.vol_task[hi]);
                        }

                        if (gl_version.major >= 4 && gl_version.minor >= 3) {
                            compute_nto_GPU(&nto.vol[pi].tex_to_world, &nto.vol[pi].step_size, &nto.vol[pi].tex_id, nto_idx, lambda_idx, MD_VLX_NTO_TYPE_PARTICLE, MD_GTO_EVAL_MODE_PSI, samples_per_angstrom);
                            compute_nto_GPU(&nto.vol[hi].tex_to_world, &nto.vol[hi].step_size, &nto.vol[hi].tex_id, nto_idx, lambda_idx, MD_VLX_NTO_TYPE_HOLE,     MD_GTO_EVAL_MODE_PSI, samples_per_angstrom);
                        } else {
                            nto.vol_task[pi] = compute_nto_async(&nto.vol[pi].tex_to_world, &nto.vol[pi].step_size, &nto.vol[pi].tex_id, nto_idx, lambda_idx, MD_VLX_NTO_TYPE_PARTICLE, MD_GTO_EVAL_MODE_PSI, samples_per_angstrom);
                            nto.vol_task[hi] = compute_nto_async(&nto.vol[hi].tex_to_world, &nto.vol[hi].step_size, &nto.vol[hi].tex_id, nto_idx, lambda_idx, MD_VLX_NTO_TYPE_HOLE,     MD_GTO_EVAL_MODE_PSI, samples_per_angstrom);
                        }

                    }
                    if (task_system::task_is_running(nto.seg_task[0])) {
                        task_system::task_interrupt(nto.seg_task[0]);
                    }
                    if (task_system::task_is_running(nto.seg_task[1])) {
                        task_system::task_interrupt(nto.seg_task[1]);
                    }
                }
            }

            const float TEXT_BASE_HEIGHT = ImGui::GetTextLineHeightWithSpacing();

            ImVec2 grid_p0 = canvas_p0;
            ImVec2 grid_p1 = canvas_p0 + canvas_sz * ImVec2(0.5f, 1.0f);
            ImVec2 win_sz = (grid_p1 - grid_p0) / ImVec2(1.0f, (float)(num_lambdas * 2));
            win_sz.x = floorf(win_sz.x);
            win_sz.y = floorf(win_sz.y);

            ImDrawList* draw_list = ImGui::GetWindowDrawList();
            draw_list->ChannelsSplit(2);
            draw_list->ChannelsSetCurrent(0);
            draw_list->AddRectFilled(canvas_p0, canvas_p1, IM_COL32(255, 255, 255, 255));

            const float aspect_ratio = win_sz.x / win_sz.y;

            mat4_t view_mat     = camera_world_to_view_matrix(nto.camera);
            mat4_t proj_mat     = camera_perspective_projection_matrix(nto.camera, aspect_ratio);
            mat4_t inv_view_mat = camera_view_to_world_matrix(nto.camera);
            mat4_t inv_proj_mat = camera_inverse_perspective_projection_matrix(nto.camera, aspect_ratio);

            mat4_t MVP      = proj_mat * view_mat;
            mat4_t inv_MVP  = inv_view_mat * inv_proj_mat;

            if (rsp.selected != -1) {
                SelectionState selection = {
                    .hovered_atom_idx = state.selection.atom_idx.hovered,
                    .hovered_bond_idx = state.selection.bond_idx.hovered,
                    .highlight_mask = &state.selection.highlight_mask,
                    .selection_mask = &state.selection.selection_mask,
                    .single_selection_sequence = &state.selection.single_selection_sequence,
                    .granularity = state.selection.granularity,
                };

                ViewState view = {
                    .camera = nto.camera,
                    .MVP = MVP,
                    .trackball_param = state.view.trackball_param,
                    .picking_world_coord = nto.picking.world_coord,
                    .picking_depth = nto.picking.depth,
                    .target_ori = &nto.target.ori,
                    .target_pos = &nto.target.pos,
                    .target_dist = &nto.target.dist,
                };

                ImRect hovered_canvas_rect = {};

                // Draw P / H orbitals
                for (int i = 0; i < num_lambdas * 2; ++i) {
                    ImVec2 p0 = grid_p0 + win_sz * ImVec2(0.0f, (float)(i+0));
                    ImVec2 p1 = grid_p0 + win_sz * ImVec2(1.0f, (float)(i+1));
                    ImRect rect = {p0, p1};
                    ImGui::SetCursorScreenPos(p0);

                    draw_list->PushClipRect(p0, p1);
                    defer{ draw_list->PopClipRect(); };

                    draw_list->ChannelsSetCurrent(1);
                    ImGui::PushID(i);
                    interaction_canvas(p1-p0, selection, view, state.mold.mol);

                    if (ImGui::IsItemHovered()) {
                        viewport_hovered = true;
                        if (ImGui::GetIO().MouseDoubleClicked[0]) {
                            if (view.picking_depth < 1.0f) {
                                const vec3_t forward = view.camera.orientation * vec3_t{0, 0, 1};
                                nto.target.pos = view.picking_world_coord + forward * *view.target_dist;
                            } else {
                                reset_view = true;
                            }
                        }

                        if (!ImGui::IsKeyDown(ImGuiMod_Shift) && ImGui::IsMouseReleased(ImGuiMouseButton_Right) && ImGui::GetMouseDragDelta(ImGuiMouseButton_Right) == ImVec2(0,0)) {
                            open_context_menu = true;
                        }
                        hovered_canvas_rect = rect;
                    }

                    ImGui::PopID();

                    draw_list->ChannelsSetCurrent(0);

                    ImVec2 text_pos_bl = ImVec2(p0.x + TEXT_BASE_HEIGHT * 0.5f, p1.y - TEXT_BASE_HEIGHT);
                    ImVec2 text_pos_tl = ImVec2(p0.x + TEXT_BASE_HEIGHT * 0.5f, p0.y + TEXT_BASE_HEIGHT * 0.5f);
                    const char* lbl = ((i & 1) == 0) ? "Particle" : "Hole";

#if 0
                    char lbls[64];
                    snprintf(lbls, sizeof(lbls), "hovered_atom_idx: %i, hovered_bond_idx: %i", state.selection.atom_idx.hovered, state.selection.bond_idx.hovered);
#endif

                    char buf[32];
                    snprintf(buf, sizeof(buf), (const char*)u8"λ: %.3f", nto_lambda[i / 2]);
                    draw_list->AddImage((ImTextureID)(intptr_t)nto.gbuf.tex.transparency, p0, p1, { 0,1 }, { 1,0 });
                    draw_list->AddImage((ImTextureID)(intptr_t)nto.iso_tex[i], p0, p1, { 0,1 }, { 1,0 });
                    draw_list->AddText(text_pos_bl, ImColor(0,0,0), buf);
                    draw_list->AddText(text_pos_tl, ImColor(0,0,0), lbl);

                    if (nto.dipole.enabled) {
                        const vec3_t mid = vec3_lerp(min_aabb, max_aabb, 0.5f);
                        const vec3_t ext = max_aabb - min_aabb;

                        vec3_t magn_vec = {(float)vlx.rsp.magnetic_transition[rsp.selected].x, (float)vlx.rsp.magnetic_transition[rsp.selected].y, (float)vlx.rsp.magnetic_transition[rsp.selected].z};
                        vec3_t elec_vec = {(float)vlx.rsp.electronic_transition_length[rsp.selected].x, (float)vlx.rsp.electronic_transition_length[rsp.selected].y, (float)vlx.rsp.electronic_transition_length[rsp.selected].z};

						magn_vec *= nto.dipole.vector_scale * BOHR_TO_ANGSTROM;
						elec_vec *= nto.dipole.vector_scale * BOHR_TO_ANGSTROM;

                        auto proj_point = [MVP, win_sz, p0](vec3_t point) -> ImVec2 {
                            const vec4_t p = mat4_mul_vec4(MVP, vec4_from_vec3(point, 1.0));
                            const ImVec2 c = {
                                p0.x + ( p.x / p.w * 0.5f + 0.5f) * win_sz.x,
                                p0.y + (-p.y / p.w * 0.5f + 0.5f) * win_sz.y,
                            };
                            return c;
                        };

                        auto draw_arrow = [draw_list](ImVec2 beg, ImVec2 end, ImU32 color, float thickness) {
                            float len2 = ImLengthSqr(end-beg);
                            if (len2 > 1.0e-3f) {
                                float len = sqrtf(len2);
                                ImVec2 d = (end - beg) / len;
                                ImVec2 o = {-d.y, d.x};
                                float d_scl = ImMin(thickness * 3, len);
                                float o_scl = 0.57735026918962576451 * d_scl;
                                draw_list->AddLine(beg, end - d * thickness, color, thickness);
                                draw_list->AddTriangleFilled(end, end - d * d_scl + o * o_scl, end - d * d_scl - o * o_scl, color);
                            }
                        };

                        const ImU32 elec_color = convert_color(nto.dipole.colors[0]);
                        const ImU32 magn_color = convert_color(nto.dipole.colors[1]);
                        const ImU32 text_color = IM_COL32_BLACK;
                        const float arrow_thickness = 3.0f;

                        ImVec2 c      = proj_point(mid);
                        ImVec2 c_elec = proj_point(mid + elec_vec);
                        ImVec2 c_magn = proj_point(mid + magn_vec);

                        draw_arrow(c, c_elec, elec_color, arrow_thickness);
                        draw_list->AddText(c_elec, text_color, (const char*)u8"μe");

                        draw_arrow(c, c_magn, magn_color, arrow_thickness);
                        draw_list->AddText(c_magn, text_color, (const char*)u8"μm");

                        if (nto.dipole.show_angle) {
							const vec3_t magn_dir = vec3_normalize(magn_vec);
							const vec3_t elec_dir = vec3_normalize(elec_vec);
                            const float angle = acosf(vec3_dot(magn_dir, elec_dir));
                            const ImU32 angle_color = IM_COL32(0, 0, 0, 128);
                            const float angle_thickness = 1.0f;
                            const float angle_vec_scale = 0.1f;

                            const size_t num_seg = 20;
							const vec3_t axis = vec3_normalize(vec3_cross(elec_dir, magn_dir));

                            for (size_t seg = 0; seg <= num_seg; ++seg) {
								float  t = (float)(seg) / (float)num_seg;
                                vec3_t v = quat_mul_vec3(quat_axis_angle(axis, angle * t), elec_dir);
								ImVec2 p = proj_point(mid + v * angle_vec_scale);
                                draw_list->PathLineTo(p);
                            }
                            draw_list->PathStroke(angle_color, 0, angle_thickness);

                            char buf[32];
                            snprintf(buf, sizeof(buf), (const char*)u8"%.2f°", RAD_TO_DEG(angle));
                            draw_list->AddText(c, text_color, buf);
                        }
                    }
                }
                // Draw Sankey Diagram of Transition Matrix
                {
                    //compute_transition_matrix(nto.transition_matrix, nto.group.count, nto.transition_density_hole, nto.transition_density_part);
                    ImVec2 p0 = canvas_p0 + canvas_sz * ImVec2(0.5f, 0.0f);
                    ImVec2 p1 = canvas_p1;
                    im_sankey_diagram(&state, {p0.x, p0.y, p1.x, p1.y}, &nto);
                    ImVec2 text_pos_bl = ImVec2(p0.x + TEXT_BASE_HEIGHT * 0.5f, p1.y - TEXT_BASE_HEIGHT);
                    draw_list->AddText(text_pos_bl, ImColor(0, 0, 0, 255), "Transition Diagram");
                }
                // Draw grid
                {
                    ImVec2 p0 = {floorf(canvas_p0.x + canvas_sz.x * 0.5f), canvas_p0.y};
                    ImVec2 p1 = {floorf(canvas_p0.x + canvas_sz.x * 0.5f), canvas_p1.y};
                    draw_list->AddLine(p0, p1, IM_COL32(0, 0, 0, 255));
                }
                for (int i = 1; i < num_lambdas * 2; ++i) {
                    float y = floorf(canvas_p0.y + canvas_sz.y / ((float)num_lambdas * 2.0f) * i);
                    float x0 = canvas_p0.x;
                    float x1 = floorf(canvas_p0.x + canvas_sz.x * (i & 1 ? 0.5f : 1.0f));
                    draw_list->AddLine({x0, y}, {x1, y}, IM_COL32(0, 0, 0, 255));
                }

                // Draw stuff

                const bool is_hovered = ImGui::IsItemHovered();
                const bool is_active  = ImGui::IsItemActive();
                const ImVec2 origin(canvas_p0.x, canvas_p0.y);  // Lock scrolled origin
                const ImVec2 mouse_pos_in_canvas(io.MousePos.x - origin.x, io.MousePos.y - origin.y);

                int width  = MAX(1, (int)win_sz.x);
                int height = MAX(1, (int)win_sz.y);

                int num_win = num_lambdas * 2;

                auto& gbuf = nto.gbuf;
                if ((int)gbuf.width != width || (int)gbuf.height != height) {
                    init_gbuffer(&gbuf, width, height);
                    for (int i = 0; i < num_win; ++i) {
                        gl::init_texture_2D(nto.iso_tex + i, width, height, GL_RGBA8);
                    }
                }

                if (is_hovered) {
                    if (ImGui::IsMouseDoubleClicked(ImGuiMouseButton_Left)) {
                        reset_view = true;
                    }
                }

                if (reset_view) {
                    camera_compute_optimal_view(&nto.target.pos, &nto.target.ori, &nto.target.dist, min_aabb, max_aabb, nto.distance_scale);
                }

                if (nto.show_coordinate_system_widget) {
                    float  ext = MIN(win_sz.x, win_sz.y) * 0.4f;
                    float  pad = 20.0f;

                    ImVec2 min = ImGui::GetItemRectMin() - ImGui::GetWindowPos();
                    ImVec2 max = ImGui::GetItemRectMax() - ImGui::GetWindowPos();

                    CoordSystemWidgetParam param = {
                        .pos = ImVec2(min.x + pad, max.y - ext - pad),
                        .size = {ext, ext},
                        .view_matrix = camera_world_to_view_matrix(nto.camera),
                        .camera_ori  = nto.target.ori,
                        .camera_pos  = nto.target.pos,
                        .camera_dist = nto.target.dist,
                    };

                    ImGui::DrawCoordinateSystemWidget(param);
                }

                clear_gbuffer(&gbuf);

                const GLenum draw_buffers[] = { GL_COLOR_ATTACHMENT_COLOR, GL_COLOR_ATTACHMENT_NORMAL, GL_COLOR_ATTACHMENT_VELOCITY,
                    GL_COLOR_ATTACHMENT_PICKING, GL_COLOR_ATTACHMENT_TRANSPARENCY };

                glEnable(GL_CULL_FACE);
                glCullFace(GL_BACK);

                glEnable(GL_DEPTH_TEST);
                glDepthFunc(GL_LESS);
                glDepthMask(GL_TRUE);
                glEnable(GL_SCISSOR_TEST);

                glBindFramebuffer(GL_DRAW_FRAMEBUFFER, gbuf.fbo);
                glDrawBuffers((int)ARRAY_SIZE(draw_buffers), draw_buffers);
                glViewport(0, 0, gbuf.width, gbuf.height);
                glScissor(0, 0, gbuf.width, gbuf.height);

                auto draw_rep = [](md_gl_rep_t& rep, md_gl_shaders_t& shaders, mat4_t& view_mat, mat4_t& proj_mat, uint32_t atom_mask = 0) {
                    md_gl_draw_op_t draw_op = {};
                    draw_op.type = MD_GL_REP_BALL_AND_STICK;
                    draw_op.args.ball_and_stick.ball_scale   = 1.0f;
                    draw_op.args.ball_and_stick.stick_radius = 1.0f;
                    draw_op.rep = rep;

                    md_gl_draw_args_t draw_args = {
                        .shaders = shaders,
                        .draw_operations = {
                            .count = 1,
                            .ops = &draw_op
                    },
                        .view_transform = {
                            .view_matrix = (const float*)view_mat.elem,
                            .proj_matrix = (const float*)proj_mat.elem,
                    },
                    .atom_mask = atom_mask,
                    };

                    md_gl_draw(&draw_args);
                    };

                draw_rep(nto.gl_rep, state.mold.gl_shaders, view_mat, proj_mat);

                glDrawBuffer(GL_COLOR_ATTACHMENT_TRANSPARENCY);
                glClearColor(1, 1, 1, 0);
                glClear(GL_COLOR_BUFFER_BIT);

                if (true) {
                    PUSH_GPU_SECTION("Selection")
                        const bool atom_selection_empty = md_bitfield_popcount(&state.selection.selection_mask) == 0;
                    const bool atom_highlight_empty = md_bitfield_popcount(&state.selection.highlight_mask) == 0;

                    glDepthMask(0);

                    // @NOTE(Robin): This is a b*tch to get right, What we want is to separate in a single pass, the visible selected from the
                    // non visible selected. In order to achieve this, we start with a cleared stencil of value 1 then either set it to zero selected and not visible
                    // and to two if it is selected and visible. But the visible atoms should always be able to write over a non visible 0, but not the other way around.
                    // Hence the GL_GREATER stencil test against the reference value of 2.

                    if (!atom_selection_empty) {
                        glColorMask(0, 0, 0, 0);

                        glEnable(GL_DEPTH_TEST);
                        glDepthFunc(GL_EQUAL);

                        glEnable(GL_STENCIL_TEST);
                        glStencilMask(0xFF);

                        glClearStencil(1);
                        glClear(GL_STENCIL_BUFFER_BIT);

                        glStencilFunc(GL_GREATER, 0x02, 0xFF);
                        glStencilOp(GL_KEEP, GL_ZERO, GL_REPLACE);
                        draw_rep(nto.gl_rep, state.mold.gl_shaders_lean_and_mean, view_mat, proj_mat, AtomBit_Selected);

                        glDisable(GL_DEPTH_TEST);

                        glStencilMask(0x0);
                        glStencilOp(GL_KEEP, GL_KEEP, GL_KEEP);
                        glColorMask(1, 1, 1, 1);

                        glStencilFunc(GL_EQUAL, 2, 0xFF);
                        postprocessing::blit_color(state.selection.color.selection.visible);

                        glStencilFunc(GL_EQUAL, 0, 0xFF);
                        postprocessing::blit_color(state.selection.color.selection.hidden);
                    }

                    if (!atom_highlight_empty) {
                        glColorMask(0, 0, 0, 0);

                        glEnable(GL_DEPTH_TEST);
                        glDepthFunc(GL_EQUAL);

                        glEnable(GL_STENCIL_TEST);
                        glStencilMask(0xFF);

                        glClearStencil(1);
                        glClear(GL_STENCIL_BUFFER_BIT);

                        glStencilFunc(GL_GREATER, 0x02, 0xFF);
                        glStencilOp(GL_KEEP, GL_ZERO, GL_REPLACE);
                        draw_rep(nto.gl_rep, state.mold.gl_shaders_lean_and_mean, view_mat, proj_mat, AtomBit_Highlighted);

                        glDisable(GL_DEPTH_TEST);

                        glStencilMask(0x0);
                        glStencilOp(GL_KEEP, GL_KEEP, GL_KEEP);
                        glColorMask(1, 1, 1, 1);

                        glStencilFunc(GL_EQUAL, 2, 0xFF);
                        postprocessing::blit_color(state.selection.color.highlight.visible);

                        glStencilFunc(GL_EQUAL, 0, 0xFF);
                        postprocessing::blit_color(state.selection.color.highlight.hidden);
                    }

                    glDisable(GL_STENCIL_TEST);

                    /*
                    if (!atom_selection_empty) {
                    PUSH_GPU_SECTION("Desaturate") {
                    glColorMask(1, 1, 1, 1);
                    glDrawBuffer(GL_COLOR_ATTACHMENT_COLOR);
                    postprocessing::scale_hsv(nto.gbuf.tex.color, vec3_t{1, state.selection.color.saturation, 1});
                    } POP_GPU_SECTION()
                    }
                    */

                    glDepthFunc(GL_LESS);
                    glDepthMask(0);
                    glColorMask(1,1,1,1);
                    POP_GPU_SECTION()
                }

                PUSH_GPU_SECTION("Postprocessing")
                postprocessing::Descriptor postprocess_desc = {
                    .background = {
                        .color = {24.f, 24.f, 24.f},
                    },
                    .tonemapping = {
                        .enabled    = state.visuals.tonemapping.enabled,
                        .mode       = state.visuals.tonemapping.tonemapper,
                        .exposure   = state.visuals.tonemapping.exposure,
                        .gamma      = state.visuals.tonemapping.gamma,
                    },
                    .ambient_occlusion = {
                        .enabled = false
                    },
                    .depth_of_field = {
                        .enabled = false,
                    },
                    .fxaa = {
                        .enabled = true,
                    },
                    .temporal_aa = {
                        .enabled = false,
                    },
                    .sharpen = {
                        .enabled = false,
                    },
                    .input_textures = {
                        .depth          = nto.gbuf.tex.depth,
                        .color          = nto.gbuf.tex.color,
                        .normal         = nto.gbuf.tex.normal,
                        .velocity       = nto.gbuf.tex.velocity,
                        .transparency   = nto.gbuf.tex.transparency,
                    }
                };

                ViewParam view_param = {
                    .matrix = {
                        .curr = {
                        .view = view_mat,
                        .proj = proj_mat,
                        .norm = view_mat,
                },
                .inv = {
                        .proj = inv_proj_mat,
                }
                },
                    .clip_planes = {
                        .near = nto.camera.near_plane,
                        .far  = nto.camera.far_plane,
                },
                .resolution = {win_sz.x, win_sz.y},
                .fov_y = nto.camera.fov_y,
                };

                postprocessing::shade_and_postprocess(postprocess_desc, view_param);
                POP_GPU_SECTION()

                    if (nto.iso.enabled) {
                        PUSH_GPU_SECTION("NTO RAYCAST")
                            for (int i = 0; i < num_win; ++i) {
                                volume::RenderDesc vol_desc = {
                                    .render_target = {
                                        .depth  = nto.gbuf.tex.depth,
                                        .color  = nto.iso_tex[i],
                                        .width  = nto.gbuf.width,
                                        .height = nto.gbuf.height,
                                        .clear_color = true,
                                },
                                .texture = {
                                        .volume = nto.vol[i].tex_id,
                                },
                                .matrix = {
                                        .model = nto.vol[i].tex_to_world,
                                        .view  = view_mat,
                                        .proj  = proj_mat,
                                        .inv_proj = inv_proj_mat,
                                },
                                .iso = {
                                        .enabled = true,
                                        .count  = (size_t)nto.iso.count,
                                        .values = nto.iso.values,
                                        .colors = nto.iso.colors,
                                },
                                .shading = {
                                        .env_radiance = state.visuals.background.color * state.visuals.background.intensity * 0.25f,
                                        .roughness = 0.3f,
                                        .dir_radiance = {10,10,10},
                                        .ior = 1.5f,
                                },
                                .voxel_spacing = nto.vol[i].step_size,
                                };
                                volume::render_volume(vol_desc);
                            }
                        POP_GPU_SECTION();
                    }

                // Reset state
                glBindFramebuffer(GL_DRAW_FRAMEBUFFER, 0);
                glDrawBuffer(GL_BACK);
                glDisable(GL_SCISSOR_TEST);

                if (hovered_canvas_rect.GetArea() > 0) {
                    ImVec2 coord = ImGui::GetMousePos() - hovered_canvas_rect.Min;
                    coord.y = hovered_canvas_rect.GetSize().y - coord.y;
                    update_picking_data(nto.picking, {coord.x, coord.y}, nto.gbuf, inv_MVP);

                    state.selection.atom_idx.hovered = INVALID_PICKING_IDX;
                    state.selection.bond_idx.hovered = INVALID_PICKING_IDX;

                    if (nto.picking.idx != INVALID_PICKING_IDX) {
                        // The index space is segmented into two parts, the first half is for atoms and the second half is for bonds
                        if (nto.picking.idx < 0x80000000) {
                            state.selection.atom_idx.hovered = nto.picking.idx;
                        } else {
                            state.selection.bond_idx.hovered = nto.picking.idx & 0x7FFFFFFF;
                        }
                    }
                }
            }
            if (ImGui::IsWindowHovered() && nto.group.hovered_index == -1 && !viewport_hovered) {
                md_bitfield_clear(&state.selection.highlight_mask);
            }
        }
        ImGui::End();

        if (open_context_menu) {
            ImGui::OpenPopup("Context Menu");
        }

        if (ImGui::BeginPopup("Context Menu")) {
            if (ImGui::BeginMenu("Add to group")) {
                for (size_t i = 0; i < nto.group.count; i++) {
                    if (ImGui::MenuItem(nto.group.label[i])) {
                        for (size_t j = 0; j < nto.num_atoms; j++) {
                            //Is the atom selected?
                            if (md_bitfield_test_bit(&state.selection.selection_mask, j)) {
                                //If so, set its group to the selected group index
                                nto.atom_group_idx[j] = (uint8_t)i;
                            }
                        }
                    }
                }
                ImGui::EndMenu();
            }
            if (nto.group.count < MAX_NTO_GROUPS) {
                if (ImGui::MenuItem("Add to new group")) {
                    //Create a new group and add an item to it
                    uint8_t group_idx = (uint8_t)(nto.group.count++);
                    for (size_t i = 0; i < nto.num_atoms; i++) {
                        if (md_bitfield_test_bit(&state.selection.selection_mask, i)) {
                            //If so, set its group to the selected group index
                            nto.atom_group_idx[i] = group_idx;
                        }
                    }
                }
            }
            ImGui::EndPopup();
        }

        // Create hash to check for changes to trigger update of colors in gl representation
        uint64_t atom_idx_hash = md_hash64(nto.atom_group_idx, sizeof(uint8_t) * nto.num_atoms, 0);
        uint64_t color_hash    = md_hash64(nto.group.color, sizeof(nto.group.color), atom_idx_hash);

        static uint64_t old_color_hash = 0;
        if (color_hash != old_color_hash) {
            old_color_hash = color_hash;
            update_nto_group_colors();
        }

        // Create hash to check for changes to trigger recomputation of transition matrix
        uint64_t matrix_hash = atom_idx_hash ^ nto.sel_nto_idx;
        static uint64_t old_matrix_hash = 0;

        if (matrix_hash != old_matrix_hash || nto.group.count != group_count || refresh) {
            old_matrix_hash = matrix_hash;

            // Resize transition matrix to the correct size
            if (nto.transition_matrix_dim != nto.group.count) {
                if (nto.transition_matrix) {
                    // The allocated size contains matrix N*N + 2*N for hole/part arrays
                    const size_t cur_mem = sizeof(float) * nto.transition_matrix_dim * (nto.transition_matrix_dim + 2);
                    md_free(arena, nto.transition_matrix, cur_mem);
                }

                nto.transition_matrix_dim = nto.group.count;
                const size_t new_mem = sizeof(float) * nto.transition_matrix_dim * (nto.transition_matrix_dim + 2);
                nto.transition_matrix = (float*)md_alloc(arena, new_mem);
                nto.transition_density_hole = nto.transition_matrix + (nto.transition_matrix_dim * nto.transition_matrix_dim);
                nto.transition_density_part = nto.transition_density_hole + nto.transition_matrix_dim;
            }

			// Clear all of the values to zero (matrix, group values)
            MEMSET(nto.transition_matrix, 0, sizeof(float) * nto.transition_matrix_dim * (nto.transition_matrix_dim + 2));

            if (nto.sel_nto_idx != -1) {
                const float samples_per_angstrom = 6.0f;
                const size_t nto_idx = (size_t)nto.sel_nto_idx;

                task_system::ID eval_part = 0;
                task_system::ID seg_part  = 0;
                task_system::ID eval_hole = 0;
                task_system::ID seg_hole  = 0;

                if (compute_transition_group_values_async(&eval_part, &seg_part, nto.transition_density_part, nto.group.count, nto.atom_group_idx, nto.atom_xyz, nto.atom_r, nto.num_atoms, nto_idx, MD_VLX_NTO_TYPE_PARTICLE, MD_GTO_EVAL_MODE_PSI_SQUARED, samples_per_angstrom) &&
                    compute_transition_group_values_async(&eval_hole, &seg_hole, nto.transition_density_hole, nto.group.count, nto.atom_group_idx, nto.atom_xyz, nto.atom_r, nto.num_atoms, nto_idx, MD_VLX_NTO_TYPE_HOLE,     MD_GTO_EVAL_MODE_PSI_SQUARED, samples_per_angstrom))
                {
                    task_system::ID compute_matrix_task = task_system::create_main_task(STR_LIT("##Compute Transition Matrix"), [](void* user_data) {
                        VeloxChem::Nto* nto = (VeloxChem::Nto*)user_data;
                        compute_transition_matrix(nto->transition_matrix, nto->group.count, nto->transition_density_hole, nto->transition_density_part);
                    }, &nto);

                    task_system::set_task_dependency(compute_matrix_task, seg_part);
                    task_system::set_task_dependency(compute_matrix_task, seg_hole);

                    task_system::enqueue_task(eval_part);
                    task_system::enqueue_task(eval_hole);

                    nto.seg_task[0] = seg_part;
                    nto.seg_task[1] = seg_hole;
                } else {
                    MD_LOG_DEBUG("An error occured when computing nto group values");
                }
            }
        }
    }
};
static VeloxChem instance = {};<|MERGE_RESOLUTION|>--- conflicted
+++ resolved
@@ -266,14 +266,10 @@
 
         struct {
             size_t count = 0;
-<<<<<<< HEAD
-            char   label[MAX_GROUPS][64] = {};
-            vec4_t color[MAX_GROUPS] = {};
-            int8_t hovered_index = -1;
-=======
+
             char   label[MAX_NTO_GROUPS][64] = {};
             vec4_t color[MAX_NTO_GROUPS] = {};
->>>>>>> 565bf10d
+            int8_t hovered_index = -1;
         } group;
 
         struct {
@@ -537,7 +533,7 @@
                     nto.show_window = true;
                     camera_compute_optimal_view(&nto.target.pos, &nto.target.ori, &nto.target.dist, min_aabb, max_aabb, nto.distance_scale);
                     nto.atom_group_idx = (uint8_t*)md_alloc(arena, sizeof(uint8_t) * mol.atom.count);
-                    MEMSET(nto.atom_group_idx, 1, sizeof(uint8_t) * mol.atom.count);
+                    MEMSET(nto.atom_group_idx, 0, sizeof(uint8_t) * mol.atom.count);
 
                     snprintf(nto.group.label[0], sizeof(nto.group.label[0]), "Unassigned");
                     nto.group.color[0] = vec4_t{ 0, 0, 0, 1 };
@@ -564,13 +560,9 @@
                         // @TODO: Remove once proper interface is there
 					    nto.group.count = 3;
 					    // Assign half of the atoms to group 1
-<<<<<<< HEAD
-                        MEMSET(nto.atom_group_idx, 2, sizeof(uint8_t) * mol.atom.count / 2);
-=======
                         for (size_t i = 0; i < mol.atom.count; ++i) {
                             nto.atom_group_idx[i] = i < mol.atom.count / 2 ? 1 : 2;
                         }
->>>>>>> 565bf10d
                     }
                     nto.gl_rep = md_gl_rep_create(state.mold.gl_mol);
                     update_nto_group_colors();
@@ -1250,17 +1242,10 @@
             }
 
         }
-<<<<<<< HEAD
         if (mouse_label[0] != '\0') {
             ImVec2 offset = { 15, 15 };
             ImVec2 pos = ImGui::GetMousePos() + offset;
             draw_list->AddText(pos, IM_COL32_BLACK, mouse_label);
-=======
-
-        bool is_hovered = plot_area.Contains(ImGui::GetMousePos());
-        if (!bar_hovered && is_hovered) {
-            md_bitfield_clear(&state->selection.highlight_mask);
->>>>>>> 565bf10d
         }
     }
     
