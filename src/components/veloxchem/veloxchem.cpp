﻿#define IMGUI_DEFINE_MATH_OPERATORS

#include <event.h>
#include <viamd.h>
#include <task_system.h>
#include <color_utils.h>

#include <md_gto.h>
#include <md_vlx.h>
#include <md_util.h>
#include <core/md_vec_math.h>
#include <core/md_log.h>
#include <core/md_arena_allocator.h>

#include <gfx/volumerender_utils.h>
#include <gfx/gl_utils.h>
#include <gfx/immediate_draw_utils.h>

#include <imgui_internal.h>
#include <imgui_widgets.h>
#include <implot_widgets.h>

#include <md_csv.h>
#include <md_xvg.h>



#define BLK_DIM 8
#define ANGSTROM_TO_BOHR 1.8897261246257702
#define BOHR_TO_ANGSTROM 0.529177210903

#define IM_GREEN ImVec4{0, 1, 0, 1}
#define IM_RED ImVec4{1, 0, 0, 1}
#define IM_YELLOW ImVec4{1, 1, 0.5, 0.3}
#define IM_BLUE ImVec4{0.5, 0.5, 1, 0.3}

enum class VolumeRes {
    Low,
    Mid,
    High,
    Count,
};

static const float vol_res_scl[3] = {
    4.0f,
    8.0f,
    16.0f,
};

struct OBB {
    mat3_t basis;
    vec3_t min_ext;
    vec3_t max_ext;
};

// Compute an oriented bounding box (OBB) for the supplied PGTOS
OBB compute_pgto_obb(const mat3_t& PCA, const md_gto_t* pgtos, size_t num_pgtos) {
    mat4_t Ri  = mat4_from_mat3(PCA);

    // Compute min and maximum extent along the PCA axes
    vec3_t min_ext = { FLT_MAX, FLT_MAX, FLT_MAX};
    vec3_t max_ext = {-FLT_MAX,-FLT_MAX,-FLT_MAX};        

    // Transform the pgtos (x,y,z,cutoff) into the PCA frame to find the min and max extend within it
    for (size_t i = 0; i < num_pgtos; ++i) {
        vec3_t xyz = { pgtos[i].x, pgtos[i].y, pgtos[i].z };

        // The 0.9 scaling factor here is a bit arbitrary, but the cutoff-radius is computed on a value which is lower than the rendered iso-value
        // So the effective radius is a bit overestimated and thus we scale it back a bit
        float  r = pgtos[i].cutoff * 0.9f;

        vec3_t p = mat4_mul_vec3(Ri, xyz, 1.0f);
        min_ext = vec3_min(min_ext, vec3_sub_f(p, r));
        max_ext = vec3_max(max_ext, vec3_add_f(p, r));
    }

    OBB obb = {
        .basis = mat3_transpose(PCA),
        .min_ext = min_ext,
        .max_ext = max_ext,
    };

    return obb;
}

mat4_t compute_vol_mat(const OBB& obb) {
    mat4_t T = mat4_translate_vec3(obb.basis * obb.min_ext * BOHR_TO_ANGSTROM);
    mat4_t R = mat4_from_mat3(obb.basis);
    mat4_t S = mat4_scale_vec3((obb.max_ext - obb.min_ext) * BOHR_TO_ANGSTROM);
    return T * R * S;
}

// Voronoi segmentation
void grid_segment_and_attribute(float* out_group_values, const uint8_t* point_group_idx, const vec3_t* point_xyz, const float* point_r, size_t num_points, const md_grid_t* grid) {
    for (int iz = 0; iz < grid->dim[2]; ++iz) {
        float z = grid->origin[2] + iz * (grid->step_x[2] + grid->step_y[2] + grid->step_z[2]);
        for (int iy = 0; iy < grid->dim[1]; ++iy) {
            float y = grid->origin[1] + iy * (grid->step_x[1] + grid->step_y[1] + grid->step_z[1]);
            for (int ix = 0; ix < grid->dim[0]; ++ix) {
                int index = ix + iy * grid->dim[0] + iz * grid->dim[0] * grid->dim[1];
                float value = grid->data[index];

				// Skip if its does not contribute
                if (value == 0.0f) continue;

                float x = grid->origin[0] + ix * (grid->step_x[0] + grid->step_y[0] + grid->step_z[0]);

                float min_dist = FLT_MAX;
                int   group_idx = -1;

                // find closest point to grid point
                for (size_t i = 0; i < num_points; ++i) {
                    float px = point_xyz[i].x;
                    float py = point_xyz[i].y;
                    float pz = point_xyz[i].z;
                    float pr = point_r[i];

                    float dx = px - x;
                    float dy = py - y;
                    float dz = pz - z;

                    float dist = dx*dx + dy*dy + dz*dz - (pr*pr);
                    if (dist < min_dist) {
                        min_dist = dist;
                        group_idx = point_group_idx[i];
                    }
                }

                out_group_values[group_idx] += value;
            }
        }
    }
}

struct VeloxChem : viamd::EventHandler {
    VeloxChem() { viamd::event_system_register_handler(*this); }

    md_vlx_data_t vlx {};

    // Used for clearing volumes
    uint32_t vol_fbo = 0;

    // GL representations
    md_gl_mol_t gl_mol = {};
    md_gl_rep_t gl_rep = {};

    int homo_idx = 0;
    int lumo_idx = 0;

    // Principal Component Axes of the geometry
    mat3_t PCA = mat3_ident();
    vec3_t com = {};
    vec3_t min_aabb = {};
    vec3_t max_aabb = {};

    struct Volume {
        mat4_t tex_to_world = {};
        int dim[3] = {128, 128, 128};
        vec3_t step_size = {};
        vec3_t extent = {};
        uint32_t tex_id = 0;
    };

    struct Scf {
        bool show_window = false;
    } scf;

    struct Orb {
        bool show_window = false;
        Volume   vol[16] = {};
        int      vol_mo_idx[16] = {-1,-1,-1,-1,-1,-1,-1,-1,-1,-1,-1,-1,-1,-1,-1,-1};
        uint32_t iso_tex[16] = {};
        task_system::ID vol_task[16] = {};
        int num_x  = 3;
        int num_y  = 3;
        int mo_idx = -1;
        int scroll_to_idx = -1;

        struct {
            bool enabled = true;
            size_t count = 2;
            float  values[2] = {0.05f, -0.05};
            vec4_t colors[2] = {{215.f/255.f,25.f/255.f,28.f/255.f,0.75f}, {44.f/255.f,123.f/255.f,182.f/255.f,0.75f}};

        } iso;

        GBuffer gbuf = {};
        Camera camera = {};

        struct {
            quat_t ori = {};
            vec3_t pos = {};
            float dist = {};
        } target;

        float distance_scale = 2.0f;

        bool show_coordinate_system_widget = true;
    } orb;

    struct Nto {
        bool show_window = false;
        // We have a maximum of 4 orbital slots for each particle and hole
        // In practice I don't think more than 2, maybe 3 will be used in practice
        Volume   vol[8] = {};
        uint32_t iso_tex[8] = {};
        task_system::ID vol_task[8] = {};
        task_system::ID seg_task[2] = {};
        int vol_nto_idx = -1;

        size_t num_atoms = 0;
        vec3_t* atom_xyz = nullptr;
        float*  atom_r   = nullptr;
        uint8_t* atom_group_idx = nullptr;

        // Square transition matrix, should have dim == num_groups
        size_t transition_matrix_dim = 0;
        float* transition_matrix = nullptr;

        size_t num_groups = 0;
        // @TODO: Add group data

        struct {
            bool enabled = true;
            size_t count = 2;
            float  values[2] = {0.05f, -0.05};
            vec4_t colors[2] = {{215.f/255.f,25.f/255.f,28.f/255.f,0.75f}, {44.f/255.f,123.f/255.f,182.f/255.f,0.75f}};
            vec4_t vectorColors[3] = {{0.f / 255.f, 255.f / 255.f, 255.f / 255.f, 1.f},
                                              {255.f / 255.f, 0.f / 255.f, 255.f / 255.f, 1.f},
                                              {255.f / 255.f, 255.f / 255.f, 0.f / 255.f, 1.f}};
            double vector_length = 1.0f;
            bool display_vectors = false;
            bool display_angle = false;
        } iso;

        GBuffer gbuf = {};
        Camera camera = {};

        struct {
            quat_t ori = {};
            vec3_t pos = {};
            float dist = {};
        } target;

        float distance_scale = 2.0f;

        bool show_coordinate_system_widget = true;
    } nto;

    struct Rsp {
        bool show_window = false;
        bool show_export_window = false;
        int hovered = -1;
        int selected = -1;
        int focused_plot = -1;

        double* x_ev_samples;
        double* x_unit_samples;
        double* x_unit_peaks;
        //Spectra Y values, calculated from osc
        double* eps;
        //Spectra y values, calculated from rot
        double* ecd;
        double* vib_y;
        double* vib_x;
        double* vib_points;
        double* osc_points;
        double* cgs_points;
        const char* x_unit;

        bool first_plot_rot_ecd = true;
        bool first_plot_vib = true;
    } rsp;

    // Arena for persistent allocations for the veloxchem module (tied to the lifetime of the VLX object)
    md_allocator_i* arena = 0;

    size_t num_orbitals() const {
        return vlx.scf.alpha.orbitals.dim[1];
    }

    size_t num_cgtos() const {
        return vlx.scf.alpha.orbitals.dim[0];
    }

    void process_events(const viamd::Event* events, size_t num_events) final {
        for (size_t event_idx = 0; event_idx < num_events; ++event_idx) {
            const viamd::Event& e = events[event_idx];

            switch (e.type) {
            case viamd::EventType_ViamdInitialize: {
                ASSERT(e.payload_type == viamd::EventPayloadType_ApplicationState);
                ApplicationState& state = *(ApplicationState*)e.payload;
                arena = md_arena_allocator_create(state.allocator.persistent, MEGABYTES(1));
                break;
            }
            case viamd::EventType_ViamdShutdown:
                md_arena_allocator_destroy(arena);
                break;
            case viamd::EventType_ViamdFrameTick: {
                ASSERT(e.payload_type == viamd::EventPayloadType_ApplicationState);
                ApplicationState& state = *(ApplicationState*)e.payload;

                draw_orb_window(state);
                draw_nto_window(state);
                draw_summary_window(state);
                draw_rsp_window(state);
                break;
            }
            case viamd::EventType_ViamdDrawMenu:
                ImGui::Checkbox("VeloxChem Summary", &scf.show_window);
                ImGui::Checkbox("VeloxChem RSP", &rsp.show_window);
                ImGui::Checkbox("VeloxChem ORB", &orb.show_window);
                ImGui::Checkbox("VeloxChem NTO", &nto.show_window);
                break;
            case viamd::EventType_ViamdRenderTransparent: {
                ASSERT(e.payload_type == viamd::EventPayloadType_ApplicationState);
                //ApplicationState& state = *(ApplicationState*)e.payload;
                //draw_orb_volume(state);
                break;
            }
            case HASH_STR_LIT("Secret Sauce"): {
                struct Payload {
                    ApplicationState* state;
                    str_t filename;
                };
                Payload* payload = (Payload*)e.payload;
                init_from_file(payload->filename, *payload->state);
                break;
            }
            case viamd::EventType_ViamdTopologyInit: {
                ASSERT(e.payload_type == viamd::EventPayloadType_ApplicationState);
                ApplicationState& state = *(ApplicationState*)e.payload;
                init_from_file(str_from_cstr(state.files.molecule), state);
                break;
            }
            case viamd::EventType_ViamdTopologyFree:
                reset_data();
                break;

            case viamd::EventType_RepresentationInfoFill: {
                ASSERT(e.payload_type == viamd::EventPayloadType_RepresentationInfo);
                RepresentationInfo& info = *(RepresentationInfo*)e.payload;

                info.mo_homo_idx = homo_idx;
                info.mo_lumo_idx = lumo_idx;

                for (size_t i = 0; i < num_orbitals(); ++i) {
                    MolecularOrbital mo = {
                        .idx = (int)i,
                        .occupation = (float)vlx.scf.alpha.energies.data[i],
                        .energy = (float)vlx.scf.alpha.energies.data[i],
                    };
                    md_array_push(info.molecular_orbitals, mo, info.alloc);
                }
                
                auto push_dipole = [&info](md_vlx_dipole_moment_t vlx_dp) {
                    DipoleMoment dp = {
                        .label = str_copy(vlx_dp.ident, info.alloc),
                        .vector = vec3_set((float)vlx_dp.x, (float)vlx_dp.y, (float)vlx_dp.z),
                    };
                    md_array_push(info.dipole_moments, dp, info.alloc);
                };

                push_dipole(vlx.scf.ground_state_dipole_moment);
                for (size_t i = 0; i < vlx.rsp.num_excited_states; ++i)
                    push_dipole(vlx.rsp.electronic_transition_length[i]);
                for (size_t i = 0; i < vlx.rsp.num_excited_states; ++i)
                    push_dipole(vlx.rsp.electronic_transition_velocity[i]);
                for (size_t i = 0; i < vlx.rsp.num_excited_states; ++i)
                    push_dipole(vlx.rsp.magnetic_transition[i]);
                break;
            }
            case viamd::EventType_RepresentationComputeOrbital: {
                ASSERT(e.payload_type == viamd::EventPayloadType_ComputeOrbital);
                ComputeOrbital& data = *(ComputeOrbital*)e.payload;

                if (!data.output_written) {
                    md_gto_eval_mode_t mode = MD_GTO_EVAL_MODE_PSI;
                    if (data.type == OrbitalType::PsiSquared) {
                       mode = MD_GTO_EVAL_MODE_PSI_SQUARED;
                    }
                    task_system::ID id = compute_mo_async(&data.tex_mat, &data.voxel_spacing, data.dst_texture, data.orbital_idx, mode, data.samples_per_angstrom);
                    data.output_written = (id != task_system::INVALID_ID);
                }

                break;
            }
            default:
                break;
            }
        }
    }

    void reset_data() {
        md_gl_mol_destroy(gl_mol);
        md_gl_rep_destroy(gl_rep);
        md_arena_allocator_reset(arena);
        vlx = {};
        orb = {};
        nto = {};
        rsp = {};
    }

    void init_from_file(str_t filename, ApplicationState& state) {
        str_t ext;
        if (extract_ext(&ext, filename) && str_eq_ignore_case(ext, STR_LIT("out"))) {
            MD_LOG_INFO("Attempting to load VeloxChem data from file '" STR_FMT "'", STR_ARG(filename));
            md_vlx_data_free(&vlx);
            if (md_vlx_data_parse_file(&vlx, filename, arena)) {
                MD_LOG_INFO("Successfully loaded VeloxChem data");

                if (!vol_fbo) glGenFramebuffers(1, &vol_fbo);

                // Scf
                scf.show_window = true;

                homo_idx = (int)vlx.scf.homo_idx;
                lumo_idx = (int)vlx.scf.lumo_idx;

                vec4_t min_box = vec4_set1( FLT_MAX);
                vec4_t max_box = vec4_set1(-FLT_MAX);

                nto.atom_xyz = (vec3_t*)md_arena_allocator_push(arena, sizeof(vec3_t) * vlx.geom.num_atoms);
                nto.atom_r   = (float*) md_arena_allocator_push(arena, sizeof(float)  * vlx.geom.num_atoms);
                nto.num_atoms = vlx.geom.num_atoms;

                // Compute the PCA of the provided geometry
                // This is used in determining a better fitting volume for the orbitals
                vec4_t* xyzw = (vec4_t*)md_vm_arena_push(state.allocator.frame, sizeof(vec4_t) * vlx.geom.num_atoms);
                for (size_t i = 0; i < vlx.geom.num_atoms; ++i) {
                    nto.atom_xyz[i] = { (float)vlx.geom.coord_x[i], (float)vlx.geom.coord_y[i], (float)vlx.geom.coord_z[i] };
                    nto.atom_r[i]   = md_util_element_vdw_radius(vlx.geom.atomic_number[i]);
                    xyzw[i] = {(float)vlx.geom.coord_x[i], (float)vlx.geom.coord_y[i], (float)vlx.geom.coord_z[i], 1.0f};
                    min_box = vec4_min(min_box, xyzw[i]);
                    max_box = vec4_max(max_box, xyzw[i]);
                }
                min_aabb = vec3_from_vec4(min_box);
                max_aabb = vec3_from_vec4(max_box);

                md_molecule_t mol = {0};
                md_vlx_molecule_init(&mol, &vlx, state.allocator.frame);
                md_util_molecule_postprocess(&mol, state.allocator.frame, MD_UTIL_POSTPROCESS_ELEMENT_BIT | MD_UTIL_POSTPROCESS_RADIUS_BIT | MD_UTIL_POSTPROCESS_BOND_BIT);
                gl_mol = md_gl_mol_create(&mol);

                uint32_t* colors = (uint32_t*)md_vm_arena_push(state.allocator.frame, mol.atom.count * sizeof(uint32_t));
                color_atoms_cpk(colors, mol.atom.count, mol);

                gl_rep = md_gl_rep_create(gl_mol);
                md_gl_rep_set_color(gl_rep, 0, (uint32_t)mol.atom.count, colors, 0);

                com =  md_util_com_compute_vec4(xyzw, 0, vlx.geom.num_atoms, 0);
                mat3_t C = mat3_covariance_matrix_vec4(xyzw, 0, vlx.geom.num_atoms, com);
                mat3_eigen_t eigen = mat3_eigen(C);
                PCA = mat3_extract_rotation(eigen.vectors);

                // NTO
                if (vlx.rsp.num_excited_states > 0 && vlx.rsp.nto) {
                    nto.show_window = true;
                    camera_compute_optimal_view(&nto.target.pos, &nto.target.ori, &nto.target.dist, min_aabb, max_aabb, nto.distance_scale);
					nto.atom_group_idx = (uint8_t*)md_alloc(arena, sizeof(uint8_t) * mol.atom.count);
					MEMSET(nto.atom_group_idx, 0, sizeof(uint8_t) * mol.atom.count);

                    // @TODO: Remove once proper interface is there
					nto.num_groups = 2;
					// Assign half of the atoms to group 1
                    MEMSET(nto.atom_group_idx, 1, sizeof(uint8_t) * mol.atom.count / 2);
                }

                // RSP
                rsp.show_window = true;
                rsp.hovered  = -1;
                rsp.selected = -1;

                // ORB
                orb.show_window = true;
                camera_compute_optimal_view(&orb.target.pos, &orb.target.ori, &orb.target.dist, min_aabb, max_aabb, orb.distance_scale);
                orb.mo_idx = homo_idx;
                orb.scroll_to_idx = homo_idx;

            } else {
                MD_LOG_INFO("Failed to load VeloxChem data");
                reset_data();
            }
        }
    }

    task_system::ID compute_nto_async(mat4_t* out_vol_mat, vec3_t* out_voxel_spacing, uint32_t* in_out_vol_tex, size_t nto_idx, size_t lambda_idx, md_vlx_nto_type_t type, md_gto_eval_mode_t mode, float samples_per_angstrom = 8.0f) {
		md_allocator_i* alloc = md_get_heap_allocator();
        size_t num_pgtos = md_vlx_nto_pgto_count(&vlx);
        md_gto_t* pgtos  = (md_gto_t*)md_alloc(alloc, sizeof(md_gto_t) * num_pgtos);

        if (!md_vlx_nto_pgto_extract(pgtos, &vlx, nto_idx, lambda_idx, type)) {
            MD_LOG_ERROR("Failed to extract NTO pgtos for nto index: %zu and lambda: %zu", nto_idx, lambda_idx);
            md_free(alloc, pgtos, sizeof(md_gto_t) * num_pgtos);
            return task_system::INVALID_ID;
        }
        md_gto_cutoff_compute(pgtos, num_pgtos, 1.0e-6);

        OBB obb = compute_pgto_obb(PCA, pgtos, num_pgtos);

        vec3_t extent = obb.max_ext - obb.min_ext;

        // Target resolution per spatial unit (We want this number of samples per Ångström in each dimension)
        // Round up to some multiple of 8 -> 8x8x8 is the chunksize we process in parallel

        // Compute required volume dimensions
        int dim[3] = {
            CLAMP(ALIGN_TO((int)(extent.x * samples_per_angstrom * BOHR_TO_ANGSTROM), 8), 8, 512),
            CLAMP(ALIGN_TO((int)(extent.y * samples_per_angstrom * BOHR_TO_ANGSTROM), 8), 8, 512),
            CLAMP(ALIGN_TO((int)(extent.z * samples_per_angstrom * BOHR_TO_ANGSTROM), 8), 8, 512),
        };

        const vec3_t stepsize = vec3_div(extent, vec3_set((float)dim[0], (float)dim[1], (float)dim[2]));
        mat4_t vol_mat = compute_vol_mat(obb);

        vec3_t step_x = obb.basis.col[0] * stepsize.x;
        vec3_t step_y = obb.basis.col[1] * stepsize.y;
        vec3_t step_z = obb.basis.col[2] * stepsize.z;
        vec3_t origin = obb.basis * (obb.min_ext + stepsize * 0.5f);

        // Init and clear volume texture
        const float zero[4] = { 0,0,0,0 };
        glBindFramebuffer(GL_DRAW_FRAMEBUFFER, vol_fbo);
        gl::init_texture_3D(in_out_vol_tex, dim[0], dim[1], dim[2], GL_R16F);
        glFramebufferTexture(GL_DRAW_FRAMEBUFFER, GL_COLOR_ATTACHMENT0, *in_out_vol_tex, 0);
        glClearBufferfv(GL_COLOR, 0, zero);
        glBindFramebuffer(GL_DRAW_FRAMEBUFFER, 0);

        // WRITE OUTPUT
        *out_vol_mat = vol_mat;
        *out_voxel_spacing = stepsize * BOHR_TO_ANGSTROM;

        struct Payload {
            AsyncGridEvalArgs args;
            md_allocator_i* alloc;
            size_t mem_size;
            void* mem;
            uint32_t* tex_ptr;
        };

        size_t mem_size = sizeof(Payload) + sizeof(float) * dim[0] * dim[1] * dim[2];
        void* mem = md_alloc(alloc, mem_size);
        Payload* payload = (Payload*)mem;
        *payload = {
            .args = {
                .grid = {
                    .data = (float*)((char*)mem + sizeof(Payload)),
                    .dim = {dim[0], dim[1], dim[2]},
                    .origin = {origin.x, origin.y, origin.z},
                    .step_x = {step_x.x, step_x.y, step_x.z},
                    .step_y = {step_y.x, step_y.y, step_y.z},
                    .step_z = {step_z.x, step_z.y, step_z.z},
                },
                .pgtos = pgtos,
                .num_pgtos = num_pgtos,
                .mode = mode,
            },
            .alloc = alloc,
            .mem_size = mem_size,
            .mem = mem,
            .tex_ptr = in_out_vol_tex,
        };

        task_system::ID async_task = evaluate_pgtos_on_grid_async(&payload->args);

        // Launch task for main (render) thread to update the volume texture
        task_system::ID main_task = task_system::create_main_task(STR_LIT("##Update Volume"), [](void* user_data) {
            Payload* data = (Payload*)user_data;

            // The init here is just to ensure that the volume has not changed its dimensions during the async evaluation
            gl::init_texture_3D(data->tex_ptr, data->args.grid.dim[0], data->args.grid.dim[1], data->args.grid.dim[2], GL_R16F);
            gl::set_texture_3D_data(*data->tex_ptr, data->args.grid.data, GL_R32F);

            md_free(data->alloc, data->args.pgtos, data->args.num_pgtos * sizeof(md_gto_t));
            md_free(data->alloc, data->mem, data->mem_size);
            }, payload);

        task_system::set_task_dependency(main_task, async_task);
        task_system::enqueue_task(async_task);

        return async_task;
    }

	struct AsyncGridEvalArgs {
		md_grid_t  grid;
		md_gto_t* pgtos;
		size_t num_pgtos;
		md_gto_eval_mode_t mode;
	};

    task_system::ID compute_mo_async(mat4_t* out_vol_mat, vec3_t* out_voxel_spacing, uint32_t* in_out_vol_tex, size_t mo_idx, md_gto_eval_mode_t mode, float samples_per_angstrom = 8.0f) {
		md_allocator_i* alloc = md_get_heap_allocator();
        size_t num_pgtos = md_vlx_mol_pgto_count(&vlx);
        md_gto_t* pgtos  = (md_gto_t*)md_alloc(alloc, sizeof(md_gto_t)* num_pgtos);

        if (!md_vlx_mol_pgto_extract(pgtos, &vlx, mo_idx)) {
            MD_LOG_ERROR("Failed to extract molecular pgtos for orbital index: %zu", mo_idx);
            md_free(md_get_heap_allocator(), pgtos, sizeof(md_gto_t) * num_pgtos);
            return task_system::INVALID_ID;
        }
        md_gto_cutoff_compute(pgtos, num_pgtos, 1.0e-6);

        OBB obb = compute_pgto_obb(PCA, pgtos, num_pgtos);
        vec3_t extent = obb.max_ext - obb.min_ext;

        // Target resolution per spatial unit (We want this number of samples per Ångström in each dimension)
        // Round up to some multiple of 8 -> 8x8x8 is the chunksize we process in parallel

        // Compute required volume dimensions
        int dim[3] = {
            CLAMP(ALIGN_TO((int)(extent.x * samples_per_angstrom * BOHR_TO_ANGSTROM), 8), 8, 512),
            CLAMP(ALIGN_TO((int)(extent.y * samples_per_angstrom * BOHR_TO_ANGSTROM), 8), 8, 512),
            CLAMP(ALIGN_TO((int)(extent.z * samples_per_angstrom * BOHR_TO_ANGSTROM), 8), 8, 512),
        };

        const vec3_t stepsize = vec3_div(extent, vec3_set((float)dim[0], (float)dim[1], (float)dim[2]));
        mat4_t vol_mat = compute_vol_mat(obb);

        vec3_t step_x = obb.basis.col[0] * stepsize.x;
        vec3_t step_y = obb.basis.col[1] * stepsize.y;
        vec3_t step_z = obb.basis.col[2] * stepsize.z;
        vec3_t origin = obb.basis * (obb.min_ext + stepsize * 0.5f);

        // Init and clear volume texture
        const float zero[4] = {0,0,0,0};
        glBindFramebuffer(GL_DRAW_FRAMEBUFFER, vol_fbo);
        gl::init_texture_3D(in_out_vol_tex, dim[0], dim[1], dim[2], GL_R16F);
        glFramebufferTexture(GL_DRAW_FRAMEBUFFER, GL_COLOR_ATTACHMENT0, *in_out_vol_tex, 0);
        glClearBufferfv(GL_COLOR, 0, zero);
        glBindFramebuffer(GL_DRAW_FRAMEBUFFER, 0);

        // WRITE OUTPUT
        *out_vol_mat = vol_mat;
        *out_voxel_spacing = stepsize * BOHR_TO_ANGSTROM;

        struct Payload {
            AsyncGridEvalArgs args;
            uint32_t* tex_ptr;
            md_allocator_i* alloc;
            size_t alloc_size;
        };

		size_t mem_size = sizeof(Payload) + sizeof(float) * dim[0] * dim[1] * dim[2];
		void*       mem = md_alloc(alloc, mem_size);
		Payload* payload = (Payload*)mem;
		*payload = {
			.args = {
				.grid = {
					.data = (float*)((char*)mem + sizeof(Payload)),
					.dim = {dim[0], dim[1], dim[2]},
					.origin = {origin.x, origin.y, origin.z},
					.step_x = {step_x.x, step_x.y, step_x.z},
                    .step_y = {step_y.x, step_y.y, step_y.z},
                    .step_z = {step_z.x, step_z.y, step_z.z},
				},
				.pgtos = pgtos,
				.num_pgtos = num_pgtos,
				.mode = mode,
			},
			.tex_ptr = in_out_vol_tex,
			.alloc = alloc,
			.alloc_size = mem_size,
		};

		task_system::ID async_task = evaluate_pgtos_on_grid_async(&payload->args);

        // Launch task for main (render) thread to update the volume texture
        task_system::ID main_task = task_system::create_main_task(STR_LIT("##Update Volume"), [](void* user_data) {
            Payload* data = (Payload*)user_data;

            // The init here is just to ensure that the volume has not changed its dimensions during the async evaluation
            gl::init_texture_3D(data->tex_ptr, data->args.grid.dim[0], data->args.grid.dim[1], data->args.grid.dim[2], GL_R16F);
            gl::set_texture_3D_data(*data->tex_ptr, data->args.grid.data, GL_R32F);

            md_free(data->alloc, data->args.pgtos, data->args.num_pgtos * sizeof(md_gto_t));
            md_free(data->alloc, data, data->alloc_size);
            }, payload);

        task_system::set_task_dependency(main_task, async_task);
        task_system::enqueue_task(async_task);

        return async_task;
    }

<<<<<<< HEAD
    static inline float calc_distance(ImVec2 p1, ImVec2 p2)
    {
        const float dx = p2.x - p1.x;
        const float dy = p2.y - p1.y;

        return sqrt((dx * dx) + (dy * dy));
    }
    static inline ImVec4 make_highlight_color(const ImVec4& color, float factor = 1.3f) {
        // Ensure the factor is not too high, to avoid over-brightening
        factor = (factor < 1.0f) ? 1.0f : factor;

        // Increase the brightness of each component by the factor
        float r = color.x * factor;
        float g = color.y * factor;
        float b = color.z * factor;

        // Clamp the values to the range [0, 1]
        r = (r > 1.0f) ? 1.0f : r;
        g = (g > 1.0f) ? 1.0f : g;
        b = (b > 1.0f) ? 1.0f : b;

        // Return the new highlighted color with the same alpha
        return ImVec4(r, g, b, color.w);
    }


    static inline void draw_vertical_sankey_flow(ImDrawList* draw_list, ImVec2 source_pos, ImVec2 dest_pos, float thickness, ImU32 flow_color) {
        // Get the draw list from the current window

        // Define the control points for the Bezier curve
        ImVec2 p1 = ImVec2(source_pos.x + thickness / 2, source_pos.y);  // Start point (bottom-center of source node)
        ImVec2 p4 = ImVec2(dest_pos.x + thickness / 2, dest_pos.y);  // End point (top-center of destination node)

        float dist = fabs(p1.y - p4.y);
        float curve_offset = dist / 4;

        ImVec2 p2 = ImVec2(source_pos.x + thickness / 2, source_pos.y - curve_offset);  // Control point 1
        ImVec2 p3 = ImVec2(dest_pos.x + thickness / 2, dest_pos.y + curve_offset);  // Control point 2


        // Define the color and thickness for the flow
        //ImU32 flow_color = IM_COL32(100, 149, 237, 255);  // Cornflower Blue
        // ImBezierCubicCalc Use this for calculating mouse distance to curve
        // Draw the Bezier curve representing the flow
        draw_list->AddBezierCubic(p1, p2, p3, p4, flow_color, thickness, 100);
    }

    static inline void draw_aligned_text(ImDrawList* draw_list, const char* text, ImVec2 pos, ImVec2 alignment = { 0,0 }) {
        ImVec2 text_size = ImGui::CalcTextSize(text);
        ImVec2 text_pos = pos - text_size * alignment;
        draw_list->AddText(text_pos, ImGui::ColorConvertFloat4ToU32({ 0,0,0,1 }), text);
    }

    static inline void im_sankey_diagram(ImRect area) {
        /*
        * A sankey diagram needs to implement bezier curves, that are connecting two points
        */
        ImDrawList* draw_list = ImGui::GetWindowDrawList();

        //Draw background
        //draw_list->AddRectFilled(area.Min, area.Max, ImGui::ColorConvertFloat4ToU32({ 1,1,1,1 }));
        //draw_list->AddRect(area.Min, area.Max, ImGui::ColorConvertFloat4ToU32({ 0,0,0,1 }));

        ImRect plot_area = area;
        const float plot_percent = 0.8;
        plot_area.Expand({ area.GetWidth() * -(1 - plot_percent), area.GetHeight() * -(1 - plot_percent) });
        //draw_list->AddRect(plot_area.Min, plot_area.Max, ImGui::ColorConvertFloat4ToU32({ 1,0,0,1 })); //Use this to draw debug of plot area



        //The given data
        const char* names[] = { "THIO", "QUIN" };
        float initial_percentages[2] = { 0.3, 0.7 };
        float transitions[2][2] = {
            /*
            *   A B   col -->
            * A
            * B
            * |
            * |
            * v
            * row
            */
            {0.22, 0.78}, //Read as "Starting from A, 22% of A_Start goes to A_End, and 78% goes to B_End
            {0.0, 1.0}
        };

        //Bar definitions
        const float bar_height = plot_area.GetHeight() * 0.05;
        int num_bars = 2;
        int num_gaps = num_bars - 1;
        float gap_size = plot_area.GetWidth() * 0.05;
        float bars_avail_width = plot_area.GetWidth() - gap_size * num_gaps;

        //Calculate start positions
        float start_positions[2] = {};
        float cur_bottom_pos = plot_area.Min.x;
        for (int i = 0; i < num_bars; i++) {
            start_positions[i] = cur_bottom_pos;
            cur_bottom_pos += bars_avail_width * initial_percentages[i] + gap_size;
        }

        //Calculate end percentages
        float end_percentages[2] = {};
        for (int start_i = 0; start_i < num_bars; start_i++) {
            for (int end_i = 0; end_i < num_bars; end_i++) {
                end_percentages[end_i] += initial_percentages[start_i] * transitions[start_i][end_i];
            }
        }

        //The position of each end bar
        float end_positions[2] = {};
        float cur_pos = plot_area.Min.x;
        for (int end_i = 0; end_i < num_bars; end_i++) {
            end_positions[end_i] = cur_pos;
            cur_pos += bars_avail_width * end_percentages[end_i] + gap_size;
        }

        //The current end position of the curve. Moves as we fill out the space
        float sub_end_positions[2] = {};
        for (int i = 0; i < 2; i++) {
            sub_end_positions[i] = end_positions[i];
        }


        //Draw curves
        for (int start_i = 0; start_i < num_bars; start_i++) {
            ImVec2 start_pos = { start_positions[start_i], plot_area.Max.y - bar_height + 0.1f * bar_height };

            ImVec4 flow_color = ImPlot::GetColormapColor(start_i);
            flow_color.w = 0.5;
            for (int end_i = 0; end_i < num_bars; end_i++) {
                float percentage = initial_percentages[start_i] * transitions[start_i][end_i];
                if (percentage != 0) {
                    float width = bars_avail_width * percentage;
                    ImVec2 end_pos = { sub_end_positions[end_i], plot_area.Min.y + bar_height - 0.1f * bar_height };
                    draw_vertical_sankey_flow(draw_list, start_pos, end_pos, width, ImGui::ColorConvertFloat4ToU32(flow_color));

                    ImVec2 midpoint = (start_pos + end_pos) * 0.5 + ImVec2{width / 2, 0};
                    char lable[16];
                    sprintf(lable, "%3.2f%%", percentage * 100);
                    if (width > ImGui::CalcTextSize(lable).x) {
                        draw_aligned_text(draw_list, lable, midpoint, { 0.5, 0.5 });
                    }

                    start_pos.x += width;
                    sub_end_positions[end_i] += width;
                }
            }
        }

        //Draw bars
        for (int i = 0; i < num_bars; i++) {
            ImVec4 bar_color = ImPlot::GetColormapColor(i);
            ImVec2 mouse_pos = ImGui::GetMousePos();

            //Calculate start
            ImVec2 start_p0 = { start_positions[i], plot_area.Max.y - bar_height};
            ImVec2 start_p1 = { start_positions[i] + bars_avail_width * initial_percentages[i], plot_area.Max.y };
            ImVec2 start_midpoint = { (start_p0.x + start_p1.x) * 0.5f, start_p1.y };
            ImRect start_bar = ImRect{ start_p0, start_p1 };

            //Calculate end
            ImVec2 end_p0 = { end_positions[i], plot_area.Min.y };
            ImVec2 end_p1 = { end_positions[i] + bars_avail_width * end_percentages[i], plot_area.Min.y + bar_height };
            ImRect end_bar = ImRect{ end_p0, end_p1 };
            ImVec2 end_midpoint = { (end_p0.x + end_p1.x) * 0.5f, end_p0.y };

            if (start_bar.Contains(mouse_pos) || end_bar.Contains(mouse_pos)) {
                bar_color = make_highlight_color(bar_color);
            }

            //Draw start
            draw_list->AddRectFilled(start_p0, start_p1, ImGui::ColorConvertFloat4ToU32(bar_color));
            draw_list->AddRect(start_p0, start_p1, ImGui::ColorConvertFloat4ToU32({0,0,0,0.5}));
            char start_lable[16];
            sprintf(start_lable, "%3.2f%%", initial_percentages[i] * 100);
            draw_aligned_text(draw_list, names[i], start_midpoint, { 0.5, -0.2 });
            draw_aligned_text(draw_list, start_lable, start_midpoint, { 0.5, -1.2 });

            //Draw end
            draw_list->AddRectFilled(end_p0, end_p1, ImGui::ColorConvertFloat4ToU32(bar_color));
            draw_list->AddRect(end_p0, end_p1, ImGui::ColorConvertFloat4ToU32({ 0,0,0,0.5 }));
            char end_lable[16];
            sprintf(end_lable, "%3.2f%%", end_percentages[i] * 100);
            draw_aligned_text(draw_list, names[i], end_midpoint, {0.5, 1.2});
            draw_aligned_text(draw_list, end_lable, end_midpoint, { 0.5, 2.2 });
        }
    }
    
    task_system::ID compute_nto_group_values(float* out_group_values, size_t num_groups, const uint8_t* point_group_idx, const vec3_t* point_xyz, const float* point_r, size_t num_points, size_t nto_idx, size_t lambda_idx, md_vlx_nto_type_t type, md_gto_eval_mode_t mode, float samples_per_angstrom = 8.0f) {
=======
    task_system::ID compute_nto_group_values_async(float* out_group_values, size_t num_groups, const uint8_t* point_group_idx, const vec3_t* point_xyz, const float* point_r, size_t num_points, size_t nto_idx, size_t lambda_idx, md_vlx_nto_type_t type, md_gto_eval_mode_t mode, float samples_per_angstrom = 8.0f) {
>>>>>>> 222e6576
        md_allocator_i* alloc = md_get_heap_allocator();
        size_t num_pgtos = md_vlx_nto_pgto_count(&vlx);
        md_gto_t* pgtos = (md_gto_t*)md_alloc(alloc, sizeof(md_gto_t) * num_pgtos);

        if (!md_vlx_nto_pgto_extract(pgtos, &vlx, nto_idx, lambda_idx, type)) {
            MD_LOG_ERROR("Failed to extract NTO pgtos for nto index: %zu and lambda: %zu", nto_idx, lambda_idx);
            md_free(alloc, pgtos, sizeof(md_gto_t) * num_pgtos);
            return task_system::INVALID_ID;
        }
        md_gto_cutoff_compute(pgtos, num_pgtos, 1.0e-6);
        OBB obb = compute_pgto_obb(PCA, pgtos, num_pgtos);
        vec3_t extent = obb.max_ext - obb.min_ext;

        // Target resolution per spatial unit (We want this number of samples per Ångström in each dimension)
        // Round up to some multiple of 8 -> 8x8x8 is the chunksize we process in parallel

        // Compute required volume dimensions
        int dim[3] = {
            CLAMP(ALIGN_TO((int)(extent.x * samples_per_angstrom * BOHR_TO_ANGSTROM), 8), 8, 512),
            CLAMP(ALIGN_TO((int)(extent.y * samples_per_angstrom * BOHR_TO_ANGSTROM), 8), 8, 512),
            CLAMP(ALIGN_TO((int)(extent.z * samples_per_angstrom * BOHR_TO_ANGSTROM), 8), 8, 512),
        };

        const vec3_t stepsize = vec3_div(extent, vec3_set((float)dim[0], (float)dim[1], (float)dim[2]));
        mat4_t vol_mat = compute_vol_mat(obb);

        vec3_t step_x = obb.basis.col[0] * stepsize.x;
        vec3_t step_y = obb.basis.col[1] * stepsize.y;
        vec3_t step_z = obb.basis.col[2] * stepsize.z;
        vec3_t origin = obb.basis * (obb.min_ext + stepsize * 0.5f);

        struct Payload {
            AsyncGridEvalArgs args;

            float* dst_group_values;
			size_t num_groups;

            const uint8_t* point_group_idx;
            const vec3_t* point_xyz;
            const float* point_r;
            size_t num_points;

            md_allocator_i* alloc;
            size_t alloc_size;
        };

        size_t mem_size = sizeof(Payload) + sizeof(float) * dim[0] * dim[1] * dim[2];
        void* mem = md_alloc(alloc, mem_size);
        Payload* payload = (Payload*)mem;
        *payload = {
            .args = {
                .grid = {
                    .data = (float*)((char*)mem + sizeof(Payload)),
                    .dim = {dim[0], dim[1], dim[2]},
                    .origin = {origin.x, origin.y, origin.z},
                    .step_x = {step_x.x, step_x.y, step_x.z},
                    .step_y = {step_y.x, step_y.y, step_y.z},
                    .step_z = {step_z.x, step_z.y, step_z.z},
                },
                .pgtos = pgtos,
                .num_pgtos = num_pgtos,
                .mode = mode,
            },
			.dst_group_values = out_group_values,
            .num_groups = num_groups,
            
			.point_group_idx = point_group_idx,
			.point_xyz = point_xyz,
            .point_r = point_r,
			.num_points = num_points,
            .alloc = alloc,
            .alloc_size = mem_size,
        };

        task_system::ID eval_task = evaluate_pgtos_on_grid_async(&payload->args);

        // @TODO: This should be performed as a range task in parallel
        task_system::ID segment_task = task_system::create_pool_task(STR_LIT("##Segment Volume"), [](void* user_data) {
            Payload* data = (Payload*)user_data;

            double sum = 0.0;
            size_t len = data->args.grid.dim[0] * data->args.grid.dim[1] * data->args.grid.dim[2];
            for (size_t i = 0; i < len; ++i) {
                sum += data->args.grid.data[i];
            }

            MD_LOG_DEBUG("SUM: %f", sum);

            MD_LOG_DEBUG("Starting segmentation of volume");
            grid_segment_and_attribute(data->dst_group_values, data->point_group_idx, data->point_xyz, data->point_r, data->num_points, &data->args.grid);
            MD_LOG_DEBUG("Finished segmentation of volume");

            md_free(data->alloc, data->args.pgtos, data->args.num_pgtos * sizeof(md_gto_t));
            md_free(data->alloc, data, data->alloc_size);
        }, payload);

        task_system::set_task_dependency(segment_task, eval_task);

        return eval_task;
    }

	// This sets up and returns a async task which evaluates and orbital data on a grid in parallel
    task_system::ID evaluate_pgtos_on_grid_async(AsyncGridEvalArgs* args) {
        ASSERT(args);

        // We evaluate the in parallel over smaller NxNxN blocks
        uint32_t num_blocks = (args->grid.dim[0] / BLK_DIM) * (args->grid.dim[1] / BLK_DIM) * (args->grid.dim[2] / BLK_DIM);
        MD_LOG_DEBUG("Starting async eval of orbital grid [%i][%i][%i]", args->grid.dim[0], args->grid.dim[1], args->grid.dim[2]);

        task_system::ID async_task = task_system::create_pool_task(STR_LIT("Evaluate Orbital"), 0, num_blocks, [](uint32_t range_beg, uint32_t range_end, void* user_data, uint32_t thread_num) {
            (void)thread_num;
            AsyncGridEvalArgs* data = (AsyncGridEvalArgs*)user_data;

            // Number of NxNxN blocks in each dimension
            int num_blk[3] = {
                data->grid.dim[0] / BLK_DIM,
                data->grid.dim[1] / BLK_DIM,
                data->grid.dim[2] / BLK_DIM,
            };

			md_grid_t* grid = &data->grid;

            size_t temp_pos = md_temp_get_pos();
            md_gto_t* sub_pgtos = (md_gto_t*)md_temp_push(sizeof(md_gto_t) * data->num_pgtos);

            for (uint32_t i = range_beg; i < range_end; ++i) {
                // Determine block index from linear input index i
                int blk_x = i % num_blk[0];
                int blk_y = (i / num_blk[0]) % num_blk[1];
                int blk_z = i / (num_blk[0] * num_blk[1]);

                int off_idx[3] = { blk_x * BLK_DIM, blk_y * BLK_DIM, blk_z * BLK_DIM };
                int len_idx[3] = { BLK_DIM, BLK_DIM, BLK_DIM };

                int beg_idx[3] = {off_idx[0], off_idx[1], off_idx[2]};
                int end_idx[3] = {off_idx[0] + len_idx[0], off_idx[1] + len_idx[1], off_idx[2] + len_idx[2]};

                // @TODO: This filtering of PGTOs can be improved by transforming the PGTO x,y,z,radius into the OBB that defines the region

                float aabb_min[3] = {
                    grid->origin[0] + beg_idx[0] * grid->step_x[0] + beg_idx[1] * grid->step_y[0] + beg_idx[2] * grid->step_z[0],
                    grid->origin[1] + beg_idx[0] * grid->step_x[1] + beg_idx[1] * grid->step_y[1] + beg_idx[2] * grid->step_z[1],
                    grid->origin[2] + beg_idx[0] * grid->step_x[2] + beg_idx[1] * grid->step_y[2] + beg_idx[2] * grid->step_z[2],
                };
                float aabb_max[3] = {
                    grid->origin[0] + end_idx[0] * grid->step_x[0] + end_idx[1] * grid->step_y[0] + end_idx[2] * grid->step_z[0],
                    grid->origin[1] + end_idx[0] * grid->step_x[1] + end_idx[1] * grid->step_y[1] + end_idx[2] * grid->step_z[1],
                    grid->origin[2] + end_idx[0] * grid->step_x[2] + end_idx[1] * grid->step_y[2] + end_idx[2] * grid->step_z[2],
                };

                size_t num_sub_pgtos = md_gto_aabb_test(sub_pgtos, aabb_min, aabb_max, data->pgtos, data->num_pgtos);
                md_gto_grid_evaluate_sub(grid, off_idx, len_idx, sub_pgtos, num_sub_pgtos, data->mode);
            }

            md_temp_set_pos_back(temp_pos);
        }, args);

        return async_task;
    }

    static inline double axis_conversion_multiplier(const double* y1_array, const double* y2_array, size_t y1_array_size, size_t y2_array_size) {
        double y1_max = 0;
        double y2_max = 0;
        for (size_t i = 0; i < y1_array_size; i++) {
            y1_max = MAX(y1_max, fabs(y1_array[i]));
        }
        for (size_t i = 0; i < y2_array_size; i++) {
            y2_max = MAX(y2_max, fabs(y2_array[i]));
        }


        return y2_max / y1_max;
    }


    enum x_unit_t {
        X_UNIT_EV,
        X_UNIT_NM,
        X_UNIT_CM_INVERSE,
        X_UNIT_HARTREE,
    };

    enum broadening_mode_t {
        BROADENING_GAUSSIAN,
        BROADENING_LORENTZIAN,
    };

    static inline void convert_values(double* out_values, const double* in_values, size_t num_values, x_unit_t unit) {
        switch (unit) {
        case X_UNIT_EV:
            for (size_t i = 0; i < num_values; ++i) {
                out_values[i] = in_values[i];
            }
            break;
        case X_UNIT_NM:
            for (size_t i = 0; i < num_values; ++i) {
                out_values[i] = 1239.84193 / in_values[i];
            }
            break;
        case X_UNIT_CM_INVERSE:
            for (size_t i = 0; i < num_values; ++i) {
                out_values[i] = in_values[i] * 8065.73;
            }
            break;
        case X_UNIT_HARTREE:
            for (size_t i = 0; i < num_values; ++i) {
                out_values[i] = in_values[i] * 0.0367502;
            }
            break;
        default:
            ASSERT(false); // Should not happen
            break;
        }
    }

    static inline double lorentzian(double x, double x_0, double gamma) {
        double sigma = gamma / 2;
        double res = (1 / PI) * sigma / (pow((x - x_0), 2) + pow(sigma, 2));
        return res;
    }

    static inline double phys_lorentzian(double x, double x_0, double gamma, double intensity) {
        double sigma = gamma / 2;
        double res = intensity * pow(sigma, 2) / (pow((x - x_0), 2) + pow(sigma, 2));
        return res;
    }

    static inline double gaussian(double x, double x_0, double gamma) {
        double sigma = gamma / 2.3548;
        return (1 / (sigma * sqrt(2 * PI))) * exp(-(pow(x - x_0, 2) / (2 * pow(sigma, 2)))); 
    }

    //TODO: Check that phys_gaussian implementation is actually correct
    static inline double phys_gaussian(double p, double p_0, double gamma, double intensity) {
        double sigma = gamma / 2;
        double x = (p - p_0) / sigma;
        return intensity * exp(-log(2) * pow(x,2));
    }

    
    /*
    * We return to this at a later stage
    void save_absorption(str_t filename, md_array(double)* x_values, const char* x_lable, md_array(double)* y_values_osc, md_array(double)* y_values_cgs, int step) {
        md_file_o* file = md_file_open(filename, MD_FILE_WRITE);
        if (!file) {
            MD_LOG_ERROR("Could not open workspace file for writing: '%.*s", (int)filename.len, filename.ptr);
            return;
        }
        defer{ md_file_close(file); };

        // md_array(char*) rows = md_array_create(char*, md_array_size(*x_values), )
        //double* x_values = (double*)md_temp_push(sizeof(double) * num_samples);
        // I want to create an array with the rows to print to the file. What type should this be, and how do I create it?

        
        for (int i = 0; i < md_array_size(*x_values); i += 5) {

        }
    }
    */

    static inline void general_broadening(double* y_out, const double* x, size_t num_samples, const double* y_peaks, const double* x_peaks, size_t num_peaks, double (*distr_func)(double x, double x_0, double gamma, double intensity), double gamma) {
        double integral = 0;
        double dist = x[1] - x[0];
        for (size_t si = 0; si < num_samples; si++) {
            double sum = 0;
            double b = 0;
            for (size_t pi = 0; pi < num_peaks; pi++) {
                b = (*distr_func)(x[si], x_peaks[pi], gamma, y_peaks[pi]);
                sum += b;
            }
            y_out[si] = sum;
            integral += y_out[si] * dist;
        }

        double i_sum = integral;
    }

    static inline void osc_to_eps(double* eps_out, const double* x, size_t num_samples, const double* osc_peaks, const double* x_peaks, size_t num_peaks, double (*distr_func)(double x, double x_0, double gamma), double gamma) {
        double c = 137.035999;
        double a_0 = 5.29177210903e-11;
        double NA = 6.02214076e23;
        double eV2au = 1 / 27.211396;

        for (size_t si = 0; si < num_samples; si++) {
            double sum = 0;
            for (size_t pi = 0; pi < num_peaks; pi++) {
                sum += (*distr_func)(x[si] * eV2au, x_peaks[pi] * eV2au, gamma * eV2au) * (osc_peaks[pi] / (x_peaks[pi] * eV2au));
            }
            double sigma = 2 * pow(PI, 2) * x[si] * eV2au * sum / c;
            double sigma_cm2 = sigma * pow(a_0, 2) * 1e4;
            eps_out[si] = sigma_cm2 * NA / (log(10) * 1e3);
        }
    }

    static inline void rot_to_eps_delta(double* eps_out, const double* x, size_t num_samples, const double* rot_peaks, const double* x_peaks, size_t num_peaks, double (*distr_func)(double x, double x_0, double gamma), double gamma) {
        double inv = 1 / (22.94);
        double eV2au = 1 / 27.211396;

        for (size_t si = 0; si < num_samples; si++) {
            double sum = 0;
            for (size_t pi = 0; pi < num_peaks; pi++) {
                sum += (*distr_func)(x[si], x_peaks[pi], gamma) * rot_peaks[pi] * x_peaks[pi];
            }
            
            eps_out[si] = sum * inv;
        }
    }

    //Constructs plot limits from peaks
    static inline ImPlotRect get_plot_limits(const double* x_samples, const double* y_peaks, size_t num_peaks, size_t num_samples, double ext_fac = 0.1) {
        ImPlotRect lim = { MIN(x_samples[0],x_samples[num_samples - 1]), MAX(x_samples[0],x_samples[num_samples - 1]),0,0};
        for (size_t i = 0; i < num_peaks; i++) {
            //Use Contains to check if values are within the limits, or if they should extend the limits
            if (lim.Y.Max < y_peaks[i]) {
                lim.Y.Max = y_peaks[i];
            }
            else if (lim.Y.Min > y_peaks[i]) {
                lim.Y.Min = y_peaks[i];
            }
        }

        double height = lim.Y.Max - lim.Y.Min;
        double width = lim.X.Max - lim.X.Min;

        lim.Y.Max += height * ext_fac;
        lim.Y.Min -= height * ext_fac;
        lim.X.Max += width * ext_fac;
        lim.X.Min -= width * ext_fac;

        //The y limits needs to be symmetric so that the spectra is not clipped. For example, if the y peak max is a positive value but the y spectra value is negative, we get issues otherwise. This ensures space for all the data.
        //This is needed because Y2 scaling is based on the maximum peak value
        double abs_max_y = MAX(fabs(lim.Y.Min), fabs(lim.Y.Max));
        lim.Y.Min = -abs_max_y;
        lim.Y.Max = abs_max_y;
        return lim;
    }

    //converts x and y peaks into pixel points in context of the current plot. Use between BeginPlot() and EndPlot()
    static inline void peaks_to_pixels(ImVec2* pixel_peaks, const double* x_peaks, const double* y_peaks, size_t num_peaks) {
        for (size_t i = 0; i < num_peaks; i++) {
            pixel_peaks[i] = ImPlot::PlotToPixels(ImPlotPoint{ x_peaks[i], y_peaks[i] });
        }
    }
    // Returns peak index closest to mouse pixel position, assumes that x-values are sorted.
    static inline int get_hovered_peak(const ImVec2 mouse_pos, const ImVec2* pixel_peaks, const ImVec2* pixel_points, size_t num_peaks, bool y_flipped = false, double proxy_distance = 10.0) {
        int closest_idx = 0;
        double x = mouse_pos.x;
        double y = mouse_pos.y;
        double y_max = 0;
        double y_min = 0;
        double distance_x = 0;
        double distance_y = 0;
        double closest_distance = 0;
        double pixel_y0 = ImPlot::PlotToPixels(0, 0).y;

        //Keep in mind that pixel y is 0 at the top, so you flip the comparison compared to plot y. The code below still seems to work as intended though.

        for (int i = 0; i < num_peaks; i++) {
            y_max = MAX(pixel_peaks[i].y, pixel_y0);
            y_min = MIN(pixel_peaks[i].y, pixel_y0);

            //Check if the y location is within the range of y_min,ymax
            if (y > y_max) {
                distance_y = fabs(y - y_max);
                if (y_flipped) {
                    distance_y = fabs(y - pixel_points[i].y) < distance_y ? fabs(y - pixel_points[i].y) : distance_y;
                }
            }
            else if (y < y_min) {
                distance_y = fabs(y - y_min);
                if (!y_flipped) {
                    distance_y = fabs(y - pixel_points[i].y) < distance_y ? fabs(y - pixel_points[i].y) : distance_y;
                }
            }
            else {
                distance_y = 0;
            }

            distance_x = fabs(pixel_peaks[i].x - x);

            // We need a special case for i == 0 to set a reference for comparison, so that closest_distance does not start on 0;
            if (i == 0 && distance_y == 0 ){
                closest_distance = distance_x;
                closest_idx = 0;

            }
            else if (i == 0) {
                closest_distance = sqrt(pow(distance_x, 2) + pow(distance_y, 2)); // Is there a better function for doing this? Is this expensive?
                closest_idx = 0;
            }
            else if (distance_y == 0 && distance_x < closest_distance) {
                closest_distance = fabs(pixel_peaks[i].x - x);
                closest_idx = i;
            }
            else if (sqrt(pow(distance_x, 2) + pow(distance_y, 2)) < closest_distance) {
                closest_distance = sqrt(pow(distance_x, 2) + pow(distance_y, 2));
                closest_idx = i;
                //ImPlot::Annotation()
            }
            else if (distance_x > closest_distance){
                // We are now so far away that a closer bar will not occur, no matter the y value.
                break;
            }
        }
        return closest_distance < proxy_distance ? closest_idx : -1;
    }

    static inline void draw_bar(int id, double x, double y, double width, ImVec4 color) {
        double x1 = x - width / 2;
        double x2 = x + width / 2;
        double y1 = 0;
        ImPlot::DragRect(id, &x1, &y1, &x2, &y, color, ImPlotDragToolFlags_NoInputs);
    }

    //Calculates the maximum point and populates out_point with it
    static inline void max_points(double* out_points, const double* in_peaks, size_t num_peaks, double offset = 0.05) {
        double y_max = in_peaks[0];
        for (size_t i = 0; i < num_peaks; i++) {
            y_max = MAX(y_max, in_peaks[i]);
        }
        for (size_t i = 0; i < num_peaks; i++) {
            out_points[i] = y_max + y_max * offset;
        }
    }

    static inline bool is_all_zero(const double* array, size_t count) {
        for (size_t i = 0; i < count; i++) {
            if (array[i] != 0.0) {
                return false;
            }
        }
        return true;
    }

    /*
    static inline void osc_to_eps(double* eps_out, const double* x_peaks, const double* osc_peaks, size_t num_peaks) {
        double NA = 6.02214076e23;
        double ln10 = 2.30258509299;
        //double eps_0 = 8.854188e-12;
        double c = 137.035999; //in au
        double a_0 = 5.29177210903e-11;
        // me = 1
        double sigma = 0;
        double sigma_cm2 = 0;
        for (size_t i = 0; i < num_peaks; i++) {
            sigma = ((2 * pow(PI, 2) * x_peaks[i]) / c) * osc_peaks[i];
            sigma_cm2 = sigma * pow(a_0, 2) * 1e4;
            eps_out[i] = (sigma_cm2 * NA) / (ln10 * 1000);
        }
        //We do the broadening in the next, external step
    }
    */

    void draw_summary_window(ApplicationState& state) {
        if (!scf.show_window) { return; }
        if (vlx.scf.iter.count == 0) { return; }

        size_t temp_pos = md_temp_get_pos();
        defer {  md_temp_set_pos_back(temp_pos); };

        // We set up iterations as doubles for easier use
        double* iter = (double*)md_temp_push(sizeof(double) * vlx.scf.iter.count);
        for (int i = 0; i < vlx.scf.iter.count; ++i) {
            iter[i] = (double)vlx.scf.iter.iteration[i];
        }
        static ImPlotRect lims{ 0,1,0,1 };
        // The actual plot


        double* energy_offsets = (double*)md_temp_push(sizeof(double) * (int)vlx.scf.iter.count);
        double ref_energy = vlx.scf.iter.energy_total[vlx.scf.iter.count - 1];
        for (size_t i = 0; i < vlx.scf.iter.count; i++) {
            energy_offsets[i] = fabs(vlx.scf.iter.energy_total[i] - ref_energy);
        }
        double y1_to_y2_mult = axis_conversion_multiplier(vlx.scf.iter.gradient_norm, energy_offsets, vlx.scf.iter.count, vlx.scf.iter.count);

        ImGui::SetNextWindowSize({ 300, 350 }, ImGuiCond_FirstUseEver);
        if (ImGui::Begin("Summary", &scf.show_window)) {
            if (ImGui::TreeNode("Level of calculation")) {
                ImGui::Text("Method:");
                ImGui::Text("Basis Set: %s", (const char*)vlx.basis.ident.ptr);
                ImGui::Spacing();
                
                ImGui::TreePop();
            }
            if (ImGui::TreeNode("System Information")) {
                ImGui::Text("Num Atoms:           %6zu", vlx.geom.num_atoms);
                ImGui::Text("Num Alpha Electrons: %6zu", vlx.geom.num_alpha_electrons);
                ImGui::Text("Num Beta Electrons:  %6zu", vlx.geom.num_beta_electrons);
                ImGui::Text("Molecular Charge:    %6i", vlx.geom.molecular_charge);
                ImGui::Text("Spin Multiplicity:   %6i", vlx.geom.spin_multiplicity);
                ImGui::Spacing();
                ImGui::TreePop();
            }
            if (ImGui::TreeNode("SCF")) {
                if (ImPlot::BeginPlot("SCF")) {
                    ImPlot::SetupAxisLimits(ImAxis_X1, 1.0, (int)vlx.scf.iter.count);
                    ImPlot::SetupLegend(ImPlotLocation_East, ImPlotLegendFlags_Outside);
                    ImPlot::SetupAxes("Iteration", "Gradient Norm (au)");
                    // We draw 2 y axis as "Energy total" has values in a different range then the rest of the data
                    ImPlot::SetupAxis(ImAxis_Y2, "Energy (hartree)", ImPlotAxisFlags_AuxDefault);
                    ImPlot::SetupAxisScale(ImAxis_Y1, ImPlotScale_Log10);

                    ImPlot::PlotLine("Gradient", iter, vlx.scf.iter.gradient_norm, (int)vlx.scf.iter.count);
                    ImPlot::SetAxes(ImAxis_X1, ImAxis_Y2);
                    ImPlot::PlotLine("Energy", iter, energy_offsets, (int)vlx.scf.iter.count - 1);
                    lims = ImPlot::GetPlotLimits(ImAxis_X1, ImAxis_Y1);
                    //ImPlot::PlotLine("Density Change", iter, vlx.scf.iter.density_change, (int)vlx.scf.iter.count);
                    //ImPlot::PlotLine("Energy Change", iter, vlx.scf.iter.energy_change, (int)vlx.scf.iter.count);
                    //ImPlot::PlotLine("Max Gradient", iter, vlx.scf.iter.max_gradient, (int)vlx.scf.iter.count);
                    ImPlot::EndPlot();
                }
                ImGui::Spacing();
                ImGui::Text("Total energy:              %16.10f a.u.", vlx.scf.total_energy);
                ImGui::Text("Electronic energy:         %16.10f a.u.", vlx.scf.electronic_energy);
                ImGui::Text("Nuclear repulsion energy:  %16.10f a.u.", vlx.scf.nuclear_repulsion_energy);
                ImGui::Text("Gradient norm:             %16.10f a.u.", vlx.scf.gradient_norm);
                ImGui::Spacing();
                ImGui::TreePop();
            }

            if (ImGui::TreeNode("Geometry")) {
                if (vlx.geom.num_atoms) {
                    static ImGuiTableFlags flags =  ImGuiTableFlags_RowBg | ImGuiTableFlags_Borders | ImGuiTableFlags_ScrollX |
                                                    ImGuiTableFlags_ScrollY | ImGuiTableFlags_SizingFixedFit;

                    static ImGuiTableColumnFlags columns_base_flags = ImGuiTableColumnFlags_NoSort;

                    if (ImGui::BeginTable("table_advanced", 5, flags, ImVec2(500, -1), 0)) {
                        ImGui::TableSetupColumn("Atom", columns_base_flags, 0.0f);
                        ImGui::TableSetupColumn("Symbol", columns_base_flags, 0.0f);
                        ImGui::TableSetupColumn("Coord X", columns_base_flags, 0.0f);
                        ImGui::TableSetupColumn("Coord Y", columns_base_flags, 0.0f);
                        ImGui::TableSetupColumn("Coord Z", columns_base_flags | ImGuiTableColumnFlags_WidthFixed, 0.0f);
                        ImGui::TableSetupScrollFreeze(0, 1);
                        ImGui::TableHeadersRow();

                        ImGui::PushStyleColor(ImGuiCol_HeaderHovered, IM_YELLOW);
                        ImGui::PushStyleColor(ImGuiCol_Header, IM_BLUE);
                        bool item_hovered = false;
                        for (int row_n = 0; row_n < vlx.geom.num_atoms; row_n++) {

                            ImGuiSelectableFlags selectable_flags = ImGuiSelectableFlags_SpanAllColumns | ImGuiSelectableFlags_AllowOverlap;
                            bool is_sel = md_bitfield_test_bit(&state.selection.selection_mask, row_n); //If atom is selected, mark it as such
                            bool is_hov = md_bitfield_test_bit(&state.selection.highlight_mask, row_n); //If atom is hovered, mark it as such
                            bool hov_col = false;
                            ImGui::TableNextRow(ImGuiTableRowFlags_None, 0);
                            ImGui::TableNextColumn();

                            if (is_hov) {
                                ImGui::PushStyleColor(ImGuiCol_Header, IM_YELLOW);
                            }
                            else {
                                ImGui::PushStyleColor(ImGuiCol_Header, IM_BLUE);
                            }

                            char lable[16];
                            sprintf(lable, "%i", row_n + 1);
                            ImGui::Selectable(lable, is_sel || is_hov, selectable_flags);
                            if (ImGui::TableGetHoveredRow() == row_n + 1) {
                                if (state.mold.mol.atom.count > row_n) {
                                    md_bitfield_clear(&state.selection.highlight_mask);
                                    md_bitfield_set_bit(&state.selection.highlight_mask, row_n);
                                    item_hovered = true;

                                    //Selection
                                    if (ImGui::IsKeyDown(ImGuiKey_MouseLeft) && ImGui::IsKeyDown(ImGuiKey_LeftShift)) {
                                        md_bitfield_set_bit(&state.selection.selection_mask, row_n);
                                    }
                                    //Deselect
                                    else if (ImGui::IsKeyDown(ImGuiKey_MouseRight) && ImGui::IsKeyDown(ImGuiKey_LeftShift)) {
                                        md_bitfield_clear_bit(&state.selection.selection_mask, row_n);
                                    }
                                }
                            }

                            ImGui::TableNextColumn();
                            ImGui::Text(vlx.geom.atom_symbol[row_n].buf);
                            ImGui::TableNextColumn();
                            ImGui::Text("%12.6f", vlx.geom.coord_x[row_n]);
                            ImGui::TableNextColumn();
                            ImGui::Text("%12.6f", vlx.geom.coord_y[row_n]);
                            ImGui::TableNextColumn();
                            ImGui::Text("%12.6f", vlx.geom.coord_z[row_n]);

                            ImGui::PopStyleColor(1);
                                
                        }
                        if (!item_hovered && ImGui::IsWindowHovered()) {
                            //Makes sure that we clear the highlight if we are in this window, but don't hover an item
                            md_bitfield_clear(&state.selection.highlight_mask);
                        }

                        ImGui::PopStyleColor(2);
                        ImGui::EndTable();
                    }
                }
                ImGui::TreePop();
            }
        }
        ImGui::End();
    }

    typedef struct {
        double har_freq;
        double redu_mass;
        double force_const;
        double ir_intens;
        double* x;
        double* y;
        double* z;
    } vibration_mode;

    void draw_rsp_spectra_export_window(ApplicationState& state) {
        ASSERT(&state);

        struct ExportFormat {
            str_t lbl;
            str_t ext;
        };

        ExportFormat table_formats[]{
            {STR_LIT("XVG"), STR_LIT("xvg")},
            {STR_LIT("CSV"), STR_LIT("csv")}
        };

        struct ExportProperty {
            double* x = 0;
            double* y = 0;
            str_t lable;
            str_t y_unit;
        };

        ExportProperty properties[]{
            {rsp.x_unit_samples, rsp.eps, str_from_cstr("Absorption"), str_from_cstr((const char*)u8"ε (L mol⁻¹ cm⁻¹)")},
            {rsp.x_unit_samples, rsp.ecd, str_from_cstr("ECD"), str_from_cstr((const char*)u8"Δε(ω) (L mol⁻¹ cm⁻¹)")},
            {rsp.vib_x, rsp.vib_y, str_from_cstr("Vibration"), str_from_cstr("IR Intensity (km/mol)")}
        };

        int num_properties = ARRAY_SIZE(properties);
        
        if (ImGui::Begin("Spectra Export", &rsp.show_export_window)) {
            static int table_format = 0;
            static int property_idx = 0;
            const char* x_unit = "DEBUG";
            
            //TODO: Add sanity checks
            
            ImGui::PushItemWidth(200);

            str_t file_extension = {};
            if (ImGui::BeginCombo("File Format", table_formats[table_format].lbl.ptr)) {
                for (int i = 0; i < (int)ARRAY_SIZE(table_formats); ++i) {
                    if (ImGui::Selectable(table_formats[i].lbl.ptr, table_format == i)) {
                        table_format = i;
                    }
                }
                ImGui::EndCombo();
            }
            file_extension = table_formats[table_format].ext;

            if (ImGui::BeginCombo("Property", properties[property_idx].lable.ptr)) {
                for (int i = 0; i < num_properties; ++i) {
                    if (ImGui::Selectable(properties[i].lable.ptr, property_idx == i)) {
                        property_idx = i;
                    }
                }
                ImGui::EndCombo();
            }

            if (property_idx == 0 || property_idx == 1) {
                x_unit = rsp.x_unit;
            }
            else if (property_idx == 2) {
                x_unit = (const char*)u8"Harmonic Frequency (cm⁻¹)";
            }

            static bool export_valid = true;
            bool export_clicked = ImGui::Button("Export");
            if (export_clicked) {
                export_valid = rsp.x_unit_samples && rsp.eps && rsp.ecd;

                if (export_valid) {
                    char path_buf[1024];
                    md_array(const float*)  column_data = 0;
                    md_array(str_t)   column_labels = 0;
                    md_array(str_t)         legends = 0;

                    md_array(float) x_values = md_array_create(float, 1024, arena);
                    md_array(float) y_values = md_array_create(float, 1024, arena);

                    for (size_t i = 0; i < 1024; i++) {
                        x_values[i] = (float)properties[property_idx].x[i];
                        y_values[i] = (float)properties[property_idx].y[i];
                    }

                    //str_t x_label = str_from_cstr(x_unit);
                    md_array_push(column_labels, str_from_cstr(x_unit), arena);
                    //str_t y_label = str_from_cstr("Y");
                    md_array_push(column_labels, properties[property_idx].y_unit, arena);



                    md_array_push(column_data, x_values, arena);
                    md_array_push(column_data, y_values, arena);

                    if (application::file_dialog(path_buf, sizeof(path_buf), application::FileDialogFlag_Save, file_extension)) {
                        str_t path = { path_buf, strnlen(path_buf, sizeof(path_buf)) };
                        if (table_format == 0) {
                            //md_xvg_write
                            //TODO: Implement md_xvg_write_to_file
                            str_t header = md_xvg_format_header(properties[property_idx].lable, str_from_cstr(x_unit), properties[property_idx].y_unit, 0, legends, arena);
                            str_t xvg = md_xvg_format(header, 2, 1024, column_data, arena);
                            md_file_o* file = md_file_open(path, MD_FILE_WRITE | MD_FILE_BINARY);
                            if (file) {
                                const size_t written_bytes = md_file_write(file, xvg.ptr, xvg.len);
                                if (written_bytes != xvg.len) {
                                    MD_LOG_ERROR("CSV: Unexpected error, some bytes were not written");
                                }
                            }
                            else {
                                MD_LOG_ERROR("CSV: File could not be opened for writing: '%.*s'", (int)path.len, path.ptr);
                            }

                        }
                        else if (table_format == 1) {
                            //export_csv(column_data, column_labels, 0, 0, path);
                            md_csv_write_to_file(column_data, column_labels, 2, 1024, path);
                        }
                    }
                }
            }
            ImGui::PopItemWidth();
            if (!export_valid) { ImGui::TextWrapped("Values are not valid, make sure that you have opened plot windows once to trigger calculations"); }
        }
        ImGui::End();
    }

    void draw_rsp_window(ApplicationState& state) {
        if (!rsp.show_window) return;
        if (vlx.rsp.num_excited_states == 0) return;
        // Keep track of the temp position so we can reset to it after we are done
        size_t temp_pos = md_temp_get_pos();
        defer { md_temp_set_pos_back(temp_pos); };

        static ImVec2 mouse_pos = { 0,0 };

        const char* broadening_str[] = { "Gaussian","Lorentzian" };

        const int num_samples = 1024;

        ImGui::SetNextWindowSize({ 300, 350 }, ImGuiCond_FirstUseEver);
        if (ImGui::Begin("Spectra", &rsp.show_window, ImGuiWindowFlags_MenuBar)) {
            if (ImGui::BeginMenuBar())
            {
                if (ImGui::BeginMenu("File")) {
                    char path_buf[1024] = "";
                    if (ImGui::MenuItem("Export")) {
                        rsp.show_export_window = true;
                    }
                    ImGui::EndMenu();
                }
                ImGui::EndMenuBar();
            }
            
            if (rsp.first_plot_rot_ecd) { ImGui::SetNextItemOpen(true); }
            if (ImGui::TreeNode("Absorption & ECD")) {
                bool refit1 = false;
                bool recalculate1 = false;

                static float gamma1 = 0.123;
                static x_unit_t x_unit = X_UNIT_EV;
                static broadening_mode_t broadening_mode1 = BROADENING_LORENTZIAN;
                const char* x_unit_str[] = {"Energy (eV)", "Wavelength (nm)", (const char*)u8"Wavenumber (cm⁻¹)", "Energy (hartree)"};

                recalculate1 = ImGui::SliderFloat((const char*)u8"Broadening γ HWHM (eV)", &gamma1, 0.01f, 1.0f);
                refit1 |= ImGui::Combo("Broadening mode", (int*)(&broadening_mode1), broadening_str, IM_ARRAYSIZE(broadening_str));
                refit1 |= ImGui::Combo("X unit", (int*)(&x_unit), x_unit_str, IM_ARRAYSIZE(x_unit_str));
                rsp.x_unit = x_unit_str[x_unit];

                const int num_peaks = (int)vlx.rsp.num_excited_states;
                const double* y_osc_peaks = vlx.rsp.absorption_osc_str;
                const double* y_cgs_peaks = vlx.rsp.electronic_circular_dichroism_cgs;

                if (rsp.first_plot_rot_ecd) {
                    rsp.x_ev_samples = md_array_create(double, num_samples, arena);
                    rsp.x_unit_samples = md_array_create(double, num_samples, arena);
                    rsp.x_unit_peaks = md_array_create(double, num_peaks, arena);
                    rsp.eps = md_array_create(double, num_samples, arena);
                    rsp.ecd = md_array_create(double, num_samples, arena);

                    // Populate x_values
                    const double x_min = vlx.rsp.absorption_ev[0] - 1.0;
                    const double x_max = vlx.rsp.absorption_ev[num_peaks - 1] + 1.0;
                    for (int i = 0; i < num_samples; ++i) {
                        double t = (double)i / (double)(num_samples - 1);
                        double value = lerp(x_min, x_max, t);
                        rsp.x_ev_samples[i] = value;
                    }
                }

                // double* temp_x_values  = (double*)md_temp_push(sizeof(double) * num_samples);
                // double* y_ecd_str = (double*)md_temp_push(sizeof(double) * num_samples);
                // double* y_eps_str   = (double*)md_temp_push(sizeof(double) * num_samples);

                ImVec2* pixel_osc_peaks = (ImVec2*)md_temp_push(sizeof(ImVec2) * num_peaks);
                ImVec2* pixel_cgs_peaks = (ImVec2*)md_temp_push(sizeof(ImVec2) * num_peaks); 
                ImVec2* pixel_osc_points = (ImVec2*)md_temp_push(sizeof(ImVec2) * num_peaks);
                ImVec2* pixel_cgs_points = (ImVec2*)md_temp_push(sizeof(ImVec2) * num_peaks);

                double (*distr_func)(double x, double x_o, double gamma) = 0;
                // @NOTE: Do broadening in eV
                switch (broadening_mode1) {
                    case BROADENING_GAUSSIAN:
                        distr_func = &gaussian;
                        break;
                    case BROADENING_LORENTZIAN:
                        distr_func = &lorentzian;
                        break;
                    default:
                        ASSERT(false);  // Should not happen
                        break;
                }

                if (recalculate1 || rsp.first_plot_rot_ecd) {
                    osc_to_eps(rsp.eps, rsp.x_ev_samples, num_samples, y_osc_peaks, vlx.rsp.absorption_ev, num_peaks, distr_func, gamma1 * 2);
                    rot_to_eps_delta(rsp.ecd, rsp.x_ev_samples, num_samples, y_cgs_peaks, vlx.rsp.absorption_ev, num_peaks, distr_func, gamma1 * 2);
                }

                static ImPlotRect osc_lim_constraint = {0, 0, 0, 0};
                static ImPlotRect cgs_lim_constraint = {0, 0, 0, 0};
                if (refit1 || rsp.first_plot_rot_ecd) {
                    // Do conversions
                    convert_values(rsp.x_unit_peaks, vlx.rsp.absorption_ev, num_peaks, x_unit);
                    convert_values(rsp.x_unit_samples, rsp.x_ev_samples, num_samples, x_unit);

                    osc_lim_constraint = get_plot_limits(rsp.x_unit_samples, y_osc_peaks, num_peaks, num_samples);
                    cgs_lim_constraint = get_plot_limits(rsp.x_unit_samples, y_cgs_peaks, num_peaks, num_samples);
                    if (is_all_zero(y_osc_peaks, num_peaks)) {
                        osc_lim_constraint.Y.Min = -1;
                        osc_lim_constraint.Y.Max = 1;
                    }
                    if (is_all_zero(y_cgs_peaks, num_peaks)) {
                        cgs_lim_constraint.Y.Min = -1;
                        cgs_lim_constraint.Y.Max = 1;
                    }
                }

                if (rsp.first_plot_rot_ecd) {
                    rsp.osc_points = md_array_create(double, num_peaks, arena);
                    rsp.cgs_points = md_array_create(double, num_peaks, arena);
                    max_points(rsp.osc_points, y_osc_peaks, num_peaks);
                    max_points(rsp.cgs_points, y_cgs_peaks, num_peaks);
                }

#if 1
                // Hovered display text
                /*if (rsp.hovered != -1 && rsp.focused_plot == 0) {
                    ImGui::BulletText("Hovered: %s = %f, Y = %f", x_unit_str[x_unit], (float)x_peaks[rsp.hovered], (float)y_osc_peaks[rsp.hovered]);

                }
                else if (rsp.hovered != -1 && rsp.focused_plot == 1){
                    ImGui::BulletText("Hovered: %s = %f, Y = %f", x_unit_str[x_unit], (float)x_peaks[rsp.hovered], (float)y_cgs_peaks[rsp.hovered]);
                }
                else {
                    ImGui::BulletText("Hovered:");
                }*/

                // Selected display text
                if (rsp.selected != -1) {
                    ImGui::Text((const char*)u8"Selected: State %i: Energy = %.2f eV, Wavelength = %.0f nm, f = %.3f, R = %.3f 10⁻⁴⁰ cgs",
                                rsp.selected + 1, (float)rsp.x_unit_peaks[rsp.selected], 1239.84193 / (float)rsp.x_unit_peaks[rsp.selected],
                                (float)y_osc_peaks[rsp.selected], (float)y_cgs_peaks[rsp.selected]);
                } else {
                    ImGui::Text("Selected:");
                }
#endif
                rsp.focused_plot = -1;
                if (ImPlot::BeginSubplots("##AxisLinking", 2, 1, ImVec2(-1, -1), ImPlotSubplotFlags_LinkCols)) {
                    // Absorption
                    static double osc_to_eps_mult = 1;
                    if (recalculate1 || rsp.first_plot_rot_ecd) {
                        osc_to_eps_mult = is_all_zero(y_osc_peaks, num_peaks) ? 1 : axis_conversion_multiplier(y_osc_peaks, rsp.eps, num_peaks, num_samples);
                    }

                    static ImPlotRect cur_osc_lims = {0, 1, 0, 1};
                    if (refit1 || rsp.first_plot_rot_ecd) {
                        ImPlot::SetNextAxisToFit(ImAxis_X1);
                    }
                    if (ImPlot::BeginPlot("Absorption")) {
                        ImPlot::SetupLegend(ImPlotLocation_NorthEast, ImPlotLegendFlags_None);
                        ImPlot::SetupAxis(ImAxis_X1, x_unit_str[x_unit]);
                        ImPlot::SetupAxis(ImAxis_Y1, "f", ImPlotAxisFlags_AuxDefault);
                        ImPlot::SetupAxis(ImAxis_Y2, (const char*)u8"ε (L mol⁻¹ cm⁻¹)");
                        if (refit1 || rsp.first_plot_rot_ecd) {
                            ImPlot::SetupAxisLimits(ImAxis_X1, osc_lim_constraint.X.Min, osc_lim_constraint.X.Max);
                            ImPlot::SetupAxisLimits(ImAxis_Y1, osc_lim_constraint.Y.Min, osc_lim_constraint.Y.Max);
                            cur_osc_lims = osc_lim_constraint;
                        }
                        ImPlot::SetupAxisLimitsConstraints(ImAxis_X1, osc_lim_constraint.X.Min, osc_lim_constraint.X.Max);
                        ImPlot::SetupAxisLimitsConstraints(ImAxis_Y1, osc_lim_constraint.Y.Min, osc_lim_constraint.Y.Max);
                        ImPlot::SetupAxisLimits(ImAxis_Y2, cur_osc_lims.Y.Min * osc_to_eps_mult, cur_osc_lims.Y.Max * osc_to_eps_mult,
                                                ImPlotCond_Always);
                        ImPlot::SetupFinish();

                        peaks_to_pixels(pixel_osc_peaks, rsp.x_unit_peaks, y_osc_peaks, num_peaks);
                        peaks_to_pixels(pixel_osc_points, rsp.x_unit_peaks, rsp.osc_points, num_peaks);
                        mouse_pos = ImPlot::PlotToPixels(ImPlot::GetPlotMousePos(IMPLOT_AUTO));
                        if (ImPlot::IsPlotHovered()) {
                            rsp.hovered = get_hovered_peak(mouse_pos, pixel_osc_peaks, pixel_osc_points, num_peaks);
                            rsp.focused_plot = 0;
                        }

                        // @HACK: Compute pixel width of 2 'plot' units
                        const double bar_width = ImPlot::PixelsToPlot(ImVec2(2, 0)).x - ImPlot::PixelsToPlot(ImVec2(0, 0)).x;

                        ImPlot::SetAxis(ImAxis_Y2);
                        ImPlot::PlotLine("Spectrum", rsp.x_unit_samples, rsp.eps, num_samples);
                        ImPlot::SetAxis(ImAxis_Y1);
                        ImPlot::PlotBars("Oscillator Strength", rsp.x_unit_peaks, y_osc_peaks, num_peaks, bar_width);
                        ImPlot::SetNextMarkerStyle(ImPlotMarker_Circle, 3);
                        ImPlot::PlotScatter("##Peak marker", rsp.x_unit_peaks, rsp.osc_points, num_peaks);

                        // Check hovered state
                        if (rsp.hovered != -1) {
                            draw_bar(0, rsp.x_unit_peaks[rsp.hovered], y_osc_peaks[rsp.hovered], bar_width, IM_GREEN);
                            ImPlot::DragPoint(0, &rsp.x_unit_peaks[rsp.hovered], &rsp.osc_points[rsp.hovered], IM_GREEN, 4, ImPlotDragToolFlags_NoInputs);
                        }

                        // Update selected peak on click
                        if (ImGui::IsMouseReleased(ImGuiMouseButton_Left) && !ImGui::IsMouseDragPastThreshold(ImGuiMouseButton_Left) &&
                            ImPlot::IsPlotHovered()) {
                            rsp.selected = rsp.hovered == rsp.selected ? -1 : rsp.hovered;
                        }
                        // Check selected state
                        if (rsp.selected != -1) {
                            draw_bar(1, rsp.x_unit_peaks[rsp.selected], y_osc_peaks[rsp.selected], bar_width, IM_RED);
                            ImPlot::DragPoint(0, &rsp.x_unit_peaks[rsp.selected], &rsp.osc_points[rsp.selected], IM_RED, 4, ImPlotDragToolFlags_NoInputs);
                        }

                        cur_osc_lims = ImPlot::GetPlotLimits(ImAxis_X1, ImAxis_Y1);
                        ImPlot::EndPlot();
                    }

                    // Rotatory ECD
                    static double cgs_to_ecd_mult = 1;
                    if (recalculate1 || rsp.first_plot_rot_ecd) {
                        cgs_to_ecd_mult = is_all_zero(y_cgs_peaks, num_peaks) ? 1 : axis_conversion_multiplier(y_cgs_peaks, rsp.ecd, num_peaks, num_samples);
                    }
                    static ImPlotRect cur_cgs_lims = {0, 1, 0, 1};
                    if (refit1 || rsp.first_plot_rot_ecd) {
                        ImPlot::SetNextAxisToFit(ImAxis_X1);
                    }

                    if (ImPlot::BeginPlot("ECD")) {
                        ImPlot::SetupLegend(ImPlotLocation_NorthEast, ImPlotLegendFlags_None);
                        ImPlot::SetupAxis(ImAxis_X1, x_unit_str[x_unit]);
                        ImPlot::SetupAxis(ImAxis_Y1, (const char*)u8"R (10⁻⁴⁰ cgs)", ImPlotAxisFlags_AuxDefault);
                        ImPlot::SetupAxis(ImAxis_Y2, (const char*)u8"Δε(ω) (L mol⁻¹ cm⁻¹)");
                        if (refit1 || rsp.first_plot_rot_ecd) {
                            ImPlot::SetupAxisLimits(ImAxis_X1, cgs_lim_constraint.X.Min, cgs_lim_constraint.X.Max);
                            ImPlot::SetupAxisLimits(ImAxis_Y1, cgs_lim_constraint.Y.Min, cgs_lim_constraint.Y.Max);
                            cur_cgs_lims = cgs_lim_constraint;
                        }
                        ImPlot::SetupAxisLimitsConstraints(ImAxis_X1, cgs_lim_constraint.X.Min, cgs_lim_constraint.X.Max);
                        ImPlot::SetupAxisLimitsConstraints(ImAxis_Y1, cgs_lim_constraint.Y.Min, cgs_lim_constraint.Y.Max);
                        ImPlot::SetupAxisLimits(ImAxis_Y2, cur_cgs_lims.Y.Min * cgs_to_ecd_mult, cur_cgs_lims.Y.Max * cgs_to_ecd_mult,
                                                ImPlotCond_Always);
                        ImPlot::SetupFinish();

                        peaks_to_pixels(pixel_cgs_peaks, rsp.x_unit_peaks, y_cgs_peaks, num_peaks);
                        peaks_to_pixels(pixel_cgs_points, rsp.x_unit_peaks, rsp.cgs_points, num_peaks);
                        mouse_pos = ImPlot::PlotToPixels(ImPlot::GetPlotMousePos(IMPLOT_AUTO));

                        if (ImPlot::IsPlotHovered()) {
                            rsp.hovered = get_hovered_peak(mouse_pos, pixel_cgs_peaks, pixel_cgs_points, num_peaks);
                            rsp.focused_plot = 1;
                        }
                        // @HACK: Compute pixel width of 2 'plot' units

                        const double bar_width = ImPlot::PixelsToPlot(ImVec2(2, 0)).x - ImPlot::PixelsToPlot(ImVec2(0, 0)).x;

                        ImPlot::SetAxis(ImAxis_Y2);
                        ImPlot::PlotLine("Spectrum", rsp.x_unit_samples, rsp.ecd, num_samples);
                        ImPlot::SetAxis(ImAxis_Y1);
                        ImPlot::PlotBars("Rotatory Strength", rsp.x_unit_peaks, y_cgs_peaks, num_peaks, bar_width);
                        ImPlot::SetNextMarkerStyle(ImPlotMarker_Circle, 3);
                        ImPlot::PlotScatter("##Peak marker", rsp.x_unit_peaks, rsp.cgs_points, num_peaks);

                        if (rsp.hovered != -1) {
                            draw_bar(2, rsp.x_unit_peaks[rsp.hovered], y_cgs_peaks[rsp.hovered], bar_width, IM_GREEN);
                            ImPlot::DragPoint(0, &rsp.x_unit_peaks[rsp.hovered], &rsp.cgs_points[rsp.hovered], IM_GREEN, 4, ImPlotDragToolFlags_NoInputs);

                        }

                        // Update selected peak on click
                        if (ImGui::IsMouseReleased(ImGuiMouseButton_Left) && !ImGui::IsMouseDragPastThreshold(ImGuiMouseButton_Left) &&
                            ImPlot::IsPlotHovered()) {
                            rsp.selected = rsp.hovered == rsp.selected ? -1 : rsp.hovered;
                        }
                        if (rsp.selected != -1) {
                            draw_bar(3, rsp.x_unit_peaks[rsp.selected], y_cgs_peaks[rsp.selected], bar_width, IM_RED);
                            ImPlot::DragPoint(0, &rsp.x_unit_peaks[rsp.selected], &rsp.cgs_points[rsp.selected], IM_RED, 4, ImPlotDragToolFlags_NoInputs);

                        }
                        cur_cgs_lims = ImPlot::GetPlotLimits(ImAxis_X1, ImAxis_Y1);
                        ImPlot::EndPlot();
                    }
                    ImPlot::EndSubplots();
                }
                rsp.first_plot_rot_ecd = false;
                ImGui::TreePop();
            }
#if 0
            if (rsp.first_plot_vib) { ImGui::SetNextItemOpen(true); }
            if (ImGui::TreeNode("Vibrational Analysis")) {
                // draw the vibrational analysis
                double har_freqs[3] = {1562.20, 3663.36, 3677.39};
                double irs[3] = {132.6605, 14.2605, 5.8974};

                double x0[3] = {0, 0, 0};
                double y0[3] = {0, 0.4272, -0.4272};
                double z0[3] = {-0.0707, 0.5612, 0.5612};

                double x1[3] = {0, 0, 0};
                double y1[3] = {0.0701, -0.5563, -0.5563};
                double z1[3] = {0, 0.4337, -0.4337};

                double x2[3] = {0, 0, 0};
                double y2[3] = {0, -0.5851, 0.5851};
                double z2[3] = {-0.0498, 0.3955, 0.3955};

                vibration_mode vib_modes[3] = {
                    {1562.20, 0, 0, 132.6605, x0, y0, z0},
                    {3663.36, 0, 0, 14.2605, x1, y1, z1},
                    {3677.39, 0, 0, 5.8974, x2, y2, z2},
                };

                // ASSERT(ARRAY_SIZE(har_freqs) == ARRAY_SIZE(irs));
                size_t num_vibs = ARRAY_SIZE(vib_modes);
                size_t num_atoms = 3;
                static int hov_vib = -1;
                static int sel_vib = -1;

                bool refit2 = false;
                bool recalculate2 = false;
                static float gamma2 = 5.0f;
                static broadening_mode_t broadening_mode2 = BROADENING_LORENTZIAN;
                recalculate2 = ImGui::SliderFloat((const char*)u8"Broadening γ HWHM (cm⁻¹)", &gamma2, 1.0f, 10.0f);
                refit2 |= ImGui::Combo("Broadening mode", (int*)(&broadening_mode2), broadening_str, IM_ARRAYSIZE(broadening_str));



                ImVec2* pixel_peaks = (ImVec2*)md_temp_push(sizeof(ImVec2) * num_vibs);
                ImVec2* pixel_points = (ImVec2*)md_temp_push(sizeof(ImVec2) * num_vibs);

                static bool coord_modified = false;
                static float amp_mult = 1;
                static float speed_mult = 1;
                static float time = 0;

                double (*distr_func)(double x, double x_o, double gamma, double intensity) = 0;
                switch (broadening_mode2) {
                    case BROADENING_GAUSSIAN:
                        distr_func = &phys_gaussian;
                        break;
                    case BROADENING_LORENTZIAN:
                        distr_func = &phys_lorentzian;
                        break;
                    default:
                        ASSERT(false);  // Should not happen
                        break;
                }

                if (rsp.first_plot_vib) {
                    rsp.vib_x = md_array_create(double, num_samples, arena);
                    rsp.vib_y = md_array_create(double, num_samples, arena);


                    // Populate x_values
                    const double x_min = har_freqs[0] - 100.0;
                    const double x_max = har_freqs[num_vibs - 1] + 100.0;
                    for (int i = 0; i < num_samples; ++i) {
                        double t = (double)i / (double)(num_samples - 1);
                        double value = lerp(x_min, x_max, t);
                        rsp.vib_x[i] = value;
                    }
                }

                if (rsp.first_plot_vib || recalculate2 || refit2) {
                    general_broadening(rsp.vib_y, rsp.vib_x, num_samples, irs, har_freqs, num_vibs, distr_func, gamma2 * 2);
                }

                if (rsp.first_plot_vib) {
                    rsp.vib_points = md_array_create(double, num_vibs, arena);
                    max_points(rsp.vib_points, irs, num_vibs);
                }
                static bool invert_x = false;
                static bool invert_y = false;
                ImGui::Checkbox("Invert X", &invert_x); ImGui::SameLine();
                ImGui::Checkbox("Invert Y", &invert_y);

                ImPlotAxisFlags x_flag = invert_x ? ImPlotAxisFlags_Invert : 0;
                ImPlotAxisFlags y_flag = invert_y ? ImPlotAxisFlags_Invert : 0;

                static ImPlotRect lim_constraint = { 0, 0, 0, 0 };
                if (refit2 || rsp.first_plot_vib) {
                    lim_constraint = get_plot_limits(rsp.vib_x, irs, num_vibs, num_samples);
                }

                if (ImPlot::BeginPlot("Vibrational analysis")) {
                    // @HACK: Compute pixel width of 2 'plot' units
                    ImPlot::SetupLegend(ImPlotLocation_NorthEast, ImPlotLegendFlags_None);
                    ImPlot::SetupAxis(ImAxis_X1, (const char*)u8"Harmonic Frequency (cm⁻¹)", x_flag);
                    ImPlot::SetupAxis(ImAxis_Y1, "IR Intensity (km/mol)", y_flag);
                    if (refit2 || rsp.first_plot_vib) {
                        ImPlot::SetupAxisLimits(ImAxis_X1, lim_constraint.X.Min, lim_constraint.X.Max);
                        ImPlot::SetupAxisLimits(ImAxis_Y1, lim_constraint.Y.Min, lim_constraint.Y.Max);
                    }
                    ImPlot::SetupAxisLimitsConstraints(ImAxis_X1, lim_constraint.X.Min, lim_constraint.X.Max);
                    ImPlot::SetupAxisLimitsConstraints(ImAxis_Y1, lim_constraint.Y.Min, lim_constraint.Y.Max);
                    ImPlot::SetupFinish();

                    ImPlot::PlotLine("Spectrum", rsp.vib_x, rsp.vib_y, num_samples);

                    const double bar_width = ImPlot::PixelsToPlot(ImVec2(2, 0)).x - ImPlot::PixelsToPlot(ImVec2(0, 0)).x;
                    ImPlot::PlotBars("IR Intensity", har_freqs, irs, (int)num_vibs, bar_width);

                    ImPlot::SetNextMarkerStyle(ImPlotMarker_Circle, 3);
                    ImPlot::PlotScatter("##Peak markers", har_freqs, rsp.vib_points, (int)num_vibs);

                    peaks_to_pixels(pixel_peaks, har_freqs, irs, num_vibs);
                    peaks_to_pixels(pixel_points, har_freqs, rsp.vib_points, num_vibs);
                    mouse_pos = ImPlot::PlotToPixels(ImPlot::GetPlotMousePos(IMPLOT_AUTO));
                    if (ImPlot::IsPlotHovered()) {
                        hov_vib = get_hovered_peak(mouse_pos, pixel_peaks, pixel_points, num_vibs, invert_y);
                    }

                    // Check hovered state
                    if (hov_vib != -1) {
                        draw_bar(0, har_freqs[hov_vib], irs[hov_vib], bar_width, IM_GREEN);
                        ImPlot::DragPoint(0, &har_freqs[hov_vib], &rsp.vib_points[hov_vib], IM_GREEN, 4, ImPlotDragToolFlags_NoInputs);
                    }

                    // Update selected peak on click
                    if (ImGui::IsMouseReleased(ImGuiMouseButton_Left) && !ImGui::IsMouseDragPastThreshold(ImGuiMouseButton_Left) &&
                        ImPlot::IsPlotHovered()) {
                        sel_vib = hov_vib == sel_vib ? -1 : hov_vib;
                    }
                    // Check selected state
                    if (sel_vib != -1) {
                        draw_bar(1, har_freqs[sel_vib], irs[sel_vib], bar_width, IM_RED);
                        ImPlot::DragPoint(1, &har_freqs[sel_vib], &rsp.vib_points[sel_vib], IM_RED, 4, ImPlotDragToolFlags_NoInputs);

                        //Animation
                        time += state.app.timing.delta_s * speed_mult * 7;
                        for (size_t id = 0; id < num_atoms; id++) {
                            state.mold.mol.atom.x[id] = vlx.geom.coord_x[id] + amp_mult * 0.5 * vib_modes[sel_vib].x[id] * sin(time);
                            state.mold.mol.atom.y[id] = vlx.geom.coord_y[id] + amp_mult * 0.5 * vib_modes[sel_vib].y[id] * sin(time);
                            state.mold.mol.atom.z[id] = vlx.geom.coord_z[id] + amp_mult * 0.5 * vib_modes[sel_vib].z[id] * sin(time);
                        }
                        state.mold.dirty_buffers |= MolBit_DirtyPosition;
                        coord_modified = true;
                    }
                    // If all is deselected, reset coords once
                    else if (coord_modified) {
                        for (size_t id = 0; id < num_atoms; id++) {
                            state.mold.mol.atom.x[id] = (float)vlx.geom.coord_x[id];
                            state.mold.mol.atom.y[id] = (float)vlx.geom.coord_y[id];
                            state.mold.mol.atom.z[id] = (float)vlx.geom.coord_z[id];
                        }
                        state.mold.dirty_buffers |= MolBit_DirtyPosition | MolBit_ClearVelocity;
                        coord_modified = false;
                    }
                    rsp.first_plot_vib = false;
                    ImPlot::EndPlot();
                }

                // ImGui::Text("%i is hovered", hov_vib);
                // ImGui::Text("%f is z coord", (float)state.mold.mol.atom.z[2]);

                ImGui::SliderFloat((const char*)"Amplitude", &amp_mult, 0.2f, 2.0f);
                ImGui::SliderFloat((const char*)"Speed", &speed_mult, 0.5f, 2.0f);

                //Table
                static ImGuiTableFlags flags = ImGuiTableFlags_RowBg | ImGuiTableFlags_Borders |
                    ImGuiTableFlags_ScrollY | ImGuiTableFlags_SizingFixedFit | ImGuiTableFlags_Sortable;

                static ImGuiTableColumnFlags columns_base_flags = ImGuiTableColumnFlags_DefaultSort;

                double height = ImGui::GetTextLineHeightWithSpacing();

                if (ImGui::BeginTable("table_advanced", 3, flags, ImVec2(460, height * (num_vibs + 1)), 0)) {
                    ImGui::TableSetupColumn("Vibration mode", columns_base_flags, 0.0f);
                    ImGui::TableSetupColumn("Harmonic Frequency", columns_base_flags, 0.0f);
                    ImGui::TableSetupColumn("IR Intensity", columns_base_flags, 0.0f);
                    ImGui::TableSetupScrollFreeze(0, 1);
                    ImGui::TableHeadersRow();

                    //TODO: Add sorting to the table once the vibs data structure is properly defined

                    ImGui::PushStyleColor(ImGuiCol_HeaderHovered, IM_YELLOW);
                    ImGui::PushStyleColor(ImGuiCol_Header, IM_BLUE);
                    bool item_hovered = false;
                    for (int row_n = 0; row_n < num_vibs; row_n++) {

                        ImGuiSelectableFlags selectable_flags = ImGuiSelectableFlags_SpanAllColumns | ImGuiSelectableFlags_AllowOverlap;
                        bool is_sel = row_n == sel_vib; //If atom is selected, mark it as such
                        bool is_hov = row_n == hov_vib; //If atom is hovered, mark it as such
                        bool hov_col = false;
                        ImGui::TableNextRow(ImGuiTableRowFlags_None, 0);
                        ImGui::TableNextColumn();

                        if (is_sel) {
                            ImGui::PushStyleColor(ImGuiCol_HeaderHovered, IM_BLUE);
                        }
                        else {
                            ImGui::PushStyleColor(ImGuiCol_HeaderHovered, IM_YELLOW);
                        }

                        char lable[16];
                        sprintf(lable, "%i", row_n + 1);
                        if (ImGui::Selectable(lable, is_sel || is_hov, selectable_flags)) {
                            sel_vib = sel_vib == row_n ? -1 : row_n;
                        }
                        ImGui::TableNextColumn();
                        ImGui::Text("%12.6f", har_freqs[row_n]);
                        ImGui::TableNextColumn();
                        ImGui::Text("%12.6f", irs[row_n]);

                        ImGui::PopStyleColor(1);

                    }
                    if (ImGui::IsWindowHovered() && ImGui::TableGetHoveredRow() > 0) {
                        hov_vib = ImGui::TableGetHoveredRow() - 1;
                    }
                    else {
                        hov_vib = -1;
                    }

                    ImGui::PopStyleColor(2);
                    ImGui::EndTable();
                }

                ImGui::TreePop();
            }
#endif
        }
        ImGui::End();

        if (rsp.show_export_window) { draw_rsp_spectra_export_window(state); }
    }

    void draw_orb_window(const ApplicationState& state) {
        if (!orb.show_window) return;
        if (num_orbitals() == 0) return;
        ImGui::SetNextWindowSize({600,300}, ImGuiCond_FirstUseEver);
        if (ImGui::Begin("VeloxChem Orbital Grid", &orb.show_window)) {
#if 0
            if (vlx.geom.num_atoms) {
                if (ImGui::TreeNode("Geometry")) {
                    ImGui::Text("Num Atoms:           %6zu", vlx.geom.num_atoms);
                    ImGui::Text("Num Alpha Electrons: %6zu", vlx.geom.num_alpha_electrons);
                    ImGui::Text("Num Beta Electrons:  %6zu", vlx.geom.num_beta_electrons);
                    ImGui::Text("Molecular Charge:    %6i",  vlx.geom.molecular_charge);
                    ImGui::Text("Spin Multiplicity:   %6i",  vlx.geom.spin_multiplicity);
                    ImGui::Spacing();
                    ImGui::Text("Atom      Coord X      Coord Y      Coord Z");
                    for (size_t i = 0; i < vlx.geom.num_atoms; ++i) {
                        ImGui::Text("%4s %12.6f %12.6f %12.6f", vlx.geom.atom_symbol[i].buf, vlx.geom.coord_x[i], vlx.geom.coord_y[i], vlx.geom.coord_z[i]);
                    }
                    ImGui::TreePop();
                }
            }
#endif
            const ImVec2 outer_size = {300.f, 0.f};
            ImGui::PushItemWidth(outer_size.x);
            ImGui::BeginGroup();

            ImGui::SliderInt("##Rows", &orb.num_y, 1, 4);
            ImGui::SliderInt("##Cols", &orb.num_x, 1, 4);

            const int num_mos = orb.num_x * orb.num_y;
            const int beg_mo_idx = orb.mo_idx - num_mos / 2 + (num_mos % 2 == 0 ? 1 : 0);

            const double iso_min = 1.0e-4;
            const double iso_max = 5.0;
            double iso_val = orb.iso.values[0];
            ImGui::SliderScalar("##Iso Value", ImGuiDataType_Double, &iso_val, &iso_min, &iso_max, "%.6f", ImGuiSliderFlags_Logarithmic);
            ImGui::SetItemTooltip("Iso Value");

            orb.iso.values[0] =  (float)iso_val;
            orb.iso.values[1] = -(float)iso_val;
            orb.iso.count = 2;
            orb.iso.enabled = true;



            ImGui::ColorEdit4("##Color Positive", orb.iso.colors[0].elem);
            ImGui::SetItemTooltip("Color Positive");
            ImGui::ColorEdit4("##Color Negative", orb.iso.colors[1].elem);
            ImGui::SetItemTooltip("Color Negative");

            const float TEXT_BASE_HEIGHT = ImGui::GetTextLineHeightWithSpacing();
            enum {
                Col_Idx,
                Col_Occ,
                Col_Ene,
            };

            if (ImGui::IsWindowAppearing()) {
                orb.scroll_to_idx = orb.mo_idx;
            }
            if (ImGui::Button("Goto HOMO", ImVec2(outer_size.x,0))) {
                orb.scroll_to_idx = homo_idx;
            }

            const ImGuiTableFlags flags =
                ImGuiTableFlags_Resizable | ImGuiTableFlags_Reorderable | ImGuiTableFlags_Hideable | ImGuiTableFlags_RowBg |
                ImGuiTableFlags_BordersOuter | ImGuiTableFlags_BordersV | ImGuiTableFlags_NoBordersInBody | ImGuiTableFlags_ScrollY;
            if (ImGui::BeginTable("Molecular Orbitals", 3, flags, outer_size))//, ImVec2(0.0f, TEXT_BASE_HEIGHT * 15), 0.0f))
            {
                // Declare columns
                // We use the "user_id" parameter of TableSetupColumn() to specify a user id that will be stored in the sort specifications.
                // This is so our sort function can identify a column given our own identifier. We could also identify them based on their index!
                // Demonstrate using a mixture of flags among available sort-related flags:
                // - ImGuiTableColumnFlags_DefaultSort
                // - ImGuiTableColumnFlags_NoSort / ImGuiTableColumnFlags_NoSortAscending / ImGuiTableColumnFlags_NoSortDescending
                // - ImGuiTableColumnFlags_PreferSortAscending / ImGuiTableColumnFlags_PreferSortDescending
                ImGui::TableSetupColumn("Index",        ImGuiTableColumnFlags_DefaultSort          | ImGuiTableColumnFlags_WidthFixed,   0.0f, Col_Idx);
                ImGui::TableSetupColumn("Occupation",   ImGuiTableColumnFlags_PreferSortDescending | ImGuiTableColumnFlags_WidthFixed,   0.0f, Col_Occ);
                ImGui::TableSetupColumn("Energy",       ImGuiTableColumnFlags_PreferSortDescending | ImGuiTableColumnFlags_WidthFixed,   0.0f, Col_Ene);
                ImGui::TableSetupScrollFreeze(0, 1); // Make row always visible
                ImGui::TableHeadersRow();

                for (int n = (int)num_orbitals() - 1; n >= 0; n--) {
                    ImGui::PushID(n + 1);
                    ImGui::TableNextRow();
                    bool is_selected = (beg_mo_idx <= n && n < beg_mo_idx + num_mos);
                    ImGui::TableNextColumn();
                    if (orb.scroll_to_idx != -1 && n == orb.scroll_to_idx) {
                        orb.scroll_to_idx = -1;
                        ImGui::SetScrollHereY();
                    }
                    char buf[32];
                    const char* lbl = (n == homo_idx) ? " (HOMO)" : (n == lumo_idx) ? " (LUMO)" : "";
                    snprintf(buf, sizeof(buf), "%i%s", n + 1, lbl);
                    ImGuiSelectableFlags selectable_flags = ImGuiSelectableFlags_SpanAllColumns | ImGuiSelectableFlags_AllowOverlap;
                    if (ImGui::Selectable(buf, is_selected, selectable_flags)) {
                        if (orb.mo_idx != n) {
                            orb.mo_idx = n;
                        }
                    }
                    ImGui::TableNextColumn();
                    ImGui::Text("%.1f", vlx.scf.alpha.occupations.data[n]);
                    ImGui::TableNextColumn();
                    ImGui::Text("%.4f", vlx.scf.alpha.energies.data[n]);
                    ImGui::PopID();
                }

                ImGui::EndTable();
            }

            ImGui::EndGroup();
            ImGui::PopItemWidth();

            ImGui::SameLine();

            // These represent the new mo_idx we want to have in each slot
            int vol_mo_idx[16] = {-1,-1,-1,-1,-1,-1,-1,-1,-1,-1,-1,-1,-1,-1,-1,-1};
            for (int i = 0; i < num_mos; ++i) {
                int mo_idx = beg_mo_idx + i;
                if (-1 < mo_idx && mo_idx < num_orbitals()) {
                    vol_mo_idx[i] = mo_idx;
                }
            }

            int job_queue[16];
            int num_jobs = 0;
            // Find and reuse volume data from existing slots (if applicable)
            // If there is no existing volume, we queue up a new job
            for (int i = 0; i < num_mos; ++i) {
                // Check if we already have that entry in the correct slot
                if (orb.vol_mo_idx[i] == vol_mo_idx[i]) continue;

                // Try to find the entry in the existing list
                bool found = false;
                for (int j = 0; j < num_mos; ++j) {
                    if (i == j) continue;
                    if (vol_mo_idx[i] == orb.vol_mo_idx[j]) {
                        // Swap to correct location
                        ImSwap(orb.vol[i], orb.vol[j]);
                        ImSwap(orb.vol_mo_idx[i], orb.vol_mo_idx[j]);
                        found = true;
                        break;
                    }
                }

                // If not found, put in job queue to compute the volume
                if (!found) {
                    job_queue[num_jobs++] = i;
                }
            }

            if (num_jobs > 0) {
                const float samples_per_angstrom = 6.0f;
                for (int i = 0; i < num_jobs; ++i) {
                    int slot_idx = job_queue[i];
                    int mo_idx = vol_mo_idx[slot_idx];
                    orb.vol_mo_idx[slot_idx] = mo_idx;

                    if (-1 < mo_idx && mo_idx < num_orbitals()) {
                        if (task_system::task_is_running(orb.vol_task[slot_idx])) {
                            task_system::task_interrupt(orb.vol_task[slot_idx]);
                        }
                        orb.vol_task[slot_idx] = compute_mo_async(&orb.vol[slot_idx].tex_to_world, &orb.vol[slot_idx].step_size, &orb.vol[slot_idx].tex_id, mo_idx, MD_GTO_EVAL_MODE_PSI, samples_per_angstrom);
                    }
                }
            }

            // Animate camera towards targets
            const double dt = state.app.timing.delta_s;
            camera_animate(&orb.camera, orb.target.ori, orb.target.pos, orb.target.dist, dt);

            ImVec2 canvas_sz = ImGui::GetContentRegionAvail();   // Resize canvas to what's available
            canvas_sz.x = MAX(canvas_sz.x, 50.0f);
            canvas_sz.y = MAX(canvas_sz.y, 50.0f);

            // This will catch our interactions
            ImGui::InvisibleButton("canvas", canvas_sz, ImGuiButtonFlags_MouseButtonLeft | ImGuiButtonFlags_MouseButtonRight | ImGuiButtonFlags_AllowOverlap);

            // Draw border and background color
            ImGuiIO& io = ImGui::GetIO();

            ImVec2 canvas_p0 = ImGui::GetItemRectMin();
            ImVec2 canvas_p1 = ImGui::GetItemRectMax();

            ImVec2 orb_win_sz = (canvas_p1 - canvas_p0) / ImVec2((float)orb.num_x, (float)orb.num_y);
            orb_win_sz.x = floorf(orb_win_sz.x);
            orb_win_sz.y = floorf(orb_win_sz.y);
            canvas_p1.x = canvas_p0.x + orb.num_x * orb_win_sz.x;
            canvas_p1.y = canvas_p0.y + orb.num_y * orb_win_sz.y;

            ImDrawList* draw_list = ImGui::GetWindowDrawList();
            draw_list->AddRectFilled(canvas_p0, canvas_p1, IM_COL32(255, 255, 255, 255));
            for (int i = 0; i < num_mos; ++i) {
                int mo_idx = beg_mo_idx + i;
                int x = orb.num_x - i % orb.num_x - 1;
                int y = orb.num_y - i / orb.num_x - 1;
                ImVec2 p0 = canvas_p0 + orb_win_sz * ImVec2((float)(x+0), (float)(y+0));
                ImVec2 p1 = canvas_p0 + orb_win_sz * ImVec2((float)(x+1), (float)(y+1));
                if (-1 < mo_idx && mo_idx < num_orbitals()) {
                    ImVec2 text_pos = ImVec2(p0.x + TEXT_BASE_HEIGHT * 0.5f, p1.y - TEXT_BASE_HEIGHT);
                    char buf[32];
                    const char* lbl = (mo_idx == homo_idx) ? " (HOMO)" : (mo_idx == lumo_idx) ? " (LUMO)" : "";
                    snprintf(buf, sizeof(buf), "%i%s", mo_idx + 1, lbl);
                    draw_list->AddImage((ImTextureID)(intptr_t)orb.gbuf.tex.transparency, p0, p1, { 0,1 }, { 1,0 });
                    draw_list->AddImage((ImTextureID)(intptr_t)orb.iso_tex[i], p0, p1, { 0,1 }, { 1,0 });
                    draw_list->AddText(text_pos, ImColor(0,0,0), buf);
                }
            }
            for (int x = 1; x < orb.num_x; ++x) {
                ImVec2 p0 = {canvas_p0.x + orb_win_sz.x * x, canvas_p0.y};
                ImVec2 p1 = {canvas_p0.x + orb_win_sz.x * x, canvas_p1.y};
                draw_list->AddLine(p0, p1, IM_COL32(0, 0, 0, 255));
            }
            for (int y = 1; y < orb.num_y; ++y) {
                ImVec2 p0 = {canvas_p0.x, canvas_p0.y + orb_win_sz.y * y};
                ImVec2 p1 = {canvas_p1.x, canvas_p0.y + orb_win_sz.y * y};
                draw_list->AddLine(p0, p1, IM_COL32(0, 0, 0, 255));
            }

            const bool is_hovered = ImGui::IsItemHovered();
            const bool is_active = ImGui::IsItemActive();
            const ImVec2 origin(canvas_p0.x, canvas_p0.y);  // Lock scrolled origin
            const ImVec2 mouse_pos_in_canvas(io.MousePos.x - origin.x, io.MousePos.y - origin.y);

            int width  = MAX(1, (int)orb_win_sz.x);
            int height = MAX(1, (int)orb_win_sz.y);

            auto& gbuf = orb.gbuf;
            if ((int)gbuf.width != width || (int)gbuf.height != height) {
                init_gbuffer(&gbuf, width, height);
                for (int i = 0; i < num_mos; ++i) {
                    gl::init_texture_2D(orb.iso_tex + i, width, height, GL_RGBA8);
                }
            }

            bool reset_hard = false;
            bool reset_view = false;
            if (is_hovered) {
                if (ImGui::IsMouseDoubleClicked(ImGuiMouseButton_Left)) {
                    reset_view = true;
                }
            }

            if (reset_view) {
                camera_compute_optimal_view(&orb.target.pos, &orb.target.ori, &orb.target.dist, min_aabb, max_aabb, orb.distance_scale);

                if (reset_hard) {
                    orb.camera.position         = orb.target.pos;
                    orb.camera.orientation      = orb.target.ori;
                    orb.camera.focus_distance   = orb.target.dist;
                }
            }

            if (is_active || is_hovered) {
                const vec2_t delta = { io.MouseDelta.x, io.MouseDelta.y };
                const vec2_t curr = {mouse_pos_in_canvas.x, mouse_pos_in_canvas.y};
                const vec2_t prev = curr - delta;

                TrackballControllerInput input = {
                    .rotate_button = is_active && ImGui::IsMouseDown(ImGuiMouseButton_Left),
                    .pan_button    = is_active && ImGui::IsMouseDown(ImGuiMouseButton_Right),
                    .dolly_button  = is_active && ImGui::IsMouseDown(ImGuiMouseButton_Middle),
                    .dolly_delta   = is_hovered ? io.MouseWheel : 0.0f,
                    .mouse_coord_prev = prev,
                    .mouse_coord_curr = curr,
                    .screen_size = {canvas_sz.x, canvas_sz.y},
                    .fov_y = orb.camera.fov_y,
                };
                camera_controller_trackball(&orb.target.pos, &orb.target.ori, &orb.target.dist, input);
            }

            if (orb.show_coordinate_system_widget) {
                float  ext = MIN(orb_win_sz.x, orb_win_sz.y) * 0.4f;
                float  pad = 20.0f;

                ImVec2 min = ImGui::GetItemRectMin() - ImGui::GetWindowPos();
                ImVec2 max = ImGui::GetItemRectMax() - ImGui::GetWindowPos();

                CoordSystemWidgetParam param = {
                    .pos = ImVec2(min.x + pad, max.y - ext - pad),
                    .size = {ext, ext},
                    .view_matrix = camera_world_to_view_matrix(orb.camera),
                    .camera_ori  = orb.target.ori,
                    .camera_pos  = orb.target.pos,
                    .camera_dist = orb.target.dist,
                };

                ImGui::DrawCoordinateSystemWidget(param);
            }

            if (gl_rep.id) {
                const float aspect_ratio = orb_win_sz.x / orb_win_sz.y;
                mat4_t view_mat = camera_world_to_view_matrix(orb.camera);
                mat4_t proj_mat = camera_perspective_projection_matrix(orb.camera, aspect_ratio);
                mat4_t inv_proj_mat = camera_inverse_perspective_projection_matrix(orb.camera, aspect_ratio);

                clear_gbuffer(&gbuf);

                const GLenum draw_buffers[] = { GL_COLOR_ATTACHMENT_COLOR, GL_COLOR_ATTACHMENT_NORMAL, GL_COLOR_ATTACHMENT_VELOCITY,
                    GL_COLOR_ATTACHMENT_PICKING, GL_COLOR_ATTACHMENT_TRANSPARENCY };

                glEnable(GL_CULL_FACE);
                glCullFace(GL_BACK);

                glEnable(GL_DEPTH_TEST);
                glDepthFunc(GL_LESS);
                glDepthMask(GL_TRUE);
                glEnable(GL_SCISSOR_TEST);

                glBindFramebuffer(GL_DRAW_FRAMEBUFFER, gbuf.fbo);
                glDrawBuffers((int)ARRAY_SIZE(draw_buffers), draw_buffers);
                glViewport(0, 0, gbuf.width, gbuf.height);
                glScissor(0, 0, gbuf.width, gbuf.height);

                md_gl_draw_op_t draw_op = {};
                draw_op.type = MD_GL_REP_BALL_AND_STICK;
                draw_op.args.ball_and_stick.ball_scale   = 1.0f;
                draw_op.args.ball_and_stick.stick_radius = 1.0f;
                draw_op.rep = gl_rep;

                md_gl_draw_args_t draw_args = {
                    .shaders = state.mold.gl_shaders,
                    .draw_operations = {
                        .count = 1,
                        .ops = &draw_op
                    },
                    .view_transform = {
                        .view_matrix = (const float*)view_mat.elem,
                        .proj_matrix = (const float*)proj_mat.elem,
                    },
                };

                md_gl_draw(&draw_args);

                glDrawBuffer(GL_COLOR_ATTACHMENT_TRANSPARENCY);
                glClearColor(1, 1, 1, 0);
                glClear(GL_COLOR_BUFFER_BIT);

                PUSH_GPU_SECTION("Postprocessing")
                postprocessing::Descriptor postprocess_desc = {
                    .background = {
                        .color = {24.f, 24.f, 24.f},
                    },
                    .tonemapping = {
                        .enabled    = state.visuals.tonemapping.enabled,
                        .mode       = state.visuals.tonemapping.tonemapper,
                        .exposure   = state.visuals.tonemapping.exposure,
                        .gamma      = state.visuals.tonemapping.gamma,
                    },
                    .ambient_occlusion = {
                        .enabled = false
                    },
                    .depth_of_field = {
                        .enabled = false,
                    },
                    .fxaa = {
                        .enabled = true,
                    },
                    .temporal_aa = {
                        .enabled = false,
                    },
                    .sharpen = {
                        .enabled = false,
                    },
                    .input_textures = {
                        .depth          = orb.gbuf.tex.depth,
                        .color          = orb.gbuf.tex.color,
                        .normal         = orb.gbuf.tex.normal,
                        .velocity       = orb.gbuf.tex.velocity,
                    }
                };

                ViewParam view_param = {
                    .matrix = {
                        .curr = {
                        .view = view_mat,
                        .proj = proj_mat,
                        .norm = view_mat,
                    },
                    .inv = {
                        .proj = inv_proj_mat,
                    }
                    },
                    .clip_planes = {
                        .near = orb.camera.near_plane,
                        .far  = orb.camera.far_plane,
                    },
                    .resolution = {orb_win_sz.x, orb_win_sz.y},
                    .fov_y = orb.camera.fov_y,
                };

                postprocessing::shade_and_postprocess(postprocess_desc, view_param);
                POP_GPU_SECTION()

                glBindFramebuffer(GL_DRAW_FRAMEBUFFER, 0);
                glDrawBuffer(GL_BACK);
                glDisable(GL_SCISSOR_TEST);

                if (orb.iso.enabled) {
                    PUSH_GPU_SECTION("ORB GRID RAYCAST")
                        for (int i = 0; i < num_mos; ++i) {
                            volume::RenderDesc vol_desc = {
                                .render_target = {
                                    .depth  = orb.gbuf.tex.depth,
                                    .color  = orb.iso_tex[i],
                                    .width  = orb.gbuf.width,
                                    .height = orb.gbuf.height,
                                    .clear_color = true,
                                },
                                .texture = {
                                    .volume = orb.vol[i].tex_id,
                                },
                                .matrix = {
                                    .model = orb.vol[i].tex_to_world,
                                    .view  = view_mat,
                                    .proj  = proj_mat,
                                    .inv_proj = inv_proj_mat,
                                },
                                .iso = {
                                    .enabled = true,
                                    .count  = (size_t)orb.iso.count,
                                    .values = orb.iso.values,
                                    .colors = orb.iso.colors,
                                },
                                .shading = {
                                    .env_radiance = state.visuals.background.color * state.visuals.background.intensity * 0.25f,
                                    .roughness = 0.3f,
                                    .dir_radiance = {10,10,10},
                                    .ior = 1.5f,
                                },
                                .voxel_spacing = orb.vol[i].step_size,
                            };
                            volume::render_volume(vol_desc);
                        }
                    POP_GPU_SECTION();
                }
            }
        }
        ImGui::End();
    }

    static inline void distribute_charges_heuristic(float* matrix, size_t matrix_size, float* hole_charges, float* particle_charges, size_t num_charges) {
        md_allocator_i* temp_alloc = md_get_temp_allocator();
        int* donors = 0;
        int* acceptors = 0;
        float* charge_diff = 0;

        for (size_t i = 0; i < num_charges; i++) {
            float gsCharge = hole_charges[i];
            float esCharge = particle_charges[i];
            if (gsCharge > esCharge) {
                md_array_push(donors, (int)i, temp_alloc);
            }
            else {
                md_array_push(acceptors, (int)i, temp_alloc);
            }
            float diff = esCharge - gsCharge;
            matrix[i * matrix_size + i] = MIN(gsCharge, esCharge);
            md_array_push(charge_diff, diff, temp_alloc);
        }

        float total_acceptor_charge = 0;
        for (size_t i = 0; i < md_array_size(acceptors); i++) {
            total_acceptor_charge += charge_diff[i];
        }
        for (size_t don_i = 0; don_i < md_array_size(donors); don_i++) {
            float charge_deficit = -charge_diff[don_i];
            for (size_t acc_i = 0; acc_i < md_array_size(acceptors); acc_i++) {
                float contrib = charge_deficit * charge_diff[acc_i] / total_acceptor_charge;
                matrix[acc_i * matrix_size + don_i] = contrib;
            }
        }
    }

    static inline void accumulate_subgroup_charges(const float* hole_charges, const float* particle_charges, size_t num_charges, size_t num_subgroups, float* ligandGSCharges, float* ligandESCharges, int* atom_subgroup_map) {
        md_allocator_i* temp_alloc = md_get_temp_allocator();
        float sumGSCharges = 0;
        float sumESCharges = 0;
        for (size_t i = 0; i < num_charges; i++) {
            sumGSCharges += hole_charges[i];
            sumESCharges += particle_charges[i];
        }

        for (size_t i = 0; i < num_charges; i++) {
            int subgroup_index = atom_subgroup_map[i];
            ligandGSCharges[subgroup_index] += hole_charges[i] / sumGSCharges;
            ligandESCharges[subgroup_index] += particle_charges[i] / sumESCharges;
        }
    }

    static inline void compute_subgroup_charges(float* hole_charges, float* particle_charges, size_t num_charges, size_t num_subgroups, int* atom_subgroup_map) {
        md_allocator_i* temp_alloc = md_get_temp_allocator();
        md_array(float) ligandGSCharges = md_array_create(float, num_subgroups, temp_alloc);
        md_array(float) ligandESCharges = md_array_create(float, num_subgroups, temp_alloc);
        accumulate_subgroup_charges(hole_charges, particle_charges, num_charges, num_subgroups, ligandGSCharges, ligandESCharges, atom_subgroup_map);

    }

    void draw_nto_window(const ApplicationState& state) {
        if (!nto.show_window) return;
        if (vlx.rsp.num_excited_states == 0) return;
        if (vlx.rsp.nto == NULL) return;

        ImGui::SetNextWindowSize(ImVec2(500, 300), ImGuiCond_FirstUseEver);
        if (ImGui::Begin("NTO viewer", &nto.show_window, ImGuiWindowFlags_MenuBar)) {

            const ImVec2 outer_size = {300.f, 0.f};
            ImGui::PushItemWidth(outer_size.x);
            ImGui::BeginGroup();

            ImGui::Text("States");
            ImGui::Spacing();
            if (ImGui::BeginListBox("##NTO Index", outer_size)) {
                if (ImGui::IsWindowHovered()) {
                    rsp.hovered = -1;
                }
                for (int i = 0; i < (int)vlx.rsp.num_excited_states; ++i) {
                    bool is_selected = rsp.selected == i;
                    bool is_hovered  = rsp.hovered  == i;
                    char buf[32];
                    snprintf(buf, sizeof(buf), "%i", i + 1);
                    if (is_hovered) {
                        ImGui::PushStyleColor(ImGuiCol_Header, ImGui::GetColorU32(ImGuiCol_HeaderHovered));
                    }
                    if (ImGui::Selectable(buf, is_selected || is_hovered)) {
                        rsp.selected = i;
                    }
                    if (is_hovered) {
                        ImGui::PopStyleColor();
                    }
                    if (ImGui::IsItemHovered()) {
                        rsp.hovered = i;
                    }
                }
                ImGui::EndListBox();
            }
            ImGui::Spacing();
            ImGui::Spacing();
            const double iso_min = 1.0e-4;
            const double iso_max = 5.0;
            double iso_val = nto.iso.values[0];
            ImGui::Text("NTO");                
            ImGui::Spacing();
            ImGui::Text("Isovalue"); 
            ImGui::SliderScalar("##Iso Value", ImGuiDataType_Double, &iso_val, &iso_min, &iso_max, "%.6f", ImGuiSliderFlags_Logarithmic);
            ImGui::SetItemTooltip("Iso Value");

            nto.iso.values[0] = (float)iso_val;
            nto.iso.values[1] = -(float)iso_val;
            nto.iso.count = 2;
            nto.iso.enabled = true;
            ImGui::Text("Orbital Colors");
            ImGui::ColorEdit4("##Color Positive", nto.iso.colors[0].elem);
            ImGui::SetItemTooltip("Color Positive");
            ImGui::ColorEdit4("##Color Negative", nto.iso.colors[1].elem);
            ImGui::SetItemTooltip("Color Negative");
            ImGui::Spacing();
            ImGui::Spacing();

            ImGui::Text("Transition Dipole Moments");
            ImGui::Spacing();
            const double vector_length_min = 1.0;
            const double vector_length_max = 10.0;
            double vector_length_input = nto.iso.vector_length;
            ImGui::Text("Scaling");
            ImGui::SliderScalar("##Vector length", ImGuiDataType_Double, &vector_length_input, &vector_length_min, &vector_length_max, "%.6f",
                                ImGuiSliderFlags_Logarithmic);
            ImGui::SetItemTooltip("Vector length");
            nto.iso.vector_length = (float)vector_length_input;

            bool show_vector = nto.iso.display_vectors;
            ImGui::Checkbox("Display transition dipole moments", &show_vector);
            nto.iso.display_vectors = show_vector;

            bool show_angle = nto.iso.display_angle;
            ImGui::Checkbox("Display angle", &show_angle);
            nto.iso.display_angle = show_angle;
            ImGui::Text("Vectors and angle Colors");
            ImGui::ColorEdit4("##Color Electric", nto.iso.vectorColors[0].elem);
            ImGui::SetItemTooltip("Color Electric");
            ImGui::ColorEdit4("##Color Magnetic", nto.iso.vectorColors[1].elem);
            ImGui::SetItemTooltip("Color Magnetic");
            ImGui::ColorEdit4("##Color Angle", nto.iso.vectorColors[2].elem);
            ImGui::SetItemTooltip("Color Angle");

            // @TODO: Enlist all defined groups here
            if (ImGui::BeginListBox("##Groups", outer_size)) {
                ImGui::EndListBox();
            }

            ImGui::EndGroup();
            ImGui::PopItemWidth();

            ImGui::SameLine();

            // Animate camera towards targets
            const double dt = state.app.timing.delta_s;
            camera_animate(&nto.camera, nto.target.ori, nto.target.pos, nto.target.dist, dt);

            ImVec2 canvas_sz = ImGui::GetContentRegionAvail();   // Resize canvas to what's available
            canvas_sz.x = MAX(canvas_sz.x, 50.0f);
            canvas_sz.y = MAX(canvas_sz.y, 50.0f);

            // This will catch our interactions
            ImGui::InvisibleButton("canvas", canvas_sz, ImGuiButtonFlags_MouseButtonLeft | ImGuiButtonFlags_MouseButtonRight | ImGuiButtonFlags_AllowOverlap);

            // Draw border and background color
            ImGuiIO& io = ImGui::GetIO();

            ImVec2 canvas_p0 = ImGui::GetItemRectMin();
            ImVec2 canvas_p1 = ImGui::GetItemRectMax();

            double nto_lambda[4] = {};

            int num_lambdas = 1;

            if (rsp.selected != -1) {
                // This represents the cutoff for contributing orbitals to be part of the orbital 'grid'
                // If the occupation parameter is less than this it will not be displayed
                const double lambda_cutoff = 0.10f;
                for (size_t i = 0; i < MIN(ARRAY_SIZE(nto_lambda), vlx.rsp.nto[rsp.selected].occupations.count); ++i) {
                    nto_lambda[i] = vlx.rsp.nto[rsp.selected].occupations.data[lumo_idx + i];
                    if (nto_lambda[i] < lambda_cutoff) {
                        num_lambdas = (int)i;
                        break;
                    }
                }

				// This should be triggered by a change in the selected NTO indxex
                // And when groups are changed
                bool recompute_transition_matrix = false;

                if (nto.vol_nto_idx != rsp.selected) {
                    nto.vol_nto_idx = rsp.selected;
                    const float samples_per_angstrom = 6.0f;
                    size_t nto_idx = (size_t)rsp.selected;
                    for (int i = 0; i < num_lambdas; ++i) {
                        int pi = i * num_lambdas + 0;
                        int hi = i * num_lambdas + 1;
                        size_t lambda_idx = (size_t)i;

                        if (task_system::task_is_running(nto.vol_task[pi])) {
                            task_system::task_interrupt(nto.vol_task[pi]);
                        }
                        if (task_system::task_is_running(nto.vol_task[hi])) {
                            task_system::task_interrupt(nto.vol_task[hi]);
                        }

                        nto.vol_task[pi] = compute_nto_async(&nto.vol[pi].tex_to_world, &nto.vol[pi].step_size, &nto.vol[pi].tex_id, nto_idx, lambda_idx, MD_VLX_NTO_TYPE_PARTICLE, MD_GTO_EVAL_MODE_PSI, samples_per_angstrom);
                        nto.vol_task[hi] = compute_nto_async(&nto.vol[hi].tex_to_world, &nto.vol[hi].step_size, &nto.vol[hi].tex_id, nto_idx, lambda_idx, MD_VLX_NTO_TYPE_HOLE, MD_GTO_EVAL_MODE_PSI, samples_per_angstrom);
                    }
                    if (task_system::task_is_running(nto.seg_task[0])) {
                        task_system::task_interrupt(nto.seg_task[0]);
                    }
                    if (task_system::task_is_running(nto.seg_task[1])) {
                        task_system::task_interrupt(nto.seg_task[1]);
                    }

                    recompute_transition_matrix = true;
                }

                if (recompute_transition_matrix) {
                    const float samples_per_angstrom = 6.0f;

                    struct GroupData {
                        float* hole;
                        float* part;
                        float* transition_matrix;
                        size_t num_groups;
                        const uint8_t* atom_group_idx;
                        const vec3_t* atom_xyz;
                        md_allocator_i* alloc;
                        size_t alloc_size;
                    };

                    // Heap allocator is used here since the data will be operated on from different threads
                    md_allocator_i* alloc = md_get_heap_allocator();
                    size_t nto_idx = (size_t)rsp.selected;
					size_t mem_size = sizeof(GroupData) + nto.num_groups * sizeof(float) * 2;
					void* mem = md_alloc(alloc, mem_size);
                    MEMSET(mem, 0, mem_size);

                    GroupData* group_data = (GroupData*)mem;
					*group_data = {
						.hole = (float*)((char*)mem + sizeof(GroupData)),
						.part = (float*)((char*)mem + sizeof(GroupData) + nto.num_groups * sizeof(float) * 1),
                        .transition_matrix = nto.transition_matrix,
						.num_groups = (size_t)nto.num_groups,
						.atom_group_idx = nto.atom_group_idx,
						.atom_xyz = nto.atom_xyz,
                        .alloc = alloc,
                        .alloc_size = mem_size,
                    };

                    // Resize transition matrix to the correct size
					if (nto.transition_matrix_dim != nto.num_groups) {
                        if (nto.transition_matrix) {
                            md_free(arena, nto.transition_matrix, sizeof(float) * nto.transition_matrix_dim * nto.transition_matrix_dim);
                        }

						nto.transition_matrix_dim = nto.num_groups;
						nto.transition_matrix = (float*)md_alloc(arena, sizeof(float) * nto.transition_matrix_dim * nto.transition_matrix_dim);
					}

					MEMSET(nto.transition_matrix, 0, sizeof(float) * nto.transition_matrix_dim * nto.transition_matrix_dim);

                    nto.seg_task[0] = compute_nto_group_values_async(group_data->part, nto.num_groups, nto.atom_group_idx, nto.atom_xyz, nto.atom_r, nto.num_atoms, nto_idx, 0, MD_VLX_NTO_TYPE_PARTICLE, MD_GTO_EVAL_MODE_PSI_SQUARED, samples_per_angstrom);
                    nto.seg_task[1] = compute_nto_group_values_async(group_data->hole, nto.num_groups, nto.atom_group_idx, nto.atom_xyz, nto.atom_r, nto.num_atoms, nto_idx, 0, MD_VLX_NTO_TYPE_HOLE,     MD_GTO_EVAL_MODE_PSI_SQUARED, samples_per_angstrom);

                    task_system::ID compute_matrix_task = task_system::create_main_task(STR_LIT("##Compute Transition Matrix"), [](void* user_data) {
                        GroupData* group_data = (GroupData*)user_data;
						// @TODO: Compute transition matrix here
<<<<<<< HEAD
                        const size_t matrix_size = group_data->num_groups * group_data->num_groups;
                        //TODO: Add an accumulate_subgroup_charges function 
                        distribute_charges_heuristic(group_data->matrix, group_data->matrix_size, group_data->hole, group_data->)
=======

                        md_free(group_data->alloc, group_data, group_data->alloc_size);
>>>>>>> 222e6576
                    }, group_data);
                    
					task_system::set_task_dependency(compute_matrix_task, nto.seg_task[0]);
                    task_system::set_task_dependency(compute_matrix_task, nto.seg_task[1]);

                    task_system::enqueue_task(nto.seg_task[0]);
                    task_system::enqueue_task(nto.seg_task[1]);
                }
            }

            const float TEXT_BASE_HEIGHT = ImGui::GetTextLineHeightWithSpacing();

            ImVec2 grid_p0 = canvas_p0;
            ImVec2 grid_p1 = canvas_p0 + canvas_sz * ImVec2(0.5f, 1.0f);
            ImVec2 win_sz = (grid_p1 - grid_p0) / ImVec2(1.0f, (float)(num_lambdas * 2));
            win_sz.x = floorf(win_sz.x);
            win_sz.y = floorf(win_sz.y);

            ImDrawList* draw_list = ImGui::GetWindowDrawList();
            draw_list->AddRectFilled(canvas_p0, canvas_p1, IM_COL32(255, 255, 255, 255));
            if (rsp.selected != -1) {
                // Draw P / H orbitals
                for (int i = 0; i < num_lambdas * 2; ++i) {
                    ImVec2 p0 = grid_p0 + win_sz * ImVec2(0.0f, (float)(i+0));
                    ImVec2 p1 = grid_p0 + win_sz * ImVec2(1.0f, (float)(i+1));
                    ImVec2 text_pos_bl = ImVec2(p0.x + TEXT_BASE_HEIGHT * 0.5f, p1.y - TEXT_BASE_HEIGHT);
                    ImVec2 text_pos_tl = ImVec2(p0.x + TEXT_BASE_HEIGHT * 0.5f, p0.y + TEXT_BASE_HEIGHT * 0.5f);
                    const char* lbl = ((i & 1) == 0) ? "Particle" : "Hole";
                    char buf[32];
                    snprintf(buf, sizeof(buf), (const char*)u8"λ: %.3f", nto_lambda[i / 2]);
                    draw_list->AddImage((ImTextureID)(intptr_t)nto.gbuf.tex.transparency, p0, p1, { 0,1 }, { 1,0 });
                    draw_list->AddImage((ImTextureID)(intptr_t)nto.iso_tex[i], p0, p1, { 0,1 }, { 1,0 });
                    draw_list->AddText(text_pos_bl, ImColor(0,0,0), buf);
                    draw_list->AddText(text_pos_tl, ImColor(0,0,0), lbl);
                    
                    const float aspect_ratio1 = win_sz.x / win_sz.y;
                    mat4_t view_mat1 = camera_world_to_view_matrix(nto.camera);
                    mat4_t proj_mat1 = camera_perspective_projection_matrix(nto.camera, aspect_ratio1);
                    int number_of_atoms = vlx.geom.num_atoms;
                    float middle_x=0;
                    float middle_y = 0;
                    float middle_z = 0;
                    for (int i = 0; i < number_of_atoms; ++i) {
                        middle_x = middle_x + (float)vlx.geom.coord_x[i];
                        middle_y = middle_y + (float)vlx.geom.coord_y[i];
                        middle_z = middle_z + (float)vlx.geom.coord_z[i];
                    }

                    middle_x=middle_x/number_of_atoms;
                    middle_y=middle_y/number_of_atoms;
                    middle_z=middle_z/number_of_atoms;
                    float farthest_x = 0;
                    float farthest_y = 0;
                    float farthest_z = 0;
                    float current_distance_x = 0;
                    float current_distance_y = 0;
                    float current_distance_z = 0;
                    for (int i = 0; i < number_of_atoms; ++i) {
                        current_distance_x = middle_x - (float)vlx.geom.coord_x[i];
                        current_distance_y = middle_y - (float)vlx.geom.coord_y[i];
                        current_distance_z = middle_z - (float)vlx.geom.coord_z[i];
                        if (vec3_length({current_distance_x, current_distance_y, current_distance_z}) > vec3_length({farthest_x, farthest_y, farthest_z})) {
                            farthest_x = current_distance_x;
                            farthest_y = current_distance_y;
                            farthest_z = current_distance_z;
                        }
                    }
                    float farthest_distance = vec3_length({farthest_x, farthest_y, farthest_z});
                    float longest_vector = 0;
                    if (vec3_length({(float)vlx.rsp.electronic_transition_length[rsp.selected].x, (float)vlx.rsp.electronic_transition_length[rsp.selected].y, (float)vlx.rsp.electronic_transition_length[rsp.selected].z}) > vec3_length({(float)vlx.rsp.magnetic_transition[rsp.selected].x, (float)vlx.rsp.magnetic_transition[rsp.selected].y, (float)vlx.rsp.magnetic_transition[rsp.selected].z}))
                    {
                        longest_vector = vec3_length({(float)vlx.rsp.electronic_transition_length[rsp.selected].x,
                                                      (float)vlx.rsp.electronic_transition_length[rsp.selected].y,
                                                      (float)vlx.rsp.electronic_transition_length[rsp.selected].z});
                    }
                    else
                    {
                        longest_vector = vec3_length({(float)vlx.rsp.magnetic_transition[rsp.selected].x,
                                                      (float)vlx.rsp.magnetic_transition[rsp.selected].y,
                                                      (float)vlx.rsp.magnetic_transition[rsp.selected].z});
                    }
                    const mat4_t mvp = proj_mat1 * view_mat1;
                    const vec4_t p = mat4_mul_vec4(mvp, {middle_x, middle_y, middle_z, 1.0});
                    const vec4_t p_electric_target =                
                        mat4_mul_vec4(mvp, {middle_x + (float)vlx.rsp.electronic_transition_length[rsp.selected].x * (float)nto.iso.vector_length*farthest_distance/longest_vector,
                                            middle_y + (float)vlx.rsp.electronic_transition_length[rsp.selected].y * (float)nto.iso.vector_length*farthest_distance/longest_vector,
                                            middle_z + (float)vlx.rsp.electronic_transition_length[rsp.selected].z * (float)nto.iso.vector_length*farthest_distance/longest_vector, 1.0f});
                    const vec2_t c = {
                        (p.x / p.w * 0.5f + 0.5f) * win_sz.x,
                        (-p.y / p.w * 0.5f + 0.5f) * win_sz.y,
                    };
                    const vec2_t c_electric_target = {
                        (p_electric_target.x / p_electric_target.w * 0.5f + 0.5f) * win_sz.x,
                        (-p_electric_target.y / p_electric_target.w * 0.5f + 0.5f) * win_sz.y,
                    };
                    float angle_electric = atan2f(c.y - c_electric_target.y, c.x - c_electric_target.x);

                    const vec2_t electric_triangle_point1 = {
                        p0.x + c_electric_target.x + cosf(angle_electric + 0.523599f) * 5,
                        p0.y + c_electric_target.y + sinf(angle_electric + 0.523599f) * 5,
                    };
                    const vec2_t electric_triangle_point2 = {
                        p0.x + c_electric_target.x + cosf(angle_electric - 0.523599f) * 5,
                        p0.y + c_electric_target.y + sinf(angle_electric - 0.523599f) * 5,
                    };
                    if (nto.iso.display_vectors) {
                            draw_list->AddLine({p0.x + c.x, p0.y + c.y}, {p0.x + c_electric_target.x, p0.y + c_electric_target.y},
                                           ImColor(nto.iso.vectorColors[0].elem[0], nto.iso.vectorColors[0].elem[1], nto.iso.vectorColors[0].elem[2],
                                                    nto.iso.vectorColors[0].elem[3]),
                                           5.0f);
                            draw_list->AddTriangle({p0.x + c_electric_target.x, p0.y + c_electric_target.y},
                                                   {electric_triangle_point1.x, electric_triangle_point1.y},
                                                   {electric_triangle_point2.x, electric_triangle_point2.y}, ImColor(nto.iso.vectorColors[0].elem[0], nto.iso.vectorColors[0].elem[1],nto.iso.vectorColors[0].elem[2],nto.iso.vectorColors[0].elem[3]), 5.0f);
                            draw_list->AddText({p0.x + c_electric_target.x, p0.y + c_electric_target.y},
                                               ImColor(nto.iso.vectorColors[0].elem[0], nto.iso.vectorColors[0].elem[1],
                                                       nto.iso.vectorColors[0].elem[2], nto.iso.vectorColors[0].elem[3]),
                                               (const char*)u8"μe");
                        }
                    const vec4_t p_magnetic_target =
                        mat4_mul_vec4(mvp, {middle_x + (float)vlx.rsp.magnetic_transition[rsp.selected].x * (float)nto.iso.vector_length*farthest_distance/longest_vector,
                                            middle_y + (float)vlx.rsp.magnetic_transition[rsp.selected].y * (float)nto.iso.vector_length*farthest_distance/longest_vector,
                                            middle_z + (float)vlx.rsp.magnetic_transition[rsp.selected].z * (float)nto.iso.vector_length*farthest_distance/longest_vector, 1.0f});
                    const vec2_t c_magnetic_target = {
                        (p_magnetic_target.x / p_magnetic_target.w * 0.5f + 0.5f) * win_sz.x,
                        (-p_magnetic_target.y / p_magnetic_target.w * 0.5f + 0.5f) * win_sz.y,
                    };
                    float angle_magnetic = atan2f(c.y - c_magnetic_target.y, c.x - c_magnetic_target.x);
                    const vec2_t magnetic_triangle_point1 = {
                        p0.x + c_magnetic_target.x + cosf(angle_magnetic + 0.523599f) * 5.0f,
                        p0.y + c_magnetic_target.y + sinf(angle_magnetic + 0.523599f) * 5.0f,
                    };
                    const vec2_t magnetic_triangle_point2 = {
                        p0.x + c_magnetic_target.x + cosf(angle_magnetic - 0.523599f) * 5.0f,
                        p0.y + c_magnetic_target.y + sinf(angle_magnetic - 0.523599f) * 5.0f,
                    };
                    vec3_t magnetic_vector_3d = {(float)vlx.rsp.magnetic_transition[rsp.selected].x, (float)vlx.rsp.magnetic_transition[rsp.selected].y, (float)vlx.rsp.magnetic_transition[rsp.selected].z};
                    vec3_t electronic_vector_3d = {(float)vlx.rsp.electronic_transition_length[rsp.selected].x, (float)vlx.rsp.electronic_transition_length[rsp.selected].y, (float)vlx.rsp.electronic_transition_length[rsp.selected].z};

                    float el_ma_dot = vec3_dot(magnetic_vector_3d, electronic_vector_3d);
                    float el_len = vec3_length(electronic_vector_3d);
                    float ma_len = vec3_length(magnetic_vector_3d);
                    float angle = acosf(el_ma_dot / (el_len * ma_len)) * (180.0 / 3.141592653589793238463);
                    char bufDPM[32];
                    const vec2_t magnetic_vector_2d = c_magnetic_target - c;
                    const vec2_t electric_vector_2d = c_electric_target - c;
                    if (nto.iso.display_vectors) {
                        draw_list->AddLine({p0.x + c.x, p0.y + c.y}, {p0.x + c_magnetic_target.x, p0.y + c_magnetic_target.y},
                                           ImColor(nto.iso.vectorColors[1].elem[0], nto.iso.vectorColors[1].elem[1], nto.iso.vectorColors[1].elem[2],
                                                   nto.iso.vectorColors[1].elem[3]),
                                           5.0f);
                        draw_list->AddTriangle({p0.x + c_magnetic_target.x, p0.y + c_magnetic_target.y},
                                               {magnetic_triangle_point1.x, magnetic_triangle_point1.y},
                                               {magnetic_triangle_point2.x, magnetic_triangle_point2.y}, ImColor(nto.iso.vectorColors[1].elem[0], nto.iso.vectorColors[1].elem[1],
                                                       nto.iso.vectorColors[1].elem[2], nto.iso.vectorColors[1].elem[3]), 5.0f);
                        draw_list->AddText({p0.x + c_magnetic_target.x, p0.y + c_magnetic_target.y},
                                           ImColor(nto.iso.vectorColors[1].elem[0], nto.iso.vectorColors[1].elem[1], nto.iso.vectorColors[1].elem[2],
                                                   nto.iso.vectorColors[1].elem[3]),
                                           (const char*)u8"μm");
                    }
                    if (nto.iso.display_angle) {
                        int num_of_seg = 10;
                        for (int segment = 0; segment < num_of_seg; segment++) {
                            vec3_t middle_point_3d0 = vec3_normalize(vec3_normalize(magnetic_vector_3d) * (num_of_seg - segment) / num_of_seg * 0.1f +
                                                                    vec3_normalize(electronic_vector_3d)*segment/num_of_seg * 0.1f) *0.03f;
                            const vec4_t p_middle_point_3d_target0 =
                                mat4_mul_vec4(mvp, {middle_x + middle_point_3d0.x * (float)nto.iso.vector_length*farthest_distance/longest_vector,
                                                    middle_y + middle_point_3d0.y * (float)nto.iso.vector_length*farthest_distance/longest_vector,
                                                    middle_z + middle_point_3d0.z * (float)nto.iso.vector_length*farthest_distance/longest_vector, 1.0f});
                            const vec2_t c_middle_point_target0 = {
                                (p_middle_point_3d_target0.x / p_middle_point_3d_target0.w * 0.5f + 0.5f) * win_sz.x,
                                (-p_middle_point_3d_target0.y / p_middle_point_3d_target0.w * 0.5f + 0.5f) * win_sz.y,
                            };
                            vec3_t middle_point_3d1 =
                                vec3_normalize(vec3_normalize(magnetic_vector_3d) * (num_of_seg - segment - 1) / num_of_seg * 0.1f +
                                                                    vec3_normalize(electronic_vector_3d)*(segment + 1 ) / num_of_seg * 0.1f) *0.03f;
                            const vec4_t p_middle_point_3d_target1 =
                                mat4_mul_vec4(mvp, {middle_x + middle_point_3d1.x * (float)nto.iso.vector_length*farthest_distance/longest_vector,
                                                    middle_y + middle_point_3d1.y * (float)nto.iso.vector_length*farthest_distance/longest_vector,
                                                    middle_z + middle_point_3d1.z * (float)nto.iso.vector_length*farthest_distance/longest_vector, 1.0f});
                            const vec2_t c_middle_point_target1 = {
                                (p_middle_point_3d_target1.x / p_middle_point_3d_target1.w * 0.5f + 0.5f) * win_sz.x,
                                (-p_middle_point_3d_target1.y / p_middle_point_3d_target1.w * 0.5f + 0.5f) * win_sz.y,
                            };
                            draw_list->AddLine({p0.x + c_middle_point_target0.x, p0.y + c_middle_point_target0.y},
                                               {p0.x + c_middle_point_target1.x, p0.y + c_middle_point_target1.y},
                                               ImColor(nto.iso.vectorColors[2].elem[0], nto.iso.vectorColors[2].elem[1],
                                                       nto.iso.vectorColors[2].elem[2], nto.iso.vectorColors[2].elem[3]),
                                               5.0f);
                        }

                        
                        snprintf(bufDPM, sizeof(bufDPM), (const char*)u8"θ=%.2f°", angle);
                        draw_list->AddText({p0.x + c.x, p0.y + c.y},
                                           ImColor(nto.iso.vectorColors[2].elem[0], nto.iso.vectorColors[2].elem[1], nto.iso.vectorColors[2].elem[2],
                                                   nto.iso.vectorColors[2].elem[3]),
                                           bufDPM);
                    }
                    

                }
                // @TODO: Draw Sankey Diagram of Transition Matrix
                {
                    ImVec2 p0 = canvas_p0 + canvas_sz * ImVec2(0.5f, 0.0f);
                    ImVec2 p1 = canvas_p1;
                    im_sankey_diagram({p0.x, p0.y, p1.x, p1.y});
                    ImVec2 text_pos_bl = ImVec2(p0.x + TEXT_BASE_HEIGHT * 0.5f, p1.y - TEXT_BASE_HEIGHT);
                    draw_list->AddText(text_pos_bl, ImColor(0, 0, 0, 255), "Transition Diagram");
                }
                // Draw grid
                {
                    ImVec2 p0 = {floorf(canvas_p0.x + canvas_sz.x * 0.5f), canvas_p0.y};
                    ImVec2 p1 = {floorf(canvas_p0.x + canvas_sz.x * 0.5f), canvas_p1.y};
                    draw_list->AddLine(p0, p1, IM_COL32(0, 0, 0, 255));
                }
                for (int i = 1; i < num_lambdas * 2; ++i) {
                    float y = floorf(canvas_p0.y + canvas_sz.y / ((float)num_lambdas * 2.0f) * i);
                    float x0 = canvas_p0.x;
                    float x1 = floorf(canvas_p0.x + canvas_sz.x * (i & 1 ? 0.5f : 1.0f));
                    draw_list->AddLine({x0, y}, {x1, y}, IM_COL32(0, 0, 0, 255));
                }
            }

            const bool is_hovered = ImGui::IsItemHovered();
            const bool is_active = ImGui::IsItemActive();
            const ImVec2 origin(canvas_p0.x, canvas_p0.y);  // Lock scrolled origin
            const ImVec2 mouse_pos_in_canvas(io.MousePos.x - origin.x, io.MousePos.y - origin.y);
 
            int width  = MAX(1, (int)win_sz.x);
            int height = MAX(1, (int)win_sz.y);

            int num_win = num_lambdas * 2;

            auto& gbuf = nto.gbuf;
            if ((int)gbuf.width != width || (int)gbuf.height != height) {
                init_gbuffer(&gbuf, width, height);
                for (int i = 0; i < num_win; ++i) {
                    gl::init_texture_2D(nto.iso_tex + i, width, height, GL_RGBA8);
                }
            }

            bool reset_view = false;
            if (is_hovered) {
                if (ImGui::IsMouseDoubleClicked(ImGuiMouseButton_Left)) {
                    reset_view = true;
                }
            }

            if (reset_view) {
                camera_compute_optimal_view(&nto.target.pos, &nto.target.ori, &nto.target.dist, min_aabb, max_aabb, nto.distance_scale);
            }

            if (is_active || is_hovered) {
                static const TrackballControllerParam param = {
                    .min_distance = 1.0,
                    .max_distance = 1000.0,
                };

                vec2_t delta = { io.MouseDelta.x, io.MouseDelta.y };
                vec2_t curr = {mouse_pos_in_canvas.x, mouse_pos_in_canvas.y};
                vec2_t prev = curr - delta;
                float  wheel_delta = io.MouseWheel;

                TrackballControllerInput input = {
                    .rotate_button = is_active && ImGui::IsMouseDown(ImGuiMouseButton_Left),
                    .pan_button    = is_active && ImGui::IsMouseDown(ImGuiMouseButton_Right),
                    .dolly_button  = is_active && ImGui::IsMouseDown(ImGuiMouseButton_Middle),
                    .dolly_delta   = is_hovered ? wheel_delta : 0.0f,
                    .mouse_coord_prev = prev,
                    .mouse_coord_curr = curr,
                    .screen_size = {canvas_sz.x, canvas_sz.y},
                    .fov_y = nto.camera.fov_y,
                };
                camera_controller_trackball(&nto.target.pos, &nto.target.ori, &nto.target.dist, input, param);
            }

            if (nto.show_coordinate_system_widget) {
                float  ext = MIN(win_sz.x, win_sz.y) * 0.4f;
                float  pad = 20.0f;

                ImVec2 min = ImGui::GetItemRectMin() - ImGui::GetWindowPos();
                ImVec2 max = ImGui::GetItemRectMax() - ImGui::GetWindowPos();

                CoordSystemWidgetParam param = {
                    .pos = ImVec2(min.x + pad, max.y - ext - pad),
                    .size = {ext, ext},
                    .view_matrix = camera_world_to_view_matrix(nto.camera),
                    .camera_ori  = nto.target.ori,
                    .camera_pos  = nto.target.pos,
                    .camera_dist = nto.target.dist,
                };

                ImGui::DrawCoordinateSystemWidget(param);
            }

            const float aspect_ratio = win_sz.x / win_sz.y;

            mat4_t view_mat = camera_world_to_view_matrix(nto.camera);
            mat4_t proj_mat = camera_perspective_projection_matrix(nto.camera, aspect_ratio);
            mat4_t inv_proj_mat = camera_inverse_perspective_projection_matrix(nto.camera, aspect_ratio);



            clear_gbuffer(&gbuf);

            const GLenum draw_buffers[] = { GL_COLOR_ATTACHMENT_COLOR, GL_COLOR_ATTACHMENT_NORMAL, GL_COLOR_ATTACHMENT_VELOCITY,
                GL_COLOR_ATTACHMENT_PICKING, GL_COLOR_ATTACHMENT_TRANSPARENCY };

            glEnable(GL_CULL_FACE);
            glCullFace(GL_BACK);

            glEnable(GL_DEPTH_TEST);
            glDepthFunc(GL_LESS);
            glDepthMask(GL_TRUE);
            glEnable(GL_SCISSOR_TEST);

            glBindFramebuffer(GL_DRAW_FRAMEBUFFER, gbuf.fbo);
            glDrawBuffers((int)ARRAY_SIZE(draw_buffers), draw_buffers);
            glViewport(0, 0, gbuf.width, gbuf.height);
            glScissor(0, 0, gbuf.width, gbuf.height);

            md_gl_draw_op_t draw_op = {};
            draw_op.type = MD_GL_REP_BALL_AND_STICK;
            draw_op.args.ball_and_stick.ball_scale   = 1.0f;
            draw_op.args.ball_and_stick.stick_radius = 1.0f;
            draw_op.rep = gl_rep;

            md_gl_draw_args_t draw_args = {
                .shaders = state.mold.gl_shaders,
                .draw_operations = {
                    .count = 1,
                    .ops = &draw_op
                },
                .view_transform = {
                    .view_matrix = (const float*)view_mat.elem,
                    .proj_matrix = (const float*)proj_mat.elem,
                },
            };

            md_gl_draw(&draw_args);

            glDrawBuffer(GL_COLOR_ATTACHMENT_TRANSPARENCY);
            glClearColor(1, 1, 1, 0);
            glClear(GL_COLOR_BUFFER_BIT);

            PUSH_GPU_SECTION("Postprocessing")
            postprocessing::Descriptor postprocess_desc = {
                .background = {
                    .color = {24.f, 24.f, 24.f},
                },
                .tonemapping = {
                    .enabled    = state.visuals.tonemapping.enabled,
                    .mode       = state.visuals.tonemapping.tonemapper,
                    .exposure   = state.visuals.tonemapping.exposure,
                    .gamma      = state.visuals.tonemapping.gamma,
                },
                .ambient_occlusion = {
                    .enabled = false
                },
                .depth_of_field = {
                    .enabled = false,
                },
                .fxaa = {
                    .enabled = true,
                },
                .temporal_aa = {
                    .enabled = false,
                },
                .sharpen = {
                    .enabled = false,
                },
                .input_textures = {
                    .depth      = nto.gbuf.tex.depth,
                    .color      = nto.gbuf.tex.color,
                    .normal     = nto.gbuf.tex.normal,
                    .velocity   = nto.gbuf.tex.velocity,
                }
            };

            ViewParam view_param = {
                .matrix = {
                    .curr = {
                        .view = view_mat,
                        .proj = proj_mat,
                        .norm = view_mat,
                    },
                    .inv = {
                        .proj = inv_proj_mat,
                    }
                },
                .clip_planes = {
                    .near = nto.camera.near_plane,
                    .far  = nto.camera.far_plane,
                },
                .resolution = {win_sz.x, win_sz.y},
                .fov_y = nto.camera.fov_y,
            };

            postprocessing::shade_and_postprocess(postprocess_desc, view_param);
            POP_GPU_SECTION()

            glBindFramebuffer(GL_DRAW_FRAMEBUFFER, 0);
            glDrawBuffer(GL_BACK);
            glDisable(GL_SCISSOR_TEST);

            if (nto.iso.enabled) {
                PUSH_GPU_SECTION("NTO RAYCAST")
                    for (int i = 0; i < num_win; ++i) {
                        volume::RenderDesc vol_desc = {
                            .render_target = {
                                .depth  = nto.gbuf.tex.depth,
                                .color  = nto.iso_tex[i],
                                .width  = nto.gbuf.width,
                                .height = nto.gbuf.height,
                                .clear_color = true,
                            },
                            .texture = {
                                .volume = nto.vol[i].tex_id,
                            },
                            .matrix = {
                                .model = nto.vol[i].tex_to_world,
                                .view  = view_mat,
                                .proj  = proj_mat,
                                .inv_proj = inv_proj_mat,
                            },
                            .iso = {
                                .enabled = true,
                                .count  = (size_t)nto.iso.count,
                                .values = nto.iso.values,
                                .colors = nto.iso.colors,
                            },
                            .shading = {
                                .env_radiance = state.visuals.background.color * state.visuals.background.intensity * 0.25f,
                                .roughness = 0.3f,
                                .dir_radiance = {10,10,10},
                                .ior = 1.5f,
                            },
                            .voxel_spacing = nto.vol[i].step_size,
                        };
                        volume::render_volume(vol_desc);
                    }
                POP_GPU_SECTION();
            }
        }
        ImGui::End();
    }
};
static VeloxChem instance = {};<|MERGE_RESOLUTION|>--- conflicted
+++ resolved
@@ -683,7 +683,6 @@
         return async_task;
     }
 
-<<<<<<< HEAD
     static inline float calc_distance(ImVec2 p1, ImVec2 p2)
     {
         const float dx = p2.x - p1.x;
@@ -874,10 +873,8 @@
         }
     }
     
-    task_system::ID compute_nto_group_values(float* out_group_values, size_t num_groups, const uint8_t* point_group_idx, const vec3_t* point_xyz, const float* point_r, size_t num_points, size_t nto_idx, size_t lambda_idx, md_vlx_nto_type_t type, md_gto_eval_mode_t mode, float samples_per_angstrom = 8.0f) {
-=======
     task_system::ID compute_nto_group_values_async(float* out_group_values, size_t num_groups, const uint8_t* point_group_idx, const vec3_t* point_xyz, const float* point_r, size_t num_points, size_t nto_idx, size_t lambda_idx, md_vlx_nto_type_t type, md_gto_eval_mode_t mode, float samples_per_angstrom = 8.0f) {
->>>>>>> 222e6576
+
         md_allocator_i* alloc = md_get_heap_allocator();
         size_t num_pgtos = md_vlx_nto_pgto_count(&vlx);
         md_gto_t* pgtos = (md_gto_t*)md_alloc(alloc, sizeof(md_gto_t) * num_pgtos);
@@ -2844,14 +2841,10 @@
                     task_system::ID compute_matrix_task = task_system::create_main_task(STR_LIT("##Compute Transition Matrix"), [](void* user_data) {
                         GroupData* group_data = (GroupData*)user_data;
 						// @TODO: Compute transition matrix here
-<<<<<<< HEAD
                         const size_t matrix_size = group_data->num_groups * group_data->num_groups;
                         //TODO: Add an accumulate_subgroup_charges function 
-                        distribute_charges_heuristic(group_data->matrix, group_data->matrix_size, group_data->hole, group_data->)
-=======
-
+                        distribute_charges_heuristic(group_data->matrix, group_data->matrix_size, group_data->hole, group_data->);
                         md_free(group_data->alloc, group_data, group_data->alloc_size);
->>>>>>> 222e6576
                     }, group_data);
                     
 					task_system::set_task_dependency(compute_matrix_task, nto.seg_task[0]);
