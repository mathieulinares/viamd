--- conflicted
+++ resolved
@@ -948,14 +948,7 @@
             md_free(alloc, gtos, sizeof(md_gto_t) * num_gtos);
             return false;
         }
-<<<<<<< HEAD
-        md_gto_cutoff_compute(gtos, num_gtos, 1.0e-9);
-
-        //OBB obb = compute_gto_obb(PCA, gto, num_gto);
-        //vec3_t extent = obb.max_ext - obb.min_ext;
-=======
         md_gto_cutoff_compute(gtos, num_gtos, 1.0e-7);
->>>>>>> fa336b06
 
         vec3_t min_ext = {FLT_MAX, FLT_MAX, FLT_MAX};
         vec3_t max_ext = {-FLT_MAX, -FLT_MAX, -FLT_MAX};
@@ -966,11 +959,6 @@
             min_ext = vec3_min(min_ext, xyz - r);
             max_ext = vec3_max(max_ext, xyz + r);
         }
-<<<<<<< HEAD
-        min_ext *= ANGSTROM_TO_BOHR;
-        max_ext *= ANGSTROM_TO_BOHR;
-=======
->>>>>>> fa336b06
 
         vec3_t ext = max_ext - min_ext;
 
