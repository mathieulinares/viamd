﻿#define IMGUI_DEFINE_MATH_OPERATORS

#include <event.h>
#include <viamd.h>
#include <task_system.h>
#include <color_utils.h>

#include <md_gto.h>
#include <md_vlx.h>
#include <md_util.h>
#include <core/md_log.h>
#include <core/md_arena_allocator.h>

#include <gfx/volumerender_utils.h>
#include <gfx/gl_utils.h>
#include <gfx/immediate_draw_utils.h>

#include <imgui_internal.h>
#include <imgui_widgets.h>
#include <implot_widgets.h>

#define BLK_DIM 8
#define ANGSTROM_TO_BOHR 1.8897261246257702
#define BOHR_TO_ANGSTROM 0.529177210903

enum class VolumeRes {
    Low,
    Mid,
    High,
    Count,
};

static const float vol_res_scl[3] = {
    4.0f,
    8.0f,
    16.0f,
};

struct VeloxChem : viamd::EventHandler {
    VeloxChem() { viamd::event_system_register_handler(*this); }

    md_vlx_data_t vlx {};

    // Used for clearing volumes
    uint32_t vol_fbo = 0;

    int homo_idx = 0;
    int lumo_idx = 0;

    // Principal Component Axes of the geometry
    mat3_t PCA = mat3_ident();
    vec3_t min_aabb = {};
    vec3_t max_aabb = {};

    struct Volume {
        mat4_t tex_to_world = {};
        int dim[3] = {128, 128, 128};
        vec3_t step_size = {};
        vec3_t extent = {};
        uint32_t tex_id = 0;
    };

    struct Scf {
        bool show_window = false;
    } scf;

    struct Orb {
        bool show_window = false;
        Volume   vol[16] = {};
        int      vol_mo_idx[16] = {-1,-1,-1,-1,-1,-1,-1,-1,-1,-1,-1,-1,-1,-1,-1,-1};
        uint32_t iso_tex[16] = {};
        task_system::ID vol_task[16] = {};
        int num_x  = 3;
        int num_y  = 3;
        int mo_idx = -1;
        int scroll_to_idx = -1;

        struct {
            bool enabled = true;
            size_t count = 2;
            float  values[2] = {0.05f, -0.05};
            vec4_t colors[2] = {{215.f/255.f,25.f/255.f,28.f/255.f,0.75f}, {44.f/255.f,123.f/255.f,182.f/255.f,0.75f}};
        } iso;

        GBuffer gbuf = {};
        Camera camera = {};

        struct {
            quat_t ori = {};
            vec3_t pos = {};
            float dist = {};
        } target;

        float distance_scale = 2.0f;

        bool show_coordinate_system_widget = true;
        md_gl_representation_t gl_rep = {};
    } orb;

    struct Nto {
        bool show_window = false;
        // We have a maximum of 4 orbital slots for each particle and hole
        // In practice I don't think more than 2, maybe 3 will be used in practice
        Volume   vol[8] = {};
        uint32_t iso_tex[8] = {};
        task_system::ID vol_task[8] = {};
        int vol_nto_idx = -1;

        struct {
            bool enabled = true;
            size_t count = 2;
            float  values[2] = {0.05f, -0.05};
            vec4_t colors[2] = {{215.f/255.f,25.f/255.f,28.f/255.f,0.75f}, {44.f/255.f,123.f/255.f,182.f/255.f,0.75f}};
        } iso;

        GBuffer gbuf = {};
        Camera camera = {};

        struct {
            quat_t ori = {};
            vec3_t pos = {};
            float dist = {};
        } target;

        float distance_scale = 2.0f;

        bool show_coordinate_system_widget = true;
        md_gl_representation_t gl_rep = {};
    } nto;

    struct Rsp {
        bool show_window = false;
        int hovered = -1;
        int selected = -1;
        int focused_plot = -1;
    } rsp;

    // Arena for persistent allocations for the veloxchem module (tied to the lifetime of the VLX object)
    md_allocator_i* arena = 0;

    size_t num_orbitals() const {
        return vlx.scf.alpha.orbitals.dim[1];
    }

    size_t num_cgtos() const {
        return vlx.scf.alpha.orbitals.dim[0];
    }

    void process_events(const viamd::Event* events, size_t num_events) final {
        for (size_t event_idx = 0; event_idx < num_events; ++event_idx) {
            const viamd::Event& e = events[event_idx];

            switch (e.type) {
            case viamd::EventType_ViamdInitialize: {
                ASSERT(e.payload_type == viamd::EventPayloadType_ApplicationState);
                ApplicationState& state = *(ApplicationState*)e.payload;
                arena = md_arena_allocator_create(state.allocator.persistent, MEGABYTES(1));
                break;
            }
            case viamd::EventType_ViamdShutdown:
                md_arena_allocator_destroy(arena);
                break;
            case viamd::EventType_ViamdFrameTick: {
                ASSERT(e.payload_type == viamd::EventPayloadType_ApplicationState);
                ApplicationState& state = *(ApplicationState*)e.payload;

                draw_orb_window(state);
                draw_nto_window(state);
                draw_scf_window();
                draw_rsp_window();
                break;
            }
            case viamd::EventType_ViamdDrawMenu:
                ImGui::Checkbox("VeloxChem Orbital", &orb.show_window);
                ImGui::Checkbox("VeloxChem NTO", &nto.show_window);
                ImGui::Checkbox("VeloxChem RSP", &rsp.show_window);
                ImGui::Checkbox("VeloxChem SCF", &scf.show_window);
                break;
            case viamd::EventType_ViamdRenderTransparent: {
                ASSERT(e.payload_type == viamd::EventPayloadType_ApplicationState);
                //ApplicationState& state = *(ApplicationState*)e.payload;
                //draw_orb_volume(state);
                break;
            }
            case viamd::EventType_ViamdTopologyInit: {
                ASSERT(e.payload_type == viamd::EventPayloadType_ApplicationState);
                ApplicationState& state = *(ApplicationState*)e.payload;
                str_t ext;
                str_t top_file = str_from_cstr(state.files.molecule);
                if (extract_ext(&ext, top_file) && str_eq_ignore_case(ext, STR_LIT("out"))) {
                    MD_LOG_INFO("Attempting to load VeloxChem data from file '" STR_FMT "'", STR_ARG(top_file));
                    md_vlx_data_free(&vlx);
                    if (md_vlx_data_parse_file(&vlx, top_file, arena)) {
                        MD_LOG_INFO("Successfully loaded VeloxChem data");

                        if (!vol_fbo) glGenFramebuffers(1, &vol_fbo);

                        // Scf
                        scf.show_window = true;

                        homo_idx = (int)vlx.scf.homo_idx;
                        lumo_idx = (int)vlx.scf.lumo_idx;

                        vec4_t min_box = vec4_set1( FLT_MAX);
                        vec4_t max_box = vec4_set1(-FLT_MAX);

                        // Compute the PCA of the provided geometry
                        // This is used in determining a better fitting volume for the orbitals
                        vec4_t* xyzw = (vec4_t*)md_vm_arena_push(state.allocator.frame, sizeof(vec4_t) * vlx.geom.num_atoms);
                        for (size_t i = 0; i < vlx.geom.num_atoms; ++i) {
                            xyzw[i] = {(float)vlx.geom.coord_x[i], (float)vlx.geom.coord_y[i], (float)vlx.geom.coord_z[i], 1.0f};
                            min_box = vec4_min(min_box, xyzw[i]);
                            max_box = vec4_max(max_box, xyzw[i]);
                        }
                        min_aabb = vec3_from_vec4(min_box);
                        max_aabb = vec3_from_vec4(max_box);

                        vec3_t com = md_util_com_compute_vec4(xyzw, vlx.geom.num_atoms, 0);
                        mat3_t C = mat3_covariance_matrix_vec4(xyzw, 0, vlx.geom.num_atoms, com);
                        mat3_eigen_t eigen = mat3_eigen(C);
                        PCA = mat3_extract_rotation(eigen.vectors);

                        uint32_t* colors = (uint32_t*)md_vm_arena_push(state.allocator.frame, state.mold.mol.atom.count * sizeof(uint32_t));
                        color_atoms_cpk(colors, state.mold.mol.atom.count, state.mold.mol);

                        // NTO
                        if (vlx.rsp.num_excited_states > 0 && vlx.rsp.nto) {
                            nto.show_window = true;
                            md_gl_representation_init(&nto.gl_rep, &state.mold.gl_mol);
                            md_gl_representation_set_color(&nto.gl_rep, 0, (uint32_t)state.mold.mol.atom.count, colors, 0);
                            camera_compute_optimal_view(&nto.target.pos, &nto.target.ori, &nto.target.dist, min_aabb, max_aabb, nto.distance_scale);
                        }

                        // RSP
                        rsp.show_window = true;
                        rsp.hovered  = -1;
                        rsp.selected = -1;

                        // ORB
                        orb.show_window = true;
                        md_gl_representation_init(&orb.gl_rep, &state.mold.gl_mol);
                        md_gl_representation_set_color(&orb.gl_rep, 0, (uint32_t)state.mold.mol.atom.count, colors, 0);
                        camera_compute_optimal_view(&orb.target.pos, &orb.target.ori, &orb.target.dist, min_aabb, max_aabb, orb.distance_scale);
                        orb.mo_idx = homo_idx;
                        orb.scroll_to_idx = homo_idx;

                    } else {
                        MD_LOG_INFO("Failed to load VeloxChem data");
                        md_arena_allocator_reset(arena);
                        vlx = {};
                        orb = {};
                        nto = {};
                        rsp = {};
                    }
                }
                break;
            }
            case viamd::EventType_ViamdTopologyFree:
                md_gl_representation_free(&nto.gl_rep);

                md_arena_allocator_reset(arena);
                vlx = {};
                orb = {};
                nto = {};
                rsp = {};
                break;

            case viamd::EventType_RepresentationInfoFill: {
                ASSERT(e.payload_type == viamd::EventPayloadType_RepresentationInfo);
                RepresentationInfo& info = *(RepresentationInfo*)e.payload;

                info.mo_homo_idx = homo_idx;
                info.mo_lumo_idx = lumo_idx;

                for (size_t i = 0; i < num_orbitals(); ++i) {
                    MolecularOrbital mo = {
                        .idx = (int)i,
                        .occupation = (float)vlx.scf.alpha.energies.data[i],
                        .energy = (float)vlx.scf.alpha.energies.data[i],
                    };
                    md_array_push(info.molecular_orbitals, mo, info.alloc);
                }
                
                auto push_dipole = [&info](md_vlx_dipole_moment_t vlx_dp) {
                    DipoleMoment dp = {
                        .label = str_copy(vlx_dp.ident, info.alloc),
                        .vector = vec3_set((float)vlx_dp.x, (float)vlx_dp.y, (float)vlx_dp.z),
                    };
                    md_array_push(info.dipole_moments, dp, info.alloc);
                };

                push_dipole(vlx.scf.ground_state_dipole_moment);
                for (size_t i = 0; i < vlx.rsp.num_excited_states; ++i)
                    push_dipole(vlx.rsp.electronic_transition_length[i]);
                for (size_t i = 0; i < vlx.rsp.num_excited_states; ++i)
                    push_dipole(vlx.rsp.electronic_transition_velocity[i]);
                for (size_t i = 0; i < vlx.rsp.num_excited_states; ++i)
                    push_dipole(vlx.rsp.magnetic_transition[i]);
                break;
            }
            case viamd::EventType_RepresentationComputeOrbital: {
                ASSERT(e.payload_type == viamd::EventPayloadType_ComputeOrbital);
                ComputeOrbital& data = *(ComputeOrbital*)e.payload;

                if (!data.output_written) {
                    md_gto_eval_mode_t mode = MD_GTO_EVAL_MODE_PSI;
                    if (data.type == OrbitalType::PsiSquared) {
                       mode = MD_GTO_EVAL_MODE_PSI_SQUARED;
                    }
                    task_system::ID id = compute_mo(&data.tex_mat, &data.voxel_spacing, data.dst_texture, data.orbital_idx, mode, data.samples_per_angstrom);
                    data.output_written = (id != task_system::INVALID_ID);
                }

                break;
            }
            default:
                break;
            }
        }
    }

    // Compute an 'optimal' OOBB for the supplied PGTOS
    void compute_volume_basis_and_transform_pgtos(mat4_t* out_tex_mat, vec3_t* out_ext_in_angstrom, md_gto_t* pgtos, size_t num_pgtos) {
        // Compute min and maximum extent along the PCA axes
        vec4_t min_ext = { FLT_MAX, FLT_MAX, FLT_MAX, 0};
        vec4_t max_ext = {-FLT_MAX,-FLT_MAX,-FLT_MAX, 0};

        mat4_t R = mat4_from_mat3(mat3_transpose(PCA));
        mat4_t Ri = mat4_from_mat3(PCA);

        for (size_t i = 0; i < num_pgtos; ++i) {
            vec4_t p = vec4_set(pgtos[i].x, pgtos[i].y, pgtos[i].z, 1.0f);
            p = Ri * (p * BOHR_TO_ANGSTROM);
            // The 0.9 scaling factor here is a bit arbitrary, but the cutoff-radius is computed on a value which is lower than the rendered iso-value
            // So the effective radius is a bit overestimated and thus we scale it back a bit
            min_ext = vec4_min(min_ext, vec4_sub_f(p, (float)(pgtos[i].cutoff * BOHR_TO_ANGSTROM * 0.9)));
            max_ext = vec4_max(max_ext, vec4_add_f(p, (float)(pgtos[i].cutoff * BOHR_TO_ANGSTROM * 0.9)));
        }

        min_ext.w = 0.0f;
        max_ext.w = 0.0f;

        vec4_t origin = R * min_ext;
        vec4_t extent = max_ext - min_ext;

        mat4_t T = mat4_translate(origin.x, origin.y, origin.z);
        mat4_t S = mat4_scale(extent.x, extent.y, extent.z);

        // Transform pgtos into the 'model space' of the volume
        // There is a scaling factor here as well as the PGTOs are given and must be
        // Processed in a.u. (Bohr) and not Ångström, in which the volume is defined
        
        vec4_t t = vec4_mul_f(origin, ANGSTROM_TO_BOHR);
        mat4_t M = Ri * mat4_translate(-t.x, -t.y, -t.z);
        for (size_t i = 0; i < num_pgtos; ++i) {
            vec4_t c = {pgtos[i].x, pgtos[i].y, pgtos[i].z, 1.0f};
            c = M * c;
            pgtos[i].x = c.x;
            pgtos[i].y = c.y;
            pgtos[i].z = c.z;
        }

        *out_tex_mat = T * R * S;
        *out_ext_in_angstrom = vec3_from_vec4(extent);
    }

    task_system::ID compute_nto(mat4_t* out_tex_mat, vec3_t* out_voxel_spacing, uint32_t* in_out_vol_tex, size_t nto_idx, size_t lambda_idx, md_vlx_nto_type_t type, md_gto_eval_mode_t mode, float samples_per_angstrom = 8.0f) {
        size_t num_pgtos = md_vlx_nto_pgto_count(&vlx);
        md_gto_t* pgtos  = (md_gto_t*)md_alloc(md_get_heap_allocator(), sizeof(md_gto_t) * num_pgtos);

        if (!md_vlx_nto_pgto_extract(pgtos, &vlx, nto_idx, lambda_idx, type)) {
            MD_LOG_ERROR("Failed to extract NTO pgtos for nto index: %zu and lambda: %zu", nto_idx, lambda_idx);
            md_free(md_get_heap_allocator(), pgtos, sizeof(md_gto_t) * num_pgtos);
            return task_system::INVALID_ID;
        }
        md_gto_cutoff_compute(pgtos, num_pgtos, 1.0e-6);

        mat4_t tex_mat;
        vec3_t extent;

        compute_volume_basis_and_transform_pgtos(&tex_mat, &extent, pgtos, num_pgtos);

        // Target resolution per spatial unit (We want this number of samples per Ångström in each dimension)
        // Round up to some multiple of 8 -> 8x8x8 is the chunksize we process in parallel

        // Compute required volume dimensions
        int dim[3] = {
            CLAMP(ALIGN_TO((int)(extent.x * samples_per_angstrom), 8), 8, 512),
            CLAMP(ALIGN_TO((int)(extent.y * samples_per_angstrom), 8), 8, 512),
            CLAMP(ALIGN_TO((int)(extent.z * samples_per_angstrom), 8), 8, 512),
        };

        vec3_t step_size = vec3_div(extent, vec3_set((float)dim[0], (float)dim[1], (float)dim[2]));
        step_size = vec3_mul_f(step_size, (float)ANGSTROM_TO_BOHR);

        // Create texture of dim
        gl::init_texture_3D(in_out_vol_tex, dim[0], dim[1], dim[2], GL_R16F);

        // WRITE OUTPUT
        *out_tex_mat = tex_mat;
        *out_voxel_spacing = step_size;

        return async_evaluate_orbital_on_grid(in_out_vol_tex, step_size.elem, dim, pgtos, num_pgtos, mode);
    }

    task_system::ID compute_mo(mat4_t* out_tex_mat, vec3_t* out_voxel_spacing, uint32_t* in_out_vol_tex, size_t mo_idx, md_gto_eval_mode_t mode, float samples_per_angstrom = 8.0f) {
        size_t num_pgtos = md_vlx_mol_pgto_count(&vlx);
        md_gto_t* pgtos  = (md_gto_t*)md_alloc(md_get_heap_allocator(), sizeof(md_gto_t) * num_pgtos);

        if (!md_vlx_mol_pgto_extract(pgtos, &vlx, mo_idx)) {
            MD_LOG_ERROR("Failed to extract molecular pgtos for orbital index: %zu", mo_idx);
            md_free(md_get_heap_allocator(), pgtos, sizeof(md_gto_t) * num_pgtos);
            return task_system::INVALID_ID;
        }
        md_gto_cutoff_compute(pgtos, num_pgtos, 1.0e-6);

        mat4_t tex_mat;
        vec3_t extent;

        compute_volume_basis_and_transform_pgtos(&tex_mat, &extent, pgtos, num_pgtos);

        // Target resolution per spatial unit (We want this number of samples per Ångström in each dimension)
        // Round up to some multiple of 8 -> 8x8x8 is the chunksize we process in parallel

        // Compute required volume dimensions
        int dim[3] = {
            CLAMP(ALIGN_TO((int)(extent.x * samples_per_angstrom), 8), 8, 512),
            CLAMP(ALIGN_TO((int)(extent.y * samples_per_angstrom), 8), 8, 512),
            CLAMP(ALIGN_TO((int)(extent.z * samples_per_angstrom), 8), 8, 512),
        };

        vec3_t step_size = vec3_div(extent, vec3_set((float)dim[0], (float)dim[1], (float)dim[2]));
        step_size = vec3_mul_f(step_size, (float)ANGSTROM_TO_BOHR);

        // Init and clear volume texture
        const float zero[4] = {};
        glBindFramebuffer(GL_DRAW_FRAMEBUFFER, vol_fbo);
        gl::init_texture_3D(in_out_vol_tex, dim[0], dim[1], dim[2], GL_R16F);
        glFramebufferTexture(GL_DRAW_FRAMEBUFFER, GL_COLOR_ATTACHMENT0, *in_out_vol_tex, 0);
        glClearBufferfv(GL_COLOR, 0, zero);
        glBindFramebuffer(GL_DRAW_FRAMEBUFFER, 0);

        // WRITE OUTPUT
        *out_tex_mat = tex_mat;
        *out_voxel_spacing = step_size;

        return async_evaluate_orbital_on_grid(in_out_vol_tex, step_size.elem, dim, pgtos, num_pgtos, mode);
    }

    // This is a bit quirky, this will take ownership of pgtos and will free them after the evaluation is complete
    task_system::ID async_evaluate_orbital_on_grid(uint32_t* tex_ptr, const float step_size[3], const int dim[3], md_gto_t* pgtos, size_t num_pgtos, md_gto_eval_mode_t mode) {
        struct Payload {
            size_t bytes;
            size_t num_pgtos;
            md_gto_t* pgtos;
            float* vol_data;
            int    vol_dim[3];
            float  step_size[3];
            uint32_t* tex_ptr;
            md_gto_eval_mode_t mode;
        };

        size_t num_vol_bytes = dim[0] * dim[1] * dim[2] * sizeof(float);
        size_t num_bytes = sizeof(Payload) + num_vol_bytes;
        void* mem = md_alloc(md_get_heap_allocator(), num_bytes);
        Payload* payload    = (Payload*)mem;
        payload->bytes      = num_bytes;
        payload->num_pgtos  = num_pgtos;
        payload->pgtos      = pgtos;
        payload->vol_data   = (float*)((char*)mem + sizeof(Payload));
        MEMSET(payload->vol_data, 0, num_vol_bytes);
        MEMCPY(payload->vol_dim, dim, sizeof(payload->vol_dim));
        MEMCPY(payload->step_size, step_size, sizeof(payload->step_size));
        payload->tex_ptr    = tex_ptr;
        payload->mode       = mode;

        // We evaluate the in parallel over smaller NxNxN blocks
        uint32_t num_blocks = (dim[0] / BLK_DIM) * (dim[1] / BLK_DIM) * (dim[2] / BLK_DIM);

        MD_LOG_DEBUG("Starting async eval of orbital grid [%i][%i][%i]", dim[0], dim[1], dim[2]);

        task_system::ID async_task = task_system::pool_enqueue(STR_LIT("Evaluate Orbital"), 0, num_blocks, [](uint32_t range_beg, uint32_t range_end, void* user_data, uint32_t thread_num) {
            (void)thread_num;
            Payload* data = (Payload*)user_data;

            // Number of NxNxN blocks in each dimension
            int num_blk[3] = {
                data->vol_dim[0] / BLK_DIM,
                data->vol_dim[1] / BLK_DIM,
                data->vol_dim[2] / BLK_DIM,
            };

            const float* step = data->step_size;

            md_grid_t grid = {
                .data = data->vol_data,
                .dim  = {data->vol_dim[0], data->vol_dim[1], data->vol_dim[2]},
                // Shift origin by half a voxel to evaluate at the voxel center
                .origin = {0.5f * step[0], 0.5f * step[1], 0.5f * step[2]},
                .stepsize = {step[0], step[1], step[2]},
            };

            size_t temp_pos = md_temp_get_pos();
            md_gto_t* sub_pgtos = (md_gto_t*)md_temp_push(sizeof(md_gto_t) * data->num_pgtos);

            for (uint32_t i = range_beg; i < range_end; ++i) {
                // Determine block index from linear input index i
                int blk_x =  i % num_blk[0];
                int blk_y = (i / num_blk[0]) % num_blk[1];
                int blk_z =  i / (num_blk[0] * num_blk[1]);

                int off_idx[3] = {blk_x * BLK_DIM, blk_y * BLK_DIM, blk_z * BLK_DIM};
                int len_idx[3] = {BLK_DIM, BLK_DIM, BLK_DIM};

                float aabb_min[3] = {
                    grid.origin[0] + off_idx[0] * grid.stepsize[0],
                    grid.origin[1] + off_idx[1] * grid.stepsize[1],
                    grid.origin[2] + off_idx[2] * grid.stepsize[2],
                };
                float aabb_max[3] = {
                    grid.origin[0] + (off_idx[0] + len_idx[0]) * grid.stepsize[0],
                    grid.origin[1] + (off_idx[1] + len_idx[1]) * grid.stepsize[1],
                    grid.origin[2] + (off_idx[2] + len_idx[2]) * grid.stepsize[2],
                };

                size_t num_sub_pgtos = md_gto_aabb_test(sub_pgtos, aabb_min, aabb_max, data->pgtos, data->num_pgtos);
                md_gto_grid_evaluate_sub(&grid, off_idx, len_idx, sub_pgtos, num_sub_pgtos, data->mode);
            }

            md_temp_set_pos_back(temp_pos);
        }, payload);

        // Launch task for main (render) thread to update the volume texture
        task_system::ID main_task = task_system::main_enqueue(STR_LIT("##Update Volume"), [](void* user_data) {
            Payload* data = (Payload*)user_data;
            
            // The init here is just to ensure that the volume has not changed its dimensions during the async evaluation
            gl::init_texture_3D(data->tex_ptr, data->vol_dim[0], data->vol_dim[1], data->vol_dim[2], GL_R16F);
            gl::set_texture_3D_data(*data->tex_ptr, data->vol_data, GL_R32F);

            md_free(md_get_heap_allocator(), data->pgtos, data->num_pgtos * sizeof(md_gto_t));
            md_free(md_get_heap_allocator(), data, data->bytes);
        }, payload);

        task_system::set_task_dependency(main_task, async_task);

        return async_task;
    }

    static inline double axis_conversion_multiplier(const double* y1_array, const double* y2_array, size_t array_size) {
        double y1_min = y1_array[0];
        double y1_max = y1_array[0];
        double y2_min = y2_array[0];
        double y2_max = y2_array[0];
        for (size_t i = 1; i < array_size; i++) {
            y1_min = MIN(y1_min, y1_array[i]);
            y1_max = MAX(y1_max, y1_array[i]);
            y2_min = MIN(y2_min, y2_array[i]);
            y2_max = MAX(y2_max, y2_array[i]);
        }

        double y1_dist = fabs(y1_max - y1_min);
        double y2_dist = fabs(y2_max - y2_min);

        return y2_dist / y1_dist;
    }

<<<<<<< HEAD
    void draw_scf_window() {
        if (!scf.show_window) { return; }
        if (vlx.scf.iter.count == 0) { return; }

        size_t temp_pos = md_temp_get_pos();
        defer {  md_temp_set_pos_back(temp_pos); };

        // We set up iterations as doubles for easier use
        double* iter = (double*)md_temp_push(sizeof(double) * vlx.scf.iter.count);
        for (int i = 0; i < vlx.scf.iter.count; ++i) {
            iter[i] = (double)vlx.scf.iter.iteration[i];
        }
        static ImPlotRect lims{ 0,1,0,1 };
        // The actual plot


        double* energy_offsets = (double*)md_temp_push(sizeof(double) * (int)vlx.scf.iter.count);
        double ref_energy = vlx.scf.iter.energy_total[vlx.scf.iter.count - 1];
        for (size_t i = 0; i < vlx.scf.iter.count; i++) {
            energy_offsets[i] = fabs(vlx.scf.iter.energy_total[i] - ref_energy);
        }
        double y1_to_y2_mult = axis_conversion_multiplier(vlx.scf.iter.gradient_norm, energy_offsets, vlx.scf.iter.count);

        ImGui::SetNextWindowSize({ 300, 350 }, ImGuiCond_FirstUseEver);
        if (ImGui::Begin("SCF", &scf.show_window)) {
            if (ImPlot::BeginPlot("SCF")) {
                ImPlot::SetupAxisLimits(ImAxis_X1, 1.0, (int)vlx.scf.iter.count);
                ImPlot::SetupLegend(ImPlotLocation_East, ImPlotLegendFlags_Outside);
                ImPlot::SetupAxes("Iteration", "Gradient Norm (a.u.)");
                // We draw 2 y axis as "Energy total" has values in a different range then the rest of the data
                ImPlot::SetupAxis(ImAxis_Y2, "Energy (Hartree)", ImPlotAxisFlags_AuxDefault);
#if 1
                ImPlot::SetupAxisScale(ImAxis_Y1, ImPlotScale_Log10);
                //ImPlot::SetupAxisScale(ImAxis_Y2, ImPlotScale_Log10);
#endif
                //ImPlot::SetupAxisLimits(ImAxis_Y2, lims.Y.Min * y1_to_y2_mult, lims.Y.Max * y1_to_y2_mult, ImPlotCond_Always);


                ImPlot::PlotLine("Gradient", iter, vlx.scf.iter.gradient_norm, (int)vlx.scf.iter.count);
                ImPlot::SetAxes(ImAxis_X1, ImAxis_Y2);
                ImPlot::PlotLine("Energy", iter, energy_offsets, (int)vlx.scf.iter.count - 1);
                lims = ImPlot::GetPlotLimits(ImAxis_X1, ImAxis_Y1);
                //ImPlot::PlotLine("Density Change", iter, vlx.scf.iter.density_change, (int)vlx.scf.iter.count);
                //ImPlot::PlotLine("Energy Change", iter, vlx.scf.iter.energy_change, (int)vlx.scf.iter.count);
                //ImPlot::PlotLine("Max Gradient", iter, vlx.scf.iter.max_gradient, (int)vlx.scf.iter.count);
                ImPlot::EndPlot();
            }
        }
        ImGui::End();
    }
=======
>>>>>>> 5b75d699

    enum x_unit_t {
        X_UNIT_EV,
        X_UNIT_NM,
        X_UNIT_CM_INVERSE,
        X_UNIT_HARTREE,
    };

    enum broadening_mode_t {
        BROADENING_GAUSSIAN,
        BROADENING_LORENTZIAN,
    };

    static inline void convert_values(double* values, size_t num_values, x_unit_t unit) {
        switch (unit) {
        case X_UNIT_EV: break; // Do nothing
        case X_UNIT_NM:
            for (size_t i = 0; i < num_values; ++i) {
                values[i] = 1239.84193 / values[i];
            }
            break;
        case X_UNIT_CM_INVERSE:
            for (size_t i = 0; i < num_values; ++i) {
                values[i] = values[i] * 8065.73;
            }
            break;
        case X_UNIT_HARTREE:
            for (size_t i = 0; i < num_values; ++i) {
                values[i] = values[i] * 0.0367502;
            }
            break;
        default:
            ASSERT(false); // Should not happen
            break;
        }
    }

    static inline void broaden_gaussian(double* out_y, const double* in_x, size_t num_samples, const double* in_x_peaks, const double* in_y_peaks, size_t num_peaks, double sigma) {
        for (size_t xi = 0; xi < num_samples; xi++) {
            double tot = 0.0;
            for (size_t pi = 0; pi < num_peaks; pi++) {
                tot += in_y_peaks[pi] * exp(-(pow(in_x_peaks[pi] - in_x[xi], 2) / (2 * pow(sigma, 2))));
            }
            out_y[xi] = tot;
        }
    }

    static inline void broaden_lorentzian(double* out_y, const double* in_x, size_t num_samples, const double* in_x_peaks, const double* in_y_peaks, size_t num_peaks, double sigma) {
        for (size_t xi = 0; xi < num_samples; xi++) {
            double tot = 0.0;
            for (size_t pi = 0; pi < num_peaks; pi++) {
                tot += in_y_peaks[pi] / (1 + pow((in_x[xi] - in_x_peaks[pi]) / sigma, 2));
            }
            out_y[xi] = tot;
        }
    }
    /*
    * We return to this at a later stage
    void save_absorption(str_t filename, md_array(double)* x_values, const char* x_lable, md_array(double)* y_values_osc, md_array(double)* y_values_cgs, int step) {
        md_file_o* file = md_file_open(filename, MD_FILE_WRITE);
        if (!file) {
            MD_LOG_ERROR("Could not open workspace file for writing: '%.*s", (int)filename.len, filename.ptr);
            return;
        }
        defer{ md_file_close(file); };

        // md_array(char*) rows = md_array_create(char*, md_array_size(*x_values), )
        //double* x_values = (double*)md_temp_push(sizeof(double) * num_samples);
        // I want to create an array with the rows to print to the file. What type should this be, and how do I create it?

        
        for (int i = 0; i < md_array_size(*x_values); i += 5) {

        }
    }
    */

    //converts x and y peaks into pixel points in context of the current plot. Use between BeginPlot() and EndPlot()
    static inline void peaks_to_pixels(ImVec2* pixel_peaks, const double* x_peaks, const double* y_peaks, size_t num_peaks) {
        for (size_t i = 0; i < num_peaks; i++) {
            pixel_peaks[i] = ImPlot::PlotToPixels(ImPlotPoint{ x_peaks[i], y_peaks[i] });
        }
    }
    // Returns peak index closest to mouse pixel position, assumes that x-values are sorted.
    static inline int get_hovered_peak(const ImVec2 mouse_pos, const ImVec2* pixel_peaks, size_t num_peaks, double proxy_distance = 10.0) {
        int closest_idx = 0;
        double x = mouse_pos.x;
        double y = mouse_pos.y;
        double y_max = 0;
        double y_min = 0;
        double distance_x = 0;
        double distance_y = 0;
        double closest_distance = 0;
        double pixel_y0 = ImPlot::PlotToPixels(0, 0).y;

        //Keep in mind that pixel y is 0 at the top, so you flip the comparison compared to plot y. The code below still seems to work as intended though.

        for (int i = 0; i < num_peaks; i++) {
            y_max = MAX(pixel_peaks[i].y, pixel_y0);
            y_min = MIN(pixel_peaks[i].y, pixel_y0);

            //Check if the y location is within the range of y_min,ymax
            if (y > y_max) {
                distance_y = fabs(y - y_max);
            }
            else if (y < y_min) {
                distance_y = fabs(y - y_min);
            }
            else {
                distance_y = 0;
            }

            distance_x = fabs(pixel_peaks[i].x - x);

            // We need a special case for i == 0 to set a reference for comparison, so that closest_distance does not start on 0;
            if (i == 0 && distance_y == 0 ){
                closest_distance = distance_x;
                closest_idx = 0;

            }
            else if (i == 0) {
                closest_distance = sqrt(pow(distance_x, 2) + pow(distance_y, 2)); // Is there a better function for doing this? Is this expensive?
                closest_idx = 0;
            }
            else if (distance_y == 0 && distance_x < closest_distance) {
                closest_distance = fabs(pixel_peaks[i].x - x);
                closest_idx = i;
            }
            else if (sqrt(pow(distance_x, 2) + pow(distance_y, 2)) < closest_distance) {
                closest_distance = sqrt(pow(distance_x, 2) + pow(distance_y, 2));
                closest_idx = i;
                //ImPlot::Annotation()
            }
            else if (distance_x > closest_distance){
                // We are now so far away that a closer bar will not occur, no matter the y value.
                break;
            }
        }
        return closest_distance < proxy_distance ? closest_idx : -1;
    }

    static inline void draw_bar(int id, double x, double y, double width, ImVec4 color) {
        double x1 = x - width / 2;
        double x2 = x + width / 2;
        double y1 = 0;
        ImPlot::DragRect(id, &x1, &y1, &x2, &y, color, ImPlotDragToolFlags_NoInputs);
    }

    static inline void cgs_to_ecd(double* ecd_out_peaks, const double* x_peaks, const double* cgs_peaks, size_t num_peaks) {
        double inv = 1 / (22.94 * PI);
        for (size_t i = 0; i < num_peaks; i++) {
            ecd_out_peaks[i] = x_peaks[i] * cgs_peaks[i] * inv;
        }
    }

    
    void draw_scf_window() {
        if (!scf.show_window) { return; }
        if (vlx.scf.iter.count == 0) { return; }

        size_t temp_pos = md_temp_get_pos();
        defer {  md_temp_set_pos_back(temp_pos); };

        // We set up iterations as doubles for easier use
        double* iter = (double*)md_temp_push(sizeof(double) * vlx.scf.iter.count);
        for (int i = 0; i < vlx.scf.iter.count; ++i) {
            iter[i] = (double)vlx.scf.iter.iteration[i];
        }
        static ImPlotRect lims{ 0,1,0,1 };
        // The actual plot


        double* energy_offsets = (double*)md_temp_push(sizeof(double) * (int)vlx.scf.iter.count);
        double ref_energy = vlx.scf.iter.energy_total[vlx.scf.iter.count - 1];
        for (size_t i = 0; i < vlx.scf.iter.count; i++) {
            energy_offsets[i] = 1 - (vlx.scf.iter.energy_total[i] / ref_energy);
        }

        double y1_min = vlx.scf.iter.gradient_norm[0];
        double y1_max = vlx.scf.iter.gradient_norm[0];
        double y2_min = energy_offsets[0];
        double y2_max = energy_offsets[0];
        for (size_t i = 1; i < vlx.scf.iter.count; i++) {
            y1_min = MIN(y1_min, vlx.scf.iter.gradient_norm[i]);
            y1_max = MAX(y1_max, vlx.scf.iter.gradient_norm[i]);
            y2_min = MIN(y2_min, energy_offsets[i]);
            y2_max = MAX(y2_max, energy_offsets[i]);
        }

        double y1_dist = fabs(y1_max - y1_min);
        double y2_dist = fabs(y2_max - y2_min);

        double y1_to_y2_mult = y2_dist / y1_dist;
        ImGui::SetNextWindowSize({ 300, 350 }, ImGuiCond_FirstUseEver);
        if (ImGui::Begin("SCF", &scf.show_window)) {
            if (ImPlot::BeginPlot("SCF")) {
                ImPlot::SetupAxisLimits(ImAxis_X1, 1.0, (int)vlx.scf.iter.count);
                ImPlot::SetupLegend(ImPlotLocation_East, ImPlotLegendFlags_Outside);
                ImPlot::SetupAxes("Iterations", "eV");
                // We draw 2 y axis as "Energy total" has values in a different range then the rest of the data
                ImPlot::SetupAxis(ImAxis_Y2, "Offset from norm", ImPlotAxisFlags_AuxDefault);
                ImPlot::SetupAxisScale(ImAxis_X1, ImPlotScale_Log10);
                ImPlot::SetupAxisLimits(ImAxis_Y2, lims.Y.Min * y1_to_y2_mult, lims.Y.Max * y1_to_y2_mult, ImPlotCond_Always);


                ImPlot::PlotLine("Gradient Norm", iter, vlx.scf.iter.gradient_norm, (int)vlx.scf.iter.count);
                ImPlot::SetAxes(ImAxis_X1, ImAxis_Y2);
                ImPlot::PlotLine("Energy Total", iter, energy_offsets, (int)vlx.scf.iter.count);
                lims = ImPlot::GetPlotLimits(ImAxis_X1, ImAxis_Y1);
                //ImPlot::PlotLine("Density Change", iter, vlx.scf.iter.density_change, (int)vlx.scf.iter.count);
                //ImPlot::PlotLine("Energy Change", iter, vlx.scf.iter.energy_change, (int)vlx.scf.iter.count);
                //ImPlot::PlotLine("Max Gradient", iter, vlx.scf.iter.max_gradient, (int)vlx.scf.iter.count);
                ImPlot::EndPlot();
            }
        }
        ImGui::End();
    }

    void draw_rsp_window() {
        if (!rsp.show_window) return;
        if (vlx.rsp.num_excited_states == 0) return;

        // Keep track of the temp position so we can reset to it after we are done
        size_t temp_pos = md_temp_get_pos();
        defer { md_temp_set_pos_back(temp_pos); };

        static float sigma = 0.1;
        static ImVec2 mouse_pos = { 0,0 };

        const char* broadening_str[] = { "Gaussian","Lorentzian" };
        static broadening_mode_t broadening_mode = BROADENING_GAUSSIAN;

        const char* x_unit_str[] = { "eV", "nm", "cm-1", "hartree"};
        static x_unit_t x_unit = X_UNIT_EV;

        ImGui::SetNextWindowSize({ 300, 350 }, ImGuiCond_FirstUseEver);
        if (ImGui::Begin("RSP", &rsp.show_window)) {
            bool refit = false;
            static bool first_plot = true;
            
            ImGui::SliderFloat((const char*)u8"Broadening (σ)", &sigma, 0.01f, 1.0f);
            refit |= ImGui::Combo("Broadening mode", (int*)(&broadening_mode), broadening_str, IM_ARRAYSIZE(broadening_str));
            refit |= ImGui::Combo("X unit", (int*)(&x_unit), x_unit_str, IM_ARRAYSIZE(x_unit_str));
            
            const int   num_peaks = (int)vlx.rsp.num_excited_states;
            double*       x_peaks = (double*)md_temp_push(sizeof(double) * num_peaks);
            const double* y_osc_peaks = vlx.rsp.absorption_osc_str;
            const double* y_cgs_peaks = vlx.rsp.electronic_circular_dichroism_cgs;
            for (int i = 0; i < num_peaks; ++i) {
                x_peaks[i] = vlx.rsp.absorption_ev[i];
            }

            double* y_ecd_peaks = (double*)md_temp_push(sizeof(double) * num_peaks);

            cgs_to_ecd(y_ecd_peaks, x_peaks, y_cgs_peaks, num_peaks);

            const int num_samples = 1024;
            double* x_values    = (double*)md_temp_push(sizeof(double) * num_samples);
            double* y_osc_str = (double*)md_temp_push(sizeof(double) * num_samples);
            double* y_cgs_str = (double*)md_temp_push(sizeof(double) * num_samples);
            double* y_ecd_str   = (double*)md_temp_push(sizeof(double) * num_samples);

            ImVec2*   pixel_osc_peaks = (ImVec2*)md_temp_push(sizeof(ImVec2) * num_peaks);
            ImVec2*   pixel_cgs_peaks = (ImVec2*)md_temp_push(sizeof(ImVec2) * num_peaks);

            const double x_min = vlx.rsp.absorption_ev[0] - 1.0;
            const double x_max = vlx.rsp.absorption_ev[num_peaks - 1] + 1.0;
            for (int i = 0; i < num_samples; ++i) {
                double t = (double)i / (double)(num_samples - 1);
                double value = lerp(x_min, x_max, t);
                x_values[i] = value;
            }

            // @NOTE: Do broadening in eV
            switch (broadening_mode) {
            case BROADENING_GAUSSIAN:
                broaden_gaussian(y_osc_str, x_values, num_samples, x_peaks, y_osc_peaks, num_peaks, sigma);
                broaden_gaussian(y_cgs_str, x_values, num_samples, x_peaks, y_cgs_peaks, num_peaks, sigma);
                broaden_gaussian(y_ecd_str, x_values, num_samples, x_peaks, y_ecd_peaks, num_peaks, sigma);
                break;
            case BROADENING_LORENTZIAN:
                broaden_lorentzian(y_osc_str, x_values, num_samples, x_peaks, y_osc_peaks, num_peaks, sigma);
                broaden_lorentzian(y_cgs_str, x_values, num_samples, x_peaks, y_cgs_peaks, num_peaks, sigma);
                broaden_lorentzian(y_ecd_str, x_values, num_samples, x_peaks, y_ecd_peaks, num_peaks, sigma);
                break;
            default:
                ASSERT(false); // Should not happen
                break;
            }

            // Do conversions
            convert_values(x_peaks,  num_peaks,   x_unit);
            convert_values(x_values, num_samples, x_unit);

            // Calulate constraint limits for the plot
            double y_osc_max_con = 0;
            double y_osc_min_con = 0;
            double y_cgs_max_con = 0;
            double y_cgs_min_con = 0;
            double x_max_con = x_values[num_samples - 1];
            double x_min_con = x_values[0];
            for (int i = 0; i < num_samples; i++) {
                y_osc_max_con = MAX(y_osc_max_con, y_osc_str[i]);
                y_osc_min_con = MIN(y_osc_min_con, y_osc_str[i]);
                y_cgs_max_con = MAX(y_cgs_max_con, y_cgs_str[i]);
                y_cgs_min_con = MIN(y_cgs_min_con, y_cgs_str[i]);
                x_max_con = MAX(x_max_con, x_values[i]);
                x_min_con = MIN(x_min_con, x_values[i]);
            }
            double con_lim_fac = 0.1;
            double y_osc_graph_width = y_osc_max_con - y_osc_min_con;
            double y_cgs_graph_width = y_cgs_max_con - y_cgs_min_con;
            double x_graph_width = x_max_con - x_min_con;
            y_osc_max_con += con_lim_fac * y_osc_graph_width;
            y_osc_min_con -= con_lim_fac * y_osc_graph_width;
            y_cgs_max_con += con_lim_fac * y_cgs_graph_width;
            y_cgs_min_con -= con_lim_fac * y_cgs_graph_width;
            x_max_con += con_lim_fac * x_graph_width;
            x_min_con -= con_lim_fac * x_graph_width;


#if 0
            //Hovered display text
            if (rsp.hovered != -1 && rsp.focused_plot == 0) {
                ImGui::BulletText("Hovered: %s = %f, Y = %f", x_unit_str[x_unit], (float)x_peaks[rsp.hovered], (float)y_osc_peaks[rsp.hovered]);

            }
            else if (rsp.hovered != -1 && rsp.focused_plot == 1){
                ImGui::BulletText("Hovered: %s = %f, Y = %f", x_unit_str[x_unit], (float)x_peaks[rsp.hovered], (float)y_cgs_peaks[rsp.hovered]);
            }
            else {
                ImGui::BulletText("Hovered:");
            }

            //Selected display text
            if (rsp.selected != -1) {
                ImGui::BulletText("Selected: %s = %f, Y_OSC = %f, Y_CGS = %f", x_unit_str[x_unit], (float)x_peaks[rsp.selected], (float)y_osc_peaks[rsp.selected], (float)y_osc_peaks[rsp.selected]);
            }
            else {
                ImGui::BulletText("Selected:");
            }
            ImGui::BulletText("Mouse: X = %f, Y = %f", mouse_pos.x, mouse_pos.y);
            ImGui::BulletText("Peak 0: X = %f, Y = %f", (float)pixel_osc_peaks[0].x, (float)pixel_osc_peaks[0].y);
            ImGui::BulletText("Closest Index = %i", rsp.hovered);
#endif
            rsp.focused_plot = -1;
            if (ImPlot::BeginSubplots("##AxisLinking", 2, 1, ImVec2(-1, -1), ImPlotSubplotFlags_LinkCols)) {
                if (refit || first_plot) { ImPlot::SetNextAxesToFit(); }
                // Absorption
                if (ImPlot::BeginPlot("Absorption")) {
                    ImPlot::SetupLegend(ImPlotLocation_NorthEast, ImPlotLegendFlags_None);
                    ImPlot::SetupAxes(x_unit_str[x_unit], "Oscillator Strength");
                    ImPlot::SetupAxisLimitsConstraints(ImAxis_X1, x_min_con, x_max_con);
                    ImPlot::SetupAxisLimitsConstraints(ImAxis_Y1, y_osc_min_con, y_osc_max_con);

                    peaks_to_pixels(pixel_osc_peaks, x_peaks, y_osc_peaks, num_peaks);
                    mouse_pos = ImPlot::PlotToPixels(ImPlot::GetPlotMousePos(IMPLOT_AUTO));
                    if (ImPlot::IsPlotHovered()) {
                        rsp.hovered = get_hovered_peak(mouse_pos, pixel_osc_peaks, num_peaks);
                        rsp.focused_plot = 0;
                    }

                    // @HACK: Compute pixel width of 2 'plot' units
                    const double bar_width = ImPlot::PixelsToPlot(ImVec2(2, 0)).x - ImPlot::PixelsToPlot(ImVec2(0, 0)).x;

                    ImPlot::PlotBars("Exited States", x_peaks, y_osc_peaks, num_peaks, bar_width);
                    ImPlot::PlotLine("Oscillator Strength", x_values, y_osc_str, num_samples);
                    //Check hovered state
                    if (rsp.hovered != -1) {
                        draw_bar(0, x_peaks[rsp.hovered], y_osc_peaks[rsp.hovered], bar_width, ImVec4{ 0,1,0,1 });
                    }

                    // Update selected peak on click
                    if (ImGui::IsMouseReleased(ImGuiMouseButton_Left) && !ImGui::IsMouseDragPastThreshold(ImGuiMouseButton_Left) && ImPlot::IsPlotHovered()) {
                        rsp.selected = rsp.hovered;
                    }
                    //Check selected state
                    if (rsp.selected != -1) {
                        draw_bar(1, x_peaks[rsp.selected], y_osc_peaks[rsp.selected], bar_width, ImVec4{ 1,0,0,1 });
                    }
                    
                    ImPlot::EndPlot();
                }

                if (refit || first_plot) { ImPlot::SetNextAxesToFit(); }
                // Rotatory ECD
                if (ImPlot::BeginPlot("ECD")) {
                    ImPlot::SetupLegend(ImPlotLocation_NorthEast, ImPlotLegendFlags_None);
                    ImPlot::SetupAxes(x_unit_str[x_unit], "Rotatory Strength");
                    ImPlot::SetupAxis(ImAxis_Y2, (const char*)u8"ECD (L mol−1 cm−1)", ImPlotAxisFlags_AuxDefault);
                    ImPlot::SetupAxisLimitsConstraints(ImAxis_X1, x_min_con, x_max_con);
                    ImPlot::SetupAxisLimitsConstraints(ImAxis_Y1, y_cgs_min_con, y_cgs_max_con);
                    peaks_to_pixels(pixel_cgs_peaks, x_peaks, y_cgs_peaks, num_peaks);
                    mouse_pos = ImPlot::PlotToPixels(ImPlot::GetPlotMousePos(IMPLOT_AUTO));

                    if (ImPlot::IsPlotHovered()) { 
                        rsp.hovered = get_hovered_peak(mouse_pos, pixel_cgs_peaks, num_peaks);
                        rsp.focused_plot = 1;
                    }
                    // @HACK: Compute pixel width of 2 'plot' units

                    const double bar_width = ImPlot::PixelsToPlot(ImVec2(2, 0)).x - ImPlot::PixelsToPlot(ImVec2(0, 0)).x;

                    ImPlot::PlotBars("Exited States", x_peaks, y_cgs_peaks, num_peaks, bar_width);
                    ImPlot::PlotLine("CGS", x_values, y_cgs_str, num_samples);
                    ImPlot::SetAxis(ImAxis_Y2);
                    ImPlot::PlotLine("ECD", x_values, y_ecd_str, num_samples);

                    if (rsp.hovered != -1 && ImPlot::IsPlotHovered()) {
                        draw_bar(2, x_peaks[rsp.hovered], y_cgs_peaks[rsp.hovered], bar_width, ImVec4{ 0,1,0,1 });
                    }

                    // Update selected peak on click
                    if (ImGui::IsMouseReleased(ImGuiMouseButton_Left) && !ImGui::IsMouseDragPastThreshold(ImGuiMouseButton_Left) && ImPlot::IsPlotHovered()) {
                        rsp.selected = rsp.hovered;
                    }
                    if (rsp.selected != -1) {
                        draw_bar(3, x_peaks[rsp.selected], y_cgs_peaks[rsp.selected], bar_width, ImVec4{ 1,0,0,1 });
                    }
                    ImPlot::EndPlot();
                }
                ImPlot::EndSubplots();
            }
            first_plot = false;
            /*
            constexpr str_t ABS_FILE_EXTENSION = STR_LIT("abs");
            char path_buf[2048] = "";


            if (ImGui::Button("Print absorption")) {
                if (application::file_dialog(path_buf, sizeof(path_buf), application::FileDialogFlag_Save, ABS_FILE_EXTENSION)) {
                    // This is where we save the absorbtion into a file
                    save_absorption({ path_buf, strnlen(path_buf, sizeof(path_buf)) }, &x_values, x_unit_str[x_unit], &y_osc_str, &y_cgs_str, 10);
                }
            }
            */
        }
        ImGui::End();
    }

    void draw_orb_window(const ApplicationState& state) {
        if (!orb.show_window) return;
        ImGui::SetNextWindowSize({600,300}, ImGuiCond_FirstUseEver);
        if (ImGui::Begin("VeloxChem Orbital Viewer", &orb.show_window)) {
#if 0
            if (vlx.geom.num_atoms) {
                if (ImGui::TreeNode("Geometry")) {
                    ImGui::Text("Num Atoms:           %6zu", vlx.geom.num_atoms);
                    ImGui::Text("Num Alpha Electrons: %6zu", vlx.geom.num_alpha_electrons);
                    ImGui::Text("Num Beta Electrons:  %6zu", vlx.geom.num_beta_electrons);
                    ImGui::Text("Molecular Charge:    %6i",  vlx.geom.molecular_charge);
                    ImGui::Text("Spin Multiplicity:   %6i",  vlx.geom.spin_multiplicity);
                    ImGui::Spacing();
                    ImGui::Text("Atom      Coord X      Coord Y      Coord Z");
                    for (size_t i = 0; i < vlx.geom.num_atoms; ++i) {
                        ImGui::Text("%4s %12.6f %12.6f %12.6f", vlx.geom.atom_symbol[i].buf, vlx.geom.coord_x[i], vlx.geom.coord_y[i], vlx.geom.coord_z[i]);
                    }
                    ImGui::TreePop();
                }
            }
#endif
            const ImVec2 outer_size = {300.f, 0.f};
            ImGui::PushItemWidth(outer_size.x);
            ImGui::BeginGroup();

            ImGui::SliderInt("##Rows", &orb.num_y, 1, 4);
            ImGui::SliderInt("##Cols", &orb.num_x, 1, 4);

            const int num_mos = orb.num_x * orb.num_y;
            const int beg_mo_idx = orb.mo_idx - num_mos / 2 + (num_mos % 2 == 0 ? 1 : 0);

            const double iso_min = 1.0e-4;
            const double iso_max = 5.0;
            double iso_val = orb.iso.values[0];
            ImGui::SliderScalar("##Iso Value", ImGuiDataType_Double, &iso_val, &iso_min, &iso_max, "%.6f", ImGuiSliderFlags_Logarithmic);
            ImGui::SetItemTooltip("Iso Value");

            orb.iso.values[0] =  (float)iso_val;
            orb.iso.values[1] = -(float)iso_val;
            orb.iso.count = 2;
            orb.iso.enabled = true;

            ImGui::ColorEdit4("##Color Positive", orb.iso.colors[0].elem);
            ImGui::SetItemTooltip("Color Positive");
            ImGui::ColorEdit4("##Color Negative", orb.iso.colors[1].elem);
            ImGui::SetItemTooltip("Color Negative");

            const float TEXT_BASE_HEIGHT = ImGui::GetTextLineHeightWithSpacing();
            enum {
                Col_Idx,
                Col_Occ,
                Col_Ene,
            };

            if (ImGui::IsWindowAppearing()) {
                orb.scroll_to_idx = orb.mo_idx;
            }
            if (ImGui::Button("Goto HOMO", ImVec2(outer_size.x,0))) {
                orb.scroll_to_idx = homo_idx;
            }

            const ImGuiTableFlags flags =
                ImGuiTableFlags_Resizable | ImGuiTableFlags_Reorderable | ImGuiTableFlags_Hideable | ImGuiTableFlags_RowBg |
                ImGuiTableFlags_BordersOuter | ImGuiTableFlags_BordersV | ImGuiTableFlags_NoBordersInBody | ImGuiTableFlags_ScrollY;
            if (ImGui::BeginTable("Molecular Orbitals", 3, flags, outer_size))//, ImVec2(0.0f, TEXT_BASE_HEIGHT * 15), 0.0f))
            {
                // Declare columns
                // We use the "user_id" parameter of TableSetupColumn() to specify a user id that will be stored in the sort specifications.
                // This is so our sort function can identify a column given our own identifier. We could also identify them based on their index!
                // Demonstrate using a mixture of flags among available sort-related flags:
                // - ImGuiTableColumnFlags_DefaultSort
                // - ImGuiTableColumnFlags_NoSort / ImGuiTableColumnFlags_NoSortAscending / ImGuiTableColumnFlags_NoSortDescending
                // - ImGuiTableColumnFlags_PreferSortAscending / ImGuiTableColumnFlags_PreferSortDescending
                ImGui::TableSetupColumn("Index",        ImGuiTableColumnFlags_DefaultSort          | ImGuiTableColumnFlags_WidthFixed,   0.0f, Col_Idx);
                ImGui::TableSetupColumn("Occupation",   ImGuiTableColumnFlags_PreferSortDescending | ImGuiTableColumnFlags_WidthFixed,   0.0f, Col_Occ);
                ImGui::TableSetupColumn("Energy",       ImGuiTableColumnFlags_PreferSortDescending | ImGuiTableColumnFlags_WidthFixed,   0.0f, Col_Ene);
                ImGui::TableSetupScrollFreeze(0, 1); // Make row always visible
                ImGui::TableHeadersRow();

                for (int n = (int)num_orbitals() - 1; n >= 0; n--) {
                    ImGui::PushID(n + 1);
                    ImGui::TableNextRow();
                    bool is_selected = (beg_mo_idx <= n && n < beg_mo_idx + num_mos);
                    ImGui::TableNextColumn();
                    if (orb.scroll_to_idx != -1 && n == orb.scroll_to_idx) {
                        orb.scroll_to_idx = -1;
                        ImGui::SetScrollHereY();
                    }
                    char buf[32];
                    const char* lbl = (n == homo_idx) ? " (HOMO)" : (n == lumo_idx) ? " (LUMO)" : "";
                    snprintf(buf, sizeof(buf), "%i%s", n + 1, lbl);
                    ImGuiSelectableFlags selectable_flags = ImGuiSelectableFlags_SpanAllColumns | ImGuiSelectableFlags_AllowOverlap;
                    if (ImGui::Selectable(buf, is_selected, selectable_flags)) {
                        if (orb.mo_idx != n) {
                            orb.mo_idx = n;
                        }
                    }
                    ImGui::TableNextColumn();
                    ImGui::Text("%.1f", vlx.scf.alpha.occupations.data[n]);
                    ImGui::TableNextColumn();
                    ImGui::Text("%.4f", vlx.scf.alpha.energies.data[n]);
                    ImGui::PopID();
                }

                ImGui::EndTable();
            }

            ImGui::EndGroup();
            ImGui::PopItemWidth();

            ImGui::SameLine();

            // These represent the new mo_idx we want to have in each slot
            int vol_mo_idx[16] = {-1,-1,-1,-1,-1,-1,-1,-1,-1,-1,-1,-1,-1,-1,-1,-1};
            for (int i = 0; i < num_mos; ++i) {
                int mo_idx = beg_mo_idx + i;
                if (-1 < mo_idx && mo_idx < num_orbitals()) {
                    vol_mo_idx[i] = mo_idx;
                }
            }

            int job_queue[16];
            int num_jobs = 0;
            // Find and reuse volume data from existing slots (if applicable)
            // If there is no existing volume, we queue up a new job
            for (int i = 0; i < num_mos; ++i) {
                // Check if we already have that entry in the correct slot
                if (orb.vol_mo_idx[i] == vol_mo_idx[i]) continue;

                // Try to find the entry in the existing list
                bool found = false;
                for (int j = 0; j < num_mos; ++j) {
                    if (i == j) continue;
                    if (vol_mo_idx[i] == orb.vol_mo_idx[j]) {
                        // Swap to correct location
                        ImSwap(orb.vol[i], orb.vol[j]);
                        ImSwap(orb.vol_mo_idx[i], orb.vol_mo_idx[j]);
                        found = true;
                        break;
                    }
                }

                // If not found, put in job queue to compute the volume
                if (!found) {
                    job_queue[num_jobs++] = i;
                }
            }

            if (num_jobs > 0) {
                const float samples_per_angstrom = 6.0f;
                for (int i = 0; i < num_jobs; ++i) {
                    int slot_idx = job_queue[i];
                    int mo_idx = vol_mo_idx[slot_idx];
                    orb.vol_mo_idx[slot_idx] = mo_idx;

                    if (-1 < mo_idx && mo_idx < num_orbitals()) {
                        if (task_system::task_is_running(orb.vol_task[slot_idx])) {
                            task_system::task_interrupt(orb.vol_task[slot_idx]);
                        }
                        orb.vol_task[slot_idx] = compute_mo(&orb.vol[slot_idx].tex_to_world, &orb.vol[slot_idx].step_size, &orb.vol[slot_idx].tex_id, mo_idx, MD_GTO_EVAL_MODE_PSI, samples_per_angstrom);
                    }
                }
            }

            // Animate camera towards targets
            const double dt = state.app.timing.delta_s;
            camera_animate(&orb.camera, orb.target.ori, orb.target.pos, orb.target.dist, dt);

            ImVec2 canvas_sz = ImGui::GetContentRegionAvail();   // Resize canvas to what's available
            canvas_sz.x = MAX(canvas_sz.x, 50.0f);
            canvas_sz.y = MAX(canvas_sz.y, 50.0f);

            // This will catch our interactions
            ImGui::InvisibleButton("canvas", canvas_sz, ImGuiButtonFlags_MouseButtonLeft | ImGuiButtonFlags_MouseButtonRight | ImGuiButtonFlags_AllowOverlap);

            // Draw border and background color
            ImGuiIO& io = ImGui::GetIO();

            ImVec2 canvas_p0 = ImGui::GetItemRectMin();
            ImVec2 canvas_p1 = ImGui::GetItemRectMax();

            ImVec2 orb_win_sz = (canvas_p1 - canvas_p0) / ImVec2((float)orb.num_x, (float)orb.num_y);
            orb_win_sz.x = floorf(orb_win_sz.x);
            orb_win_sz.y = floorf(orb_win_sz.y);
            canvas_p1.x = canvas_p0.x + orb.num_x * orb_win_sz.x;
            canvas_p1.y = canvas_p0.y + orb.num_y * orb_win_sz.y;

            ImDrawList* draw_list = ImGui::GetWindowDrawList();
            draw_list->AddRectFilled(canvas_p0, canvas_p1, IM_COL32(255, 255, 255, 255));
            for (int i = 0; i < num_mos; ++i) {
                int mo_idx = beg_mo_idx + i;
                int x = orb.num_x - i % orb.num_x - 1;
                int y = orb.num_y - i / orb.num_x - 1;
                ImVec2 p0 = canvas_p0 + orb_win_sz * ImVec2((float)(x+0), (float)(y+0));
                ImVec2 p1 = canvas_p0 + orb_win_sz * ImVec2((float)(x+1), (float)(y+1));
                if (-1 < mo_idx && mo_idx < num_orbitals()) {
                    ImVec2 text_pos = ImVec2(p0.x + TEXT_BASE_HEIGHT * 0.5f, p1.y - TEXT_BASE_HEIGHT);
                    char buf[32];
                    const char* lbl = (mo_idx == homo_idx) ? " (HOMO)" : (mo_idx == lumo_idx) ? " (LUMO)" : "";
                    snprintf(buf, sizeof(buf), "%i%s", mo_idx + 1, lbl);
                    draw_list->AddImage((ImTextureID)(intptr_t)orb.gbuf.tex.transparency, p0, p1, { 0,1 }, { 1,0 });
                    draw_list->AddImage((ImTextureID)(intptr_t)orb.iso_tex[i], p0, p1, { 0,1 }, { 1,0 });
                    draw_list->AddText(text_pos, ImColor(0,0,0), buf);
                }
            }
            for (int x = 1; x < orb.num_x; ++x) {
                ImVec2 p0 = {canvas_p0.x + orb_win_sz.x * x, canvas_p0.y};
                ImVec2 p1 = {canvas_p0.x + orb_win_sz.x * x, canvas_p1.y};
                draw_list->AddLine(p0, p1, IM_COL32(0, 0, 0, 255));
            }
            for (int y = 1; y < orb.num_y; ++y) {
                ImVec2 p0 = {canvas_p0.x, canvas_p0.y + orb_win_sz.y * y};
                ImVec2 p1 = {canvas_p1.x, canvas_p0.y + orb_win_sz.y * y};
                draw_list->AddLine(p0, p1, IM_COL32(0, 0, 0, 255));
            }

            const bool is_hovered = ImGui::IsItemHovered();
            const bool is_active = ImGui::IsItemActive();
            const ImVec2 origin(canvas_p0.x, canvas_p0.y);  // Lock scrolled origin
            const ImVec2 mouse_pos_in_canvas(io.MousePos.x - origin.x, io.MousePos.y - origin.y);

            int width  = MAX(1, (int)orb_win_sz.x);
            int height = MAX(1, (int)orb_win_sz.y);

            auto& gbuf = orb.gbuf;
            if ((int)gbuf.width != width || (int)gbuf.height != height) {
                init_gbuffer(&gbuf, width, height);
                for (int i = 0; i < num_mos; ++i) {
                    gl::init_texture_2D(orb.iso_tex + i, width, height, GL_RGBA8);
                }
            }

            bool reset_hard = false;
            bool reset_view = false;
            if (is_hovered) {
                if (ImGui::IsMouseDoubleClicked(ImGuiMouseButton_Left)) {
                    reset_view = true;
                }
            }

            if (reset_view) {
                camera_compute_optimal_view(&orb.target.pos, &orb.target.ori, &orb.target.dist, min_aabb, max_aabb, orb.distance_scale);

                if (reset_hard) {
                    orb.camera.position         = orb.target.pos;
                    orb.camera.orientation      = orb.target.ori;
                    orb.camera.focus_distance   = orb.target.dist;
                }
            }

            if (is_active || is_hovered) {
                const vec2_t delta = { io.MouseDelta.x, io.MouseDelta.y };
                const vec2_t curr = {mouse_pos_in_canvas.x, mouse_pos_in_canvas.y};
                const vec2_t prev = curr - delta;

                TrackballControllerInput input = {
                    .rotate_button = is_active && ImGui::IsMouseDown(ImGuiMouseButton_Left),
                    .pan_button    = is_active && ImGui::IsMouseDown(ImGuiMouseButton_Right),
                    .dolly_button  = is_active && ImGui::IsMouseDown(ImGuiMouseButton_Middle),
                    .dolly_delta   = is_hovered ? io.MouseWheel : 0.0f,
                    .mouse_coord_prev = prev,
                    .mouse_coord_curr = curr,
                    .screen_size = {canvas_sz.x, canvas_sz.y},
                    .fov_y = orb.camera.fov_y,
                };
                camera_controller_trackball(&orb.target.pos, &orb.target.ori, &orb.target.dist, input);
            }

            if (orb.show_coordinate_system_widget) {
                float  ext = MIN(orb_win_sz.x, orb_win_sz.y) * 0.4f;
                float  pad = 20.0f;

                ImVec2 min = ImGui::GetItemRectMin() - ImGui::GetWindowPos();
                ImVec2 max = ImGui::GetItemRectMax() - ImGui::GetWindowPos();

                CoordSystemWidgetParam param = {
                    .pos = ImVec2(min.x + pad, max.y - ext - pad),
                    .size = {ext, ext},
                    .view_matrix = camera_world_to_view_matrix(orb.camera),
                    .camera_ori  = orb.target.ori,
                    .camera_pos  = orb.target.pos,
                    .camera_dist = orb.target.dist,
                };

                ImGui::DrawCoordinateSystemWidget(param);
            }

            const float aspect_ratio = orb_win_sz.x / orb_win_sz.y;
            mat4_t view_mat = camera_world_to_view_matrix(orb.camera);
            mat4_t proj_mat = camera_perspective_projection_matrix(orb.camera, aspect_ratio);
            mat4_t inv_proj_mat = camera_inverse_perspective_projection_matrix(orb.camera, aspect_ratio);

            clear_gbuffer(&gbuf);

            const GLenum draw_buffers[] = { GL_COLOR_ATTACHMENT_COLOR, GL_COLOR_ATTACHMENT_NORMAL, GL_COLOR_ATTACHMENT_VELOCITY,
                GL_COLOR_ATTACHMENT_PICKING, GL_COLOR_ATTACHMENT_TRANSPARENCY };

            glEnable(GL_CULL_FACE);
            glCullFace(GL_BACK);

            glEnable(GL_DEPTH_TEST);
            glDepthFunc(GL_LESS);
            glDepthMask(GL_TRUE);
            glEnable(GL_SCISSOR_TEST);

            glBindFramebuffer(GL_DRAW_FRAMEBUFFER, gbuf.fbo);
            glDrawBuffers((int)ARRAY_SIZE(draw_buffers), draw_buffers);
            glViewport(0, 0, gbuf.width, gbuf.height);
            glScissor(0, 0, gbuf.width, gbuf.height);

            md_gl_draw_op_t draw_op = {};
            draw_op.type = MD_GL_REP_BALL_AND_STICK;
            draw_op.args.ball_and_stick.ball_scale   = 1.0f;
            draw_op.args.ball_and_stick.stick_radius = 1.0f;
            draw_op.rep = &orb.gl_rep;

            md_gl_draw_args_t draw_args = {
                .shaders = &state.mold.gl_shaders,
                .draw_operations = {
                    .count = 1,
                    .ops = &draw_op
            },
                .view_transform = {
                    .view_matrix = (const float*)view_mat.elem,
                    .proj_matrix = (const float*)proj_mat.elem,
            },
            };

            md_gl_draw(&draw_args);

            glDrawBuffer(GL_COLOR_ATTACHMENT_TRANSPARENCY);
            glClearColor(1, 1, 1, 0);
            glClear(GL_COLOR_BUFFER_BIT);

            PUSH_GPU_SECTION("Postprocessing")
            postprocessing::Descriptor postprocess_desc = {
                .background = {
                    .color = {24.f, 24.f, 24.f, 1.0f},
                },
                .bloom = {
                    .enabled = false,
                },
                .tonemapping = {
                    .enabled    = state.visuals.tonemapping.enabled,
                    .mode       = state.visuals.tonemapping.tonemapper,
                    .exposure   = state.visuals.tonemapping.exposure,
                    .gamma      = state.visuals.tonemapping.gamma,
                },
                .ambient_occlusion = {
                    .enabled = false
                },
                .depth_of_field = {
                    .enabled = false,
                },
                .fxaa = {
                    .enabled = true,
                },
                .temporal_reprojection = {
                    .enabled = false,
                },
                .sharpen = {
                    .enabled = true,
                },
                .input_textures = {
                    .depth          = orb.gbuf.tex.depth,
                    .color          = orb.gbuf.tex.color,
                    .normal         = orb.gbuf.tex.normal,
                    .velocity       = orb.gbuf.tex.velocity,
                }
            };

            ViewParam view_param = {
                .matrix = {
                    .curr = {
                        .view = view_mat,
                        .proj = proj_mat,
                        .norm = view_mat,
                    },
                    .inv = {
                        .proj = inv_proj_mat,
                    }
                },
                .clip_planes = {
                    .near = orb.camera.near_plane,
                    .far  = orb.camera.far_plane,
                },
                .resolution = {orb_win_sz.x, orb_win_sz.y},
                .fov_y = orb.camera.fov_y,
            };

            postprocessing::shade_and_postprocess(postprocess_desc, view_param);
            POP_GPU_SECTION()

            glBindFramebuffer(GL_DRAW_FRAMEBUFFER, 0);
            glDrawBuffer(GL_BACK);
            glDisable(GL_SCISSOR_TEST);

            if (orb.iso.enabled) {
                PUSH_GPU_SECTION("ORB GRID RAYCAST")
                    for (int i = 0; i < num_mos; ++i) {
                        volume::RenderDesc vol_desc = {
                            .render_target = {
                                .depth  = orb.gbuf.tex.depth,
                                .color  = orb.iso_tex[i],
                                .width  = orb.gbuf.width,
                                .height = orb.gbuf.height,
                                .clear_color = true,
                        },
                        .texture = {
                                .volume = orb.vol[i].tex_id,
                        },
                        .matrix = {
                                .model = orb.vol[i].tex_to_world,
                                .view  = view_mat,
                                .proj  = proj_mat,
                                .inv_proj = inv_proj_mat,
                        },
                        .iso = {
                                .enabled = true,
                                .count  = (size_t)orb.iso.count,
                                .values = orb.iso.values,
                                .colors = orb.iso.colors,
                        },
                        .voxel_spacing = orb.vol[i].step_size,
                        };
                        volume::render_volume(vol_desc);
                    }
                POP_GPU_SECTION();
            }
        }
        ImGui::End();
    }

    void draw_nto_window(const ApplicationState& state) {
        if (!nto.show_window) return;
        if (vlx.rsp.num_excited_states == 0) return;
        if (vlx.rsp.nto == NULL) return;

        ImGui::SetNextWindowSize(ImVec2(500, 300), ImGuiCond_FirstUseEver);
        if (ImGui::Begin("NTO viewer", &nto.show_window, ImGuiWindowFlags_MenuBar)) {

            const ImVec2 outer_size = {300.f, 0.f};
            ImGui::PushItemWidth(outer_size.x);
            ImGui::BeginGroup();

            const double iso_min = 1.0e-4;
            const double iso_max = 5.0;
            double iso_val = nto.iso.values[0];
            ImGui::SliderScalar("##Iso Value", ImGuiDataType_Double, &iso_val, &iso_min, &iso_max, "%.6f", ImGuiSliderFlags_Logarithmic);
            ImGui::SetItemTooltip("Iso Value");

            nto.iso.values[0] =  (float)iso_val;
            nto.iso.values[1] = -(float)iso_val;
            nto.iso.count = 2;
            nto.iso.enabled = true;

            ImGui::ColorEdit4("##Color Positive", nto.iso.colors[0].elem);
            ImGui::SetItemTooltip("Color Positive");
            ImGui::ColorEdit4("##Color Negative", nto.iso.colors[1].elem);
            ImGui::SetItemTooltip("Color Negative");

            if (ImGui::BeginListBox("##NTO Index", outer_size)) {
                if (ImGui::IsWindowHovered()) {
                    rsp.hovered = -1;
                }
                for (int i = 0; i < (int)vlx.rsp.num_excited_states; ++i) {
                    bool is_selected = rsp.selected == i;
                    bool is_hovered  = rsp.hovered  == i;
                    char buf[32];
                    snprintf(buf, sizeof(buf), "%i", i + 1);
                    if (is_hovered) {
                        ImGui::PushStyleColor(ImGuiCol_Header, ImGui::GetColorU32(ImGuiCol_HeaderHovered));
                    }
                    if (ImGui::Selectable(buf, is_selected || is_hovered)) {
                        rsp.selected = i;
                    }
                    if (is_hovered) {
                        ImGui::PopStyleColor();
                    }
                    if (ImGui::IsItemHovered()) {
                        rsp.hovered = i;
                    }
                }
                ImGui::EndListBox();
            }

            // @TODO: Enlist all defined groups here
            if (ImGui::BeginListBox("##Groups", outer_size)) {
                ImGui::EndListBox();
            }

            ImGui::EndGroup();
            ImGui::PopItemWidth();

            ImGui::SameLine();

            // Animate camera towards targets
            const double dt = state.app.timing.delta_s;
            camera_animate(&nto.camera, nto.target.ori, nto.target.pos, nto.target.dist, dt);

            ImVec2 canvas_sz = ImGui::GetContentRegionAvail();   // Resize canvas to what's available
            canvas_sz.x = MAX(canvas_sz.x, 50.0f);
            canvas_sz.y = MAX(canvas_sz.y, 50.0f);

            // This will catch our interactions
            ImGui::InvisibleButton("canvas", canvas_sz, ImGuiButtonFlags_MouseButtonLeft | ImGuiButtonFlags_MouseButtonRight | ImGuiButtonFlags_AllowOverlap);

            // Draw border and background color
            ImGuiIO& io = ImGui::GetIO();

            ImVec2 canvas_p0 = ImGui::GetItemRectMin();
            ImVec2 canvas_p1 = ImGui::GetItemRectMax();

            double nto_lambda[4] = {};

            int num_lambdas = 1;

            if (rsp.selected != -1) {
                // This represents the cutoff for contributing orbitals to be part of the orbital 'grid'
                // If the occupation parameter is less than this it will not be displayed
                const double lambda_cutoff = 0.10f;
                for (size_t i = 0; i < MIN(ARRAY_SIZE(nto_lambda), vlx.rsp.nto[rsp.selected].occupations.count); ++i) {
                    nto_lambda[i] = vlx.rsp.nto[rsp.selected].occupations.data[lumo_idx + i];
                    if (nto_lambda[i] < lambda_cutoff) {
                        num_lambdas = (int)i;
                        break;
                    }
                }

                if (nto.vol_nto_idx != rsp.selected) {
                    nto.vol_nto_idx  = rsp.selected;
                    const float samples_per_angstrom = 6.0f;
                    size_t nto_idx = (size_t)rsp.selected;
                    for (int i = 0; i < num_lambdas; ++i) {
                        int pi = i * num_lambdas + 0;
                        int hi = i * num_lambdas + 1;
                        size_t lambda_idx = (size_t)i;

                        if (task_system::task_is_running(nto.vol_task[pi])) {
                            task_system::task_interrupt(nto.vol_task[pi]);
                        }
                        if (task_system::task_is_running(nto.vol_task[hi])) {
                            task_system::task_interrupt(nto.vol_task[hi]);
                        }

                        nto.vol_task[pi] = compute_nto(&nto.vol[pi].tex_to_world, &nto.vol[pi].step_size, &nto.vol[pi].tex_id, nto_idx, lambda_idx, MD_VLX_NTO_TYPE_PARTICLE, MD_GTO_EVAL_MODE_PSI, samples_per_angstrom);
                        nto.vol_task[hi] = compute_nto(&nto.vol[hi].tex_to_world, &nto.vol[hi].step_size, &nto.vol[hi].tex_id, nto_idx, lambda_idx, MD_VLX_NTO_TYPE_HOLE,     MD_GTO_EVAL_MODE_PSI, samples_per_angstrom);
                    }
                }
            }

            const float TEXT_BASE_HEIGHT = ImGui::GetTextLineHeightWithSpacing();

            ImVec2 grid_p0 = canvas_p0;
            ImVec2 grid_p1 = canvas_p0 + canvas_sz * ImVec2(0.5f, 1.0f);
            ImVec2 win_sz = (grid_p1 - grid_p0) / ImVec2(1.0f, (float)(num_lambdas * 2));
            win_sz.x = floorf(win_sz.x);
            win_sz.y = floorf(win_sz.y);

            ImDrawList* draw_list = ImGui::GetWindowDrawList();
            draw_list->AddRectFilled(canvas_p0, canvas_p1, IM_COL32(255, 255, 255, 255));

            if (rsp.selected != -1) {
                // Draw P / H orbitals
                for (int i = 0; i < num_lambdas * 2; ++i) {
                    ImVec2 p0 = grid_p0 + win_sz * ImVec2(0.0f, (float)(i+0));
                    ImVec2 p1 = grid_p0 + win_sz * ImVec2(1.0f, (float)(i+1));
                    ImVec2 text_pos_bl = ImVec2(p0.x + TEXT_BASE_HEIGHT * 0.5f, p1.y - TEXT_BASE_HEIGHT);
                    ImVec2 text_pos_tl = ImVec2(p0.x + TEXT_BASE_HEIGHT * 0.5f, p0.y + TEXT_BASE_HEIGHT * 0.5f);
                    const char* lbl = ((i & 1) == 0) ? "Particle" : "Hole";
                    char buf[32];
                    snprintf(buf, sizeof(buf), (const char*)u8"λ: %.3f", nto_lambda[i / 2]);
                    draw_list->AddImage((ImTextureID)(intptr_t)nto.gbuf.tex.transparency, p0, p1, { 0,1 }, { 1,0 });
                    draw_list->AddImage((ImTextureID)(intptr_t)nto.iso_tex[i], p0, p1, { 0,1 }, { 1,0 });
                    draw_list->AddText(text_pos_bl, ImColor(0,0,0), buf);
                    draw_list->AddText(text_pos_tl, ImColor(0,0,0), lbl);
                }
                // @TODO: Draw Sankey Diagram of Transition Matrix
                {
                    ImVec2 p0 = canvas_p0 + canvas_sz * ImVec2(0.5f, 0.0f);
                    ImVec2 p1 = canvas_p1;
                    ImVec2 text_pos_bl = ImVec2(p0.x + TEXT_BASE_HEIGHT * 0.5f, p1.y - TEXT_BASE_HEIGHT);
                    draw_list->AddText(text_pos_bl, ImColor(0, 0, 0, 255), "Transition Diagram");
                }
                // Draw grid
                {
                    ImVec2 p0 = {floorf(canvas_p0.x + canvas_sz.x * 0.5f), canvas_p0.y};
                    ImVec2 p1 = {floorf(canvas_p0.x + canvas_sz.x * 0.5f), canvas_p1.y};
                    draw_list->AddLine(p0, p1, IM_COL32(0, 0, 0, 255));
                }
                for (int i = 1; i < num_lambdas * 2; ++i) {
                    float y = floorf(canvas_p0.y + canvas_sz.y / ((float)num_lambdas * 2.0f) * i);
                    float x0 = canvas_p0.x;
                    float x1 = floorf(canvas_p0.x + canvas_sz.x * (i & 1 ? 0.5f : 1.0f));
                    draw_list->AddLine({x0, y}, {x1, y}, IM_COL32(0, 0, 0, 255));
                }
            }

            const bool is_hovered = ImGui::IsItemHovered();
            const bool is_active = ImGui::IsItemActive();
            const ImVec2 origin(canvas_p0.x, canvas_p0.y);  // Lock scrolled origin
            const ImVec2 mouse_pos_in_canvas(io.MousePos.x - origin.x, io.MousePos.y - origin.y);

            int width  = MAX(1, (int)win_sz.x);
            int height = MAX(1, (int)win_sz.y);

            int num_win = num_lambdas * 2;

            auto& gbuf = nto.gbuf;
            if ((int)gbuf.width != width || (int)gbuf.height != height) {
                init_gbuffer(&gbuf, width, height);
                for (int i = 0; i < num_win; ++i) {
                    gl::init_texture_2D(nto.iso_tex + i, width, height, GL_RGBA8);
                }
            }

            bool reset_view = false;
            if (is_hovered) {
                if (ImGui::IsMouseDoubleClicked(ImGuiMouseButton_Left)) {
                    reset_view = true;
                }
            }

            if (reset_view) {
                camera_compute_optimal_view(&nto.target.pos, &nto.target.ori, &nto.target.dist, min_aabb, max_aabb, nto.distance_scale);
            }

            if (is_active || is_hovered) {
                static const TrackballControllerParam param = {
                    .min_distance = 1.0,
                    .max_distance = 1000.0,
                };

                vec2_t delta = { io.MouseDelta.x, io.MouseDelta.y };
                vec2_t curr = {mouse_pos_in_canvas.x, mouse_pos_in_canvas.y};
                vec2_t prev = curr - delta;
                float  wheel_delta = io.MouseWheel;

                TrackballControllerInput input = {
                    .rotate_button = is_active && ImGui::IsMouseDown(ImGuiMouseButton_Left),
                    .pan_button    = is_active && ImGui::IsMouseDown(ImGuiMouseButton_Right),
                    .dolly_button  = is_active && ImGui::IsMouseDown(ImGuiMouseButton_Middle),
                    .dolly_delta   = is_hovered ? wheel_delta : 0.0f,
                    .mouse_coord_prev = prev,
                    .mouse_coord_curr = curr,
                    .screen_size = {canvas_sz.x, canvas_sz.y},
                    .fov_y = nto.camera.fov_y,
                };
                camera_controller_trackball(&nto.target.pos, &nto.target.ori, &nto.target.dist, input, param);
            }

            if (nto.show_coordinate_system_widget) {
                float  ext = MIN(win_sz.x, win_sz.y) * 0.4f;
                float  pad = 20.0f;

                ImVec2 min = ImGui::GetItemRectMin() - ImGui::GetWindowPos();
                ImVec2 max = ImGui::GetItemRectMax() - ImGui::GetWindowPos();

                CoordSystemWidgetParam param = {
                    .pos = ImVec2(min.x + pad, max.y - ext - pad),
                    .size = {ext, ext},
                    .view_matrix = camera_world_to_view_matrix(nto.camera),
                    .camera_ori  = nto.target.ori,
                    .camera_pos  = nto.target.pos,
                    .camera_dist = nto.target.dist,
                };

                ImGui::DrawCoordinateSystemWidget(param);
            }

            const float aspect_ratio = win_sz.x / win_sz.y;
            mat4_t view_mat = camera_world_to_view_matrix(nto.camera);
            mat4_t proj_mat = camera_perspective_projection_matrix(nto.camera, aspect_ratio);
            mat4_t inv_proj_mat = camera_inverse_perspective_projection_matrix(nto.camera, aspect_ratio);

            clear_gbuffer(&gbuf);

            const GLenum draw_buffers[] = { GL_COLOR_ATTACHMENT_COLOR, GL_COLOR_ATTACHMENT_NORMAL, GL_COLOR_ATTACHMENT_VELOCITY,
                GL_COLOR_ATTACHMENT_PICKING, GL_COLOR_ATTACHMENT_TRANSPARENCY };

            glEnable(GL_CULL_FACE);
            glCullFace(GL_BACK);

            glEnable(GL_DEPTH_TEST);
            glDepthFunc(GL_LESS);
            glDepthMask(GL_TRUE);
            glEnable(GL_SCISSOR_TEST);

            glBindFramebuffer(GL_DRAW_FRAMEBUFFER, gbuf.fbo);
            glDrawBuffers((int)ARRAY_SIZE(draw_buffers), draw_buffers);
            glViewport(0, 0, gbuf.width, gbuf.height);
            glScissor(0, 0, gbuf.width, gbuf.height);

            md_gl_draw_op_t draw_op = {};
            draw_op.type = MD_GL_REP_BALL_AND_STICK;
            draw_op.args.ball_and_stick.ball_scale   = 1.0f;
            draw_op.args.ball_and_stick.stick_radius = 1.0f;
            draw_op.rep = &nto.gl_rep;

            md_gl_draw_args_t draw_args = {
                .shaders = &state.mold.gl_shaders,
                .draw_operations = {
                    .count = 1,
                    .ops = &draw_op
                },
                .view_transform = {
                    .view_matrix = (const float*)view_mat.elem,
                    .proj_matrix = (const float*)proj_mat.elem,
                },
            };

            md_gl_draw(&draw_args);

            glDrawBuffer(GL_COLOR_ATTACHMENT_TRANSPARENCY);
            glClearColor(1, 1, 1, 0);
            glClear(GL_COLOR_BUFFER_BIT);

            PUSH_GPU_SECTION("Postprocessing")
            postprocessing::Descriptor postprocess_desc = {
                .background = {
                    .color = {24.f, 24.f, 24.f, 1.0f},
                },
                .bloom = {
                    .enabled = false,
                },
                .tonemapping = {
                    .enabled    = state.visuals.tonemapping.enabled,
                    .mode       = state.visuals.tonemapping.tonemapper,
                    .exposure   = state.visuals.tonemapping.exposure,
                    .gamma      = state.visuals.tonemapping.gamma,
                },
                .ambient_occlusion = {
                    .enabled = false
                },
                .depth_of_field = {
                    .enabled = false,
                },
                .fxaa = {
                    .enabled = true,
                },
                .temporal_reprojection = {
                    .enabled = false,
                },
                .sharpen = {
                    .enabled = true,
                },
                .input_textures = {
                    .depth      = nto.gbuf.tex.depth,
                    .color      = nto.gbuf.tex.color,
                    .normal     = nto.gbuf.tex.normal,
                    .velocity   = nto.gbuf.tex.velocity,
                }
            };

            ViewParam view_param = {
                .matrix = {
                    .curr = {
                        .view = view_mat,
                        .proj = proj_mat,
                        .norm = view_mat,
                    },
                    .inv = {
                        .proj = inv_proj_mat,
                    }
                },
                .clip_planes = {
                    .near = nto.camera.near_plane,
                    .far  = nto.camera.far_plane,
                },
                .resolution = {win_sz.x, win_sz.y},
                .fov_y = nto.camera.fov_y,
            };

            postprocessing::shade_and_postprocess(postprocess_desc, view_param);
            POP_GPU_SECTION()

            glBindFramebuffer(GL_DRAW_FRAMEBUFFER, 0);
            glDrawBuffer(GL_BACK);
            glDisable(GL_SCISSOR_TEST);

            if (nto.iso.enabled) {
                PUSH_GPU_SECTION("ORB GRID RAYCAST")
                    for (int i = 0; i < num_win; ++i) {
                        volume::RenderDesc vol_desc = {
                            .render_target = {
                                .depth  = nto.gbuf.tex.depth,
                                .color  = nto.iso_tex[i],
                                .width  = nto.gbuf.width,
                                .height = nto.gbuf.height,
                                .clear_color = true,
                            },
                            .texture = {
                                .volume = nto.vol[i].tex_id,
                            },
                            .matrix = {
                                .model = nto.vol[i].tex_to_world,
                                .view  = view_mat,
                                .proj  = proj_mat,
                                .inv_proj = inv_proj_mat,
                            },
                            .iso = {
                                .enabled = true,
                                .count  = (size_t)nto.iso.count,
                                .values = nto.iso.values,
                                .colors = nto.iso.colors,
                            },
                            .voxel_spacing = nto.vol[i].step_size,
                        };
                        volume::render_volume(vol_desc);
                    }
                POP_GPU_SECTION();
            }
        }
        ImGui::End();
    }
};
static VeloxChem instance = {};<|MERGE_RESOLUTION|>--- conflicted
+++ resolved
@@ -565,7 +565,6 @@
         return y2_dist / y1_dist;
     }
 
-<<<<<<< HEAD
     void draw_scf_window() {
         if (!scf.show_window) { return; }
         if (vlx.scf.iter.count == 0) { return; }
@@ -616,8 +615,6 @@
         }
         ImGui::End();
     }
-=======
->>>>>>> 5b75d699
 
     enum x_unit_t {
         X_UNIT_EV,
